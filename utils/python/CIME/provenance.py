--- conflicted
+++ resolved
@@ -5,11 +5,7 @@
 """
 
 from CIME.XML.standard_module_setup import *
-<<<<<<< HEAD
-from CIME.utils import touch, gzip_existing_file, SharedArea
-=======
 from CIME.utils import touch, gzip_existing_file, SharedArea, copy_umask
->>>>>>> 3ad0cf66
 
 import tarfile, getpass, signal, glob, shutil
 
@@ -22,11 +18,7 @@
     mach = case.get_value("MACH")
     if mach == 'titan':
         return os.environ["PBS_JOBID"]
-<<<<<<< HEAD
     elif mach in ['edison', 'cori-haswell', 'cori-knl']:
-=======
-    elif mach in ['cori-haswell', 'cori-knl', 'edison']:
->>>>>>> 3ad0cf66
         return os.environ["SLURM_JOB_ID"]
     elif mach == 'mira':
         return os.environ["COBALT_JOBID"]
@@ -37,6 +29,7 @@
     cimeroot = case.get_value("CIMEROOT")
     exeroot = case.get_value("EXEROOT")
     caseroot = case.get_value("CASEROOT")
+
     lid = os.environ["LID"] if lid is None else lid
     # Save git describe
     describe_prov = os.path.join(exeroot, "GIT_DESCRIBE.%s" % lid)
@@ -128,11 +121,7 @@
             filename = "%s.%s" % (filename, lid)
             run_cmd_no_fail("%s > %s" % (cmd, filename), from_dir=full_timing_dir)
             gzip_existing_file(os.path.join(full_timing_dir, filename))
-<<<<<<< HEAD
     elif mach in ["edison", "cori-haswell", "cori-knl"]:
-=======
-    elif mach in ["cori-haswell", "cori-knl", "edison"]:
->>>>>>> 3ad0cf66
         for cmd, filename in [("sqs -f", "sqsf"), ("sqs -w -a", "sqsw"), ("sqs -f %s" % job_id, "sqsf_jobid"), ("squeue", "squeuef")]:
             filename = "%s.%s" % (filename, lid)
             run_cmd_no_fail("%s > %s" % (cmd, filename), from_dir=full_timing_dir)
@@ -200,23 +189,24 @@
                 fd.write("%s\n" % syslog_jobid)
 
     # Save state of repo
-    run_cmd_no_fail("git describe > %s" % os.path.join(full_timing_dir, "GIT_DESCRIBE.%s" % lid), from_dir=os.path.dirname(cimeroot))
+    if os.path.exists(os.path.join(cimeroot, ".git")):
+        run_cmd_no_fail("git describe > %s" % os.path.join(full_timing_dir, "GIT_DESCRIBE.%s" % lid), from_dir=cimeroot)
+    else:
+        run_cmd_no_fail("git describe > %s" % os.path.join(full_timing_dir, "GIT_DESCRIBE.%s" % lid), from_dir=os.path.dirname(cimeroot))
 
 def save_prerun_provenance_cesm(case, lid=None): # pylint: disable=unused-argument
     pass
 
 def save_prerun_provenance(case, lid=None):
     with SharedArea():
-<<<<<<< HEAD
         # Always save env
         lid = os.environ["LID"] if lid is None else lid
         env_module = case.get_env("mach_specific")
-        logdir = os.path.join(case.get_value("CASEROOT"), "logs") 
+        logdir = os.path.join(case.get_value("CASEROOT"), "logs")
         if not os.path.isdir(logdir):
             os.makedirs(logdir)
         env_module.save_all_env_info(os.path.join(logdir, "run_environment.txt.%s" % lid))
-=======
->>>>>>> 3ad0cf66
+
         model = case.get_value("MODEL")
         if model == "acme":
             save_prerun_provenance_acme(case, lid=lid)
@@ -285,11 +275,7 @@
     elif mach == "mira":
         globs_to_copy.append("%s*output" % job_id)
         globs_to_copy.append("%s*cobaltlog" % job_id)
-<<<<<<< HEAD
     elif mach in ["edison", "cori-haswell", "cori-knl"]:
-=======
-    elif mach in ["cori-haswell", "cori-knl", "edison"]:
->>>>>>> 3ad0cf66
         globs_to_copy.append("%s" % case.get_value("CASE"))
 
     globs_to_copy.append("logs/run_environment.txt.%s" % lid)
