--- conflicted
+++ resolved
@@ -32,7 +32,7 @@
 
         self._env_files_that_need_rewrite = set()
 
-<<<<<<< HEAD
+
         if(os.path.isfile(os.path.join(case_root,"env_test.xml"))):
             self._env_files.append(EnvTest(case_root))
             
@@ -43,19 +43,6 @@
         self._env_files.append(EnvBuild(case_root))
         self._env_files.append(EnvArchive(case_root))
         self._env_files.append(EnvBatch(case_root))
-=======
-        self._env_entryid_files.append(EnvRun(case_root))
-        self._env_entryid_files.append(EnvBuild(case_root))
-        self._env_entryid_files.append(EnvMachPes(case_root))
-        self._env_entryid_files.append(EnvCase(case_root))
-        self._env_entryid_files.append(EnvBatch(case_root))
-        if(os.path.isfile(os.path.join(case_root,"env_test.xml"))):
-               self._env_entryid_files.append(EnvTest(case_root))
-        self._env_generic_files.append(EnvMachSpecific(case_root))
-        self._env_generic_files.append(EnvArchive(case_root))
-
-        self._case_root = case_root
->>>>>>> fc58c578
 
     def __del__(self):
         self.flush()
