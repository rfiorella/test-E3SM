--- conflicted
+++ resolved
@@ -34,27 +34,12 @@
 
 #==============================================================================
 #  Class constructor.  We need to know where in the filesystem we are, 
-<<<<<<< HEAD
-#  so caseroot, case, machroot, machine, 
-=======
 #  so caseroot, case, machroot, machine, cimeroot
->>>>>>> 333c72ca
 #==============================================================================
 sub new
 {
 	my ($class, %params) = @_;
 	my $self = {
-<<<<<<< HEAD
-		case     => $params{'case'}     || undef,
-		caseroot => $params{'caseroot'} || undef,
-		compiler    => $params{'compiler'}     || undef,
-		config => $params{'config'}           || undef,
-		machine     => $params{'machine'}     || undef,
-	    cimeroot  => $params{'cimeroot'} || undef,
-        machroot    => $params{'machroot'}    || ".",
-        mpilib      => $params{'mpilib'}      || undef,
-        threaded      => $params{'threaded'}      || undef,
-=======
 	    case	=> $params{'case'}	|| undef,
 	    caseroot	=> $params{'caseroot'}	|| undef,
 	    compiler    => $params{'compiler'}  || undef,
@@ -64,7 +49,6 @@
 	    machroot    => $params{'machroot'}  || ".",
 	    mpilib      => $params{'mpilib'}    || undef,
             threaded    => $params{'threaded'}  || undef,
->>>>>>> 333c72ca
 	};
 	$self->{'srcroot'} = $self->{'cimeroot'} if defined $self->{'cimeroot'};
 
@@ -81,22 +65,11 @@
 	$self->{'output_error_path'} = $self->{'case'};
 	$self->{'configbatch'} = "$self->{'machroot'}/config_batch.xml";
 	$self->{'configmachines'} = "$self->{'machroot'}/config_machines.xml";
-<<<<<<< HEAD
-
-	# we need ConfigCase, and ProjectTools. 
-	my $casetoolsdir = "$self->{'caseroot'}/Tools";
-	push(@INC, $casetoolsdir);
-	my $toolsdir = "$self->{'cimeroot'}/ccsm_utils/Tools";
-	push(@INC, $toolsdir);
-	require ConfigCase;
-	require ProjectTools;
-=======
 	
 	# we need ProjectTools. 
 	my $cimeroot = "$self->{'cimeroot'}";
 	push(@INC, "$cimeroot/utils/per5lib");
 	require Project::ProjectTools;
->>>>>>> 333c72ca
 	$self->{'cwd'} = Cwd::getcwd();
 	bless $self, $class;
 	return $self;
