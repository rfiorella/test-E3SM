#!/usr/bin/env perl
package Module::ModuleLoader;
#------------------------------------------------------------------------------
# Perl module intended for setting up the machine environment (loading modules, soft environment, etc)
# Currently specific to the module system, which as of Oct 2014 is every CESM supported machine save
# mira.
#------------------------------------------------------------------------------
use strict;
use warnings;
use diagnostics;
use Data::Dumper;
use XML::LibXML;
use Cwd;
use Log::Log4perl qw(get_logger);
my $logger;

BEGIN{
    $logger = get_logger();
}

#------------------------------------------------------------------------------
# Constructor.  We need the machine, model, caseroot and optionally the compiler,
# mpi library, and whether DEBUG is on.   We also want to initialize the module system so this object
# is ready to load modules.
#------------------------------------------------------------------------------
sub new
{
    my ($class, %params) = @_;
    if(! defined $params{'machine'})
    {
        $logger->logdie( "ModuleLoader requires a machine argument");
    }
    if(! defined $params{'cimeroot'})
    {
        $logger->logdie( "ModuleLoader requires the cimeroot");
    }
    if(! defined $params{'caseroot'})
    {
        $logger->logdie( "ModuleLoader requires the caseroot");
    }
    my $self = {
        machine => $params{'machine'} || undef,
        compiler => $params{'compiler'} || undef,
        mpilib =>   $params{'mpilib'} || undef,
        debug  =>   $params{'debug'} || undef,
        cimeroot => $params{'cimeroot'} || undef,
        caseroot => $params{'caseroot'} || undef,
  	model    => $params{'model'}	||'cesm',
    };
    if(! defined $params{'debug'} )
    {
        $self->{debug} = 'false';
    }
    $self->{machroot} = Cwd::abs_path($self->{cimeroot}) . "/cime_config/" . $self->{model} . "/machines/";
    bless $self, $class;
    $self->moduleInit();
    return $self;
}

sub moduleInit()
{
    my $self = shift;
    my $configmachinesfile = "$self->{machroot}/config_machines.xml";
    my $machine = $self->{machine};
    if(! -e $configmachinesfile)
    {
        $logger->logdie( "$configmachinesfile not found");
    }
    else
    {
        $self->{configmachinesfile} = $configmachinesfile;
    }

    $self->{machspecificfile} = $self->{'caseroot'} . "/env_mach_specific.xml";

    # Set up the XML::LibXML parser..
    my $parser = XML::LibXML->new(no_blanks => 1);
    my $xml = $parser->parse_file($self->{'configmachinesfile'});
    $self->{configmachinesroot} = $xml;

    # First, get the module system type.
    my @moduletypes = $xml->findnodes("//machine[\@MACH=\'$machine\']/module_system");
    #my $modulesystemtype;
    foreach my $modtype(@moduletypes)
    {
        $self->{modulesystemtype} = $modtype->getAttribute('type');
    }
    $self->{modulesystemtype} = 'none' unless defined $self->{modulesystemtype};
    # Get the init_path.  Module systems usually have an 'init' script for
    # various scripting languages, we need to get this path from config_machines
    # We want to use Bourne shell for soft, there is no way to load modules via Perl
    # for the soft environment
    my @initnodes;
    if($self->{modulesystemtype} eq 'none'){
	return;
    }elsif($self->{modulesystemtype} eq 'soft')
    {
        @initnodes = $xml->findnodes("//machine[\@MACH=\'$machine\']/module_system/init_path[\@lang=\'sh\']");
    }
    elsif($self->{modulesystemtype} eq 'dotkit')
    {
        @initnodes = $xml->findnodes("//machine[\@MACH=\'$machine\']/module_system/init_path[\@lang=\'csh\']");
    }
    elsif($self->{modulesystemtype} eq 'module')
    {
        @initnodes = $xml->findnodes("//machine[\@MACH=\'$machine\']/module_system/init_path[\@lang=\'perl\']");
    }
    foreach my $initnode(@initnodes)
    {
        $self->{initpath} = $initnode->textContent();
    }
    if(! defined $self->{initpath})
    {
        $logger->logdie( "the module init path could not be found for the machine $machine");
    }

    #my @cmdnodes = $xml->findnodes("//machine[\@MACH=\'$machine\']/module_system/cmd_path");
    my @cmdnodes;
    if($self->{modulesystemtype} eq 'soft')
    {
        @cmdnodes = $xml->findnodes("//machine[\@MACH=\'$machine\']/module_system/cmd_path[\@lang=\'sh\']");
    }
    elsif($self->{modulesystemtype} eq 'dotkit')
    {
        @cmdnodes = $xml->findnodes("//machine[\@MACH=\'$machine\']/module_system/cmd_path[\@lang=\'csh\']");
    }
    elsif($self->{modulesystemtype} eq 'module')
    {
        @cmdnodes = $xml->findnodes("//machine[\@MACH=\'$machine\']/module_system/cmd_path[\@lang=\'perl\']");
    }
    foreach my $cmdnode(@cmdnodes)
    {
        $self->{cmdpath} = $cmdnode->textContent();
    }
    if(! defined $self->{cmdpath})
    {
        $logger->logdie( "the module cmd path could not be found for the machine $machine");
    }
    #print "self modulesystemtype: $self->{modulesystemtype}\n";
    #print "self cmdpath: $self->{cmdpath}\n";

}

#Find the modules for the machine from config_machines.xml
sub findModulesFromMachinesDir()
{
    my $self = shift;

    # Get the compiler, mpilib, machine, and debug status.
    my $compiler = $self->{compiler};
    my $machine = $self->{machine};
    my $mpilib = $self->{mpilib};
    my $debug = $self->{debug};

    my $cmroot = $self->{configmachinesroot};
    my @modulenodes;
    my $seqnum = 1;
    my @allmodulenodes = $cmroot->findnodes("/config_machines/machine[\@MACH=\'$machine\']/module_system/modules");
    foreach my $mod(@allmodulenodes)
    {
        # If a module set does NOT have attributes, then the intention is that
        # these modules will be loaded regardless of compiler, mpilib, or debug status.
        if(!$mod->hasAttributes())
        {
            my @modchildren = $mod->findnodes(".//command");
            foreach my $child(@modchildren)
            {
            my $action = $child->getAttribute('name');
            my $actupon = $child->textContent();
            my $modhash = {action => $action, actupon => $actupon, seqnum => $seqnum};
            push(@modulenodes, $modhash);
            $seqnum += 1;
            }
        }
        else
        {
            my $attrmatch = 0;
            foreach my $qualifier (qw/ machine compiler mpilib debug /)
            {
                if($mod->hasAttribute($qualifier) && lc $mod->getAttribute($qualifier) eq lc $self->{$qualifier})
                {
                    #print '=' x 80, "\n";
                    #print "qualifier match : $qualifier\n";
                    #print "mod attribute: ", $mod->getAttribute($qualifier), "\n";
                    #print "self qualifier: ", $self->{$qualifier}, "\n";
                    #print '=' x 80, "\n";
                    $attrmatch = 1;
                }
                elsif( $mod->hasAttribute($qualifier) && $mod->getAttribute($qualifier) =~ /^\!/)
                {
                    my $negatedattr = $mod->getAttribute($qualifier);
                    $negatedattr =~ s/!//g;
                    #print "negated attr is: $negatedattr\n";
                    #print "mod attr is ", $mod->getAttribute($qualifier), "\n";
                    #print "self attr is ", $self->{$qualifier}, "\n";
                    if(lc $negatedattr ne lc $self->{$qualifier})
                    {
                    #print "negated attributes do not match, this is a match\n";
                    $attrmatch = 1;
                    next;
                    }
                    else
                    {
                    #print "negated attributes do match, this is NOT a match\n";
                    $attrmatch = 0;
                    last;
                    }

                }
                elsif( $mod->hasAttribute($qualifier) && lc $mod->getAttribute($qualifier) ne lc $self->{$qualifier})
                {
                    #print '=' x 80, "\n";
                    #print "qualifier no match: $qualifier\n";
                    #print "mod attribute: ", $mod->getAttribute($qualifier), "\n";
                    #print "self qualifier: ", $self->{$qualifier}, "\n";
                    #print '=' x 80, "\n";
                    $attrmatch = 0;
                    last;
                }
            }
            if($attrmatch == 1)
            {
                my @modchildren = $mod->findnodes(".//command");
                foreach my $child(@modchildren)
                {
                    #my $action = $child->getName();
                    my $action = $child->getAttribute('name');
                    my $actupon = $child->textContent();
                    my $modhash = { action => $action, actupon => $actupon, seqnum => $seqnum };
                    #print Dumper $modhash;
                    push(@modulenodes, $modhash);
                    $seqnum += 1;
                }
            }
        }
    }
    $self->{modulestoload} = \@modulenodes;
    return @modulenodes;
}

sub writeXMLFileForCase()
{
    my $self = shift;
    my $cmroot = $self->{configmachinesroot};
    my $machine = $self->{machine};
    my @modulenodes;
    my $seqnum = 1;
    my @machinenodes = $cmroot->findnodes("/config_machines/machine[\@MACH=\'$machine\']");

    my $machinenode = $machinenodes[0];

    my $casexml = XML::LibXML::Document->new("1.0.0");
    my $newmachnode = XML::LibXML::Element->new($machinenode->nodeName);
    $newmachnode->setAttribute("MACH", $machinenode->getAttribute("MACH"));

    my @modulesystemnodes = $cmroot->findnodes("/config_machines/machine[\@MACH=\'$machine\']/module_system");
    foreach my $mnode(@modulesystemnodes)
    {
        $newmachnode->addChild($mnode);
    }

    my @envnodes = $cmroot->findnodes("/config_machines/machine[\@MACH=\'$machine\']/environment_variables");
    foreach my $enode(@envnodes)
    {
        $newmachnode->addChild($enode);
    }
    my @limitnodes = $cmroot->findnodes("/config_machines/machine[\@MACH=\'$machine\']/limits");
    foreach my $lnode(@limitnodes)
    {
        $newmachnode->addChild($lnode);
    }

    my $newdom = XML::LibXML::Document->new("1.0");
    $newdom->setDocumentElement($newmachnode);
    my $filepath = $self->{caseroot} . "/env_mach_specific.xml";
    $newdom->toFile($filepath, 1) || $logger->logdie( "could not write file: ".$self->{caseroot} . ", $?");
}

sub findModulesForCase()
{
    my $self = shift;
    my $compiler = $self->{compiler};
    my $machine = $self->{machine};
    my $mpilib = $self->{mpilib};
    my $debug = $self->{debug};

    if( ! -e $self->{machspecificfile})
    {
        $logger->logdie( "$self->{machspecificfile} was not found!");
    }
    my $parser = XML::LibXML->new(no_blanks => 1);
    my $casemoduleparser = $parser->parse_file($self->{machspecificfile});
    my @allmodulenodes = $casemoduleparser->findnodes("//module_system/modules");

    my @foundmodules = $self->findModules(\@allmodulenodes);
    $self->{modulestoload} = \@foundmodules;
    #print Dumper $self->{modulestoload};
    return @foundmodules;

}

sub findModules()
{
    my $self = shift;
    my $modulenodes = shift;

    my $seqnum = 1;
    my @foundmodules;
    foreach my $mod(@$modulenodes)
    {
        # If the <modules> element doesn't have any attributes,
        # then we want to load these modules no matter what.
        if(!$mod->hasAttributes())
        {
            my @modchildren = $mod->findnodes(".//command");

            # for every child node we find,
            # action is the module action to take, actupon is the module
            # we want to act upon, and the seqnum denotes the order in which the
            # module will be loaded.
            foreach my $child(@modchildren)
            {
		#my $action = $child->getName();
		my $action = $child->getAttribute('name');
		my $actupon = $child->textContent();
		my $modhash = { action => $action, actupon => $actupon, seqnum => $seqnum} ;
		push(@foundmodules, $modhash);
		$seqnum += 1;
            }
        }
        else
        {
            my $attrmatch = 0;
            # If the modules element has attributes, we only want to load the modules within
            # if the attribute exists as an attribute in the modules tag, and if the attribute matches
            # the machine, compiler, etc.
            foreach my $qualifier ( qw/ machine compiler mpilib debug/)
            {

                if($mod->hasAttribute($qualifier) && lc $mod->getAttribute($qualifier) eq lc $self->{$qualifier})
                {
                    $attrmatch = 1;
                }
                elsif( $mod->hasAttribute($qualifier) && $mod->getAttribute($qualifier) =~ /^\!/)
                {
                     my $negatedattr = $mod->getAttribute($qualifier);
                        $negatedattr =~ s/!//g;
                        #print "negated attr is: $negatedattr\n";
                        #print "mod attr is ", $mod->getAttribute($qualifier), "\n";
                        #print "self attr is ", $self->{$qualifier}, "\n";
                        if($negatedattr ne $self->{$qualifier})
                        {
                            #print "negated attributes do not match, this is a match\n";
                            $attrmatch = 1;
                            next;
                        }
                        else
                        {
                            #print "negated attributes do match, this is NOT a match\n";
                            $attrmatch = 0;
                            last;
                        }

                     }
                # if the qualifier exists as an attribute but doesn't match, skip the entire block.
                elsif( $mod->hasAttribute($qualifier) && lc $mod->getAttribute($qualifier) ne lc $self->{$qualifier})
                {
                    $attrmatch = 0;
                    last;
                }
            }
            if($attrmatch == 1)
            {
                my @modchildren = $mod->findnodes(".//command");
                foreach my $child(@modchildren)
                {
                    #my $action = $child->getName();
                    my $action = $child->getAttribute('name');
                    my $actupon = $child->textContent();
                    my $modhash = { action => $action, actupon => $actupon, seqnum => $seqnum };
                    push(@foundmodules, $modhash);
                    $seqnum += 1;
                }
            }
        }
    }
    #print Dumper \@foundmodules;
    return @foundmodules;
}

sub loadModules()
{
<<<<<<< HEAD
    my $self = shift;
    if($self->{modulesystemtype}  eq 'module')
    {
        $self->loadModuleModules();
    }
    elsif($self->{modulesystemtype} eq 'soft')
    {
        $self->loadSoftModules();
    }
    elsif($self->{modulesystemtype} eq 'dotkit')
    {
        $self->loadDotKitModules();
    }
    elsif($self->{modulesystemtype} eq 'none')
    {
        $self->loadNoneModules();
    }
}

sub loadDotKitModules()
{
    my $self = shift;

    if(! defined $self->{modulestoload})
    {
        $self->findModulesForCase();
    }
    $self->findEnvVars();
=======
	my $self = shift;
	#my $self = {	
	#	machine => $params{'machine'} || undef,
	#	compiler => $params{'compiler'} || undef,
	#	mpilib =>   $params{'mpilib'} || undef,
	#	debug  =>   $params{'debug'} || undef,
	#	scriptsroot => $params{'scriptsroot'} || undef,
	#	caseroot => $params{'caseroot'} || undef,
	#};
	#eval qx($self->{cmdpath} $cmd);

	#ndk: to help with debugging, I was creating a timestamped file
        #     everytime this function was called.  Set $debugML=1 to turn on.
        my $debugML=0;
        my ($sec,$min,$hour,$mday,$mon,$year,$wday,$yday,$isdst);
        my ($ntimestamp, $dfile);
	if ($debugML) {
           ($sec,$min,$hour,$mday,$mon,$year,$wday,$yday,$isdst) =localtime(time);
           $ntimestamp = sprintf ( "%04d.%02d.%02d.%02d.%02d.%02d",$year+1900,$mon+1,$mday,$hour,$min,$sec);
           $dfile="debugML_".$ntimestamp.".txt";
           open(DEBUGOUT, ">$dfile");
	}

	# Disable check - check will cause problem if scheduler is changing env - better reload 
	#if(defined $ENV{CIME_MODULES_LOADED}) {
	#    if($debugML) print DEBUGOUT " ENV CIME_MODULES_LOADED is true, returning\n";
	#    return $self
	#};

	my %oldenv = %ENV;
	my $envfile = $self->{'caseroot'} . "/env_mach_specific";
	my $cshenv = "env ";
    	$cshenv .= "COMPILER=". $self->{'compiler'} . " " ;
    	$cshenv .= "MPILIB=". $self->{'mpilib'} . " " ;
    	$cshenv .= "DEBUG=". $self->{'debug'} . " " ;
    	$cshenv .= "CASEROOT=". $self->{'caseroot'} . " " ;
    	$cshenv .= "PERL=TRUE ";
	my $cmd = $cshenv . " " . $envfile ;
	#print "running command $cmd\n";
        if ($debugML) {
           print DEBUGOUT "time=$ntimestamp running command $cmd\n";
        }

        my @output;
	eval { @output = qx($cmd);};
	chomp @output;

        if ($debugML) {
           print DEBUGOUT "after running command output follows\n";
           print DEBUGOUT "number of lines = $#output\n";
           print DEBUGOUT '@output=qx($cmd) and output='; 
           print DEBUGOUT "\n\n";
           for my $i(0 .. $#output) {
              my $oo=$output[$i];
              print DEBUGOUT "$oo\n";
           }
        }

	#print Dumper \@output;
	if($?)
	{
		die "could not load modules for machine $self->{'machine'}";
	}
	my %newenv;
	
	#foreach my $line(@output)
	for my $i(0 .. $#output)
	{
		chomp $output[$i];
		if($output[$i] !~ /=/)
		{
                   $output[$i] = '';
		}
		if($output[$i] =~ /BASH_FUNC/i)
		{
                   $output[$i] = '';
		}
	}
	#print Dumper \@output;
	foreach my $line(@output)
	{
		if(length($line) > 0)
		{
	            chomp $line;
	            #print "line: $line\n";
                    if ($debugML) {print DEBUGOUT "line: $line\n";}
	            my ($key, $value) = split('=', $line, 2);
	            $newenv{$key} = $value;
                }
	}
	my %newbuildenv;

	# ndk: add a loop to see if our above module adjusting _removed_ 
        # any environment variables which may need to be accounted for
	foreach my $k(keys %oldenv) {
           if($k =~ /BASH_FUNC/i) {
              # leave this particular one alone
           } elsif (defined $oldenv{$k} && !defined $newenv{$k}) {
	      # if key in old but NOT in new, consider removing
              if ($debugML) {print DEBUGOUT "del $k=$oldenv{$k}\n";}
	      delete $ENV{$k};
           }
        }
        
        foreach my $k(keys %newenv)
	{
           if ($debugML) {print DEBUGOUT "k=$k ";}
           if(! defined $oldenv{$k})   # if this key is _not_ in the old set, add it as new
           {
              if ($debugML) {print DEBUGOUT "new $k=$newenv{$k}\n";}
              $newbuildenv{$k} = $newenv{$k};
              $ENV{$k} = $newenv{$k};
           }
           elsif(defined $oldenv{$k} && $newenv{$k} ne $oldenv{$k}) 
           {
              # if this var is in the old, and is different than it was in old
              if ($debugML) {print DEBUGOUT "mod $k=$newenv{$k}\n";}
              $newbuildenv{$k} = $newenv{$k};
              $ENV{$k} = $newenv{$k};
           }
           else {
              if ($debugML) {print DEBUGOUT "\n";}
           }
	}

        if ($debugML) {
           foreach my $k(keys %newbuildenv) {
              print DEBUGOUT "nbe $k=$newbuildenv{$k}\n";
           }
           foreach my $k(keys %ENV) {
              print DEBUGOUT "ENV $k=$ENV{$k}\n";
           }
           close (DEBUGOUT);
        }

	$ENV{CIME_MODULES_LOADED} = 1;
	return %newbuildenv;
>>>>>>> ff6539ae

    if(! defined $self->{cshmodulecode})
    {
        $self->getCshModuleCode();
    }

    my %oldenv = %ENV;
    my %newenv;
    my @output;
    my $cmd = $self->{cshmodulecode};
    $cmd .= "\nprintenv";

    eval { @output = qx($cmd); };
    chomp @output;
    foreach my $line(@output)
    {
        if(length($line) > 0)
        {
            chomp $line;
            my ($key, $value) = split('=', $line, 2);
            $newenv{$key} = $value;
        }
    }

    my %newbuildenv;

    foreach my $k(keys %newenv)
    {
        if(! defined $oldenv{$k})
        {
            $newbuildenv{$k} = $newenv{$k};
            $ENV{$k} = $newenv{$k};
	    $logger->info("setting environment variable $k=$newenv{$k}");
        }
        if(defined $oldenv{$k} && $newenv{$k} ne $oldenv{$k})
        {
            $newbuildenv{$k} = $newenv{$k};
            $ENV{$k} = $newenv{$k};
	    $logger->info("setting environment variable $k=$newenv{$k}");

        }
    }
    $self->writeCshModuleFile();
    $self->writeShModuleFile();
}

sub loadModuleModules()
{
    my $self = shift;

    if(! defined $self->{modulestoload})
    {
        $self->findModulesForCase();
    }
    $self->findEnvVars();

    my $modulestoload = $self->{modulestoload};
    foreach my $mod (@$modulestoload)
    {
        #print "mod seqnum: $mod->{seqnum}\n";
	#print "mod action: $mod->{action}\n";
        #print "mod actupon: $mod->{actupon}\n";
        my $cmd;
        if($mod->{action} =~ /xmlchange/)
        {
            $cmd = "./xmlchange $mod->{actupon}";
        }
        else
        {
            $cmd = $self->{cmdpath} . " $mod->{action}  $mod->{actupon}";
	    $logger->info( "   $mod->{action} $mod->{actupon} ");
        }
#        print "running cmd: $mod->{action} $mod->{actupon}\n";
        eval qx($cmd);
        if($?)
        {
            $logger->warn ("module cmd $cmd died with $? $!");
        }
     }
     my %moduleenv = %{$self->{environmentvars}};
     foreach my $key(keys %moduleenv)
     {
         my $envvalue = $moduleenv{$key};
         if($envvalue =~ /^\$/)
         {
	     $envvalue =~ s/\$//g;
	     if(defined $self->{$envvalue}){
		 $ENV{$key} = $self->{$envvalue};
		 $logger->info("setting environment variable $key=$self->{$envvalue}");
	     }elsif(defined $ENV{$envvalue}){
		 $ENV{$key} = $ENV{$envvalue};
		 $logger->info("setting environment variable $key=$ENV{$envvalue}");
	     }else{
		 $logger->warn("No variable $envvalue found, not setting $key");
	     }
         }
         else
         {
	     $ENV{$key} = $moduleenv{$key};
	     $logger->info("setting environment variable $key=$moduleenv{$key}");

         }
     }
    $self->writeCshModuleFile();
    $self->writeShModuleFile();
}

# Module system type "none"
sub loadNoneModules()
{
    my $self = shift;
    my $machine = $self->{machine};
    my $parser = XML::LibXML->new(no_blanks => 1);
    my $xml;
    if( -e "$ENV{'HOME'}/.cime/config_machines.xml")
    {
        $xml = $parser->parse_file("$ENV{'HOME'}/.cime/config_machines.xml");
    }
    elsif( -e $self->{machspecificfile})
    {
        $xml = $parser->parse_file($self->{machspecificfile});
    }
    else
    {
        $xml = $parser->parse_file($self->{configmachinesfile});
    }
    # Hack until we can get rid of this crappy code
    open(F,">.env_mach_specific.csh");
    print F "#!/usr/bin/env csh\n";

    my @envnodes = $xml->findnodes("//machine[\@MACH=\'$machine\']/environment_variables");
    foreach my $envnode(@envnodes)
    {
        if(! $envnode->hasAttributes())
        {
            my @envs = $envnode->findnodes(".//env");
            foreach my $e(@envs)
            {
                my $name = $e->getAttribute('name');
                my $value = $e->textContent();
                if($value =~ /^\$/)
                {
                    $value = $ENV{$value};
                }
                else
                {
                    $ENV{$name} = $value;
		    $logger->info("setting environment variable $name=$value");
                }
            }
        }
        else
        {
            my $attrMatch = 0;
            my @envnodeattrs = $envnode->attributes;
            foreach my $a(@envnodeattrs)
            {
                my $attrName = $a->getName();
                my $attrValue = $a->getValue();
                if(defined $self->{$attrName} && lc $attrValue eq lc $self->{$attrName})
                {
                    $attrMatch = 1;
                    next;
                }
                elsif(defined $self->{$attrName} && $attrName !~ /^\!/ && lc $attrValue ne $self->{$attrName})
                {
                    $attrMatch = 0;
                    last;
                }
                elsif(defined $self->{$attrName} && $attrName =~ /^\!/)
                {
                    if($envnode->getAttribute($attrName) ne $self->{$attrName})
                    {
                        $attrMatch = 1;
                        next;
                    }
                    if($envnode->getAttribute($attrName) eq $self->{$attrName})
                    {
                        $attrMatch = 0;
                        last;
                    }
                 }
             }
             if($attrMatch)
             {
                  my @envs = $envnode->findnodes(".//env");
                  foreach my $e(@envs)
                  {
                      my $name = $e->getAttribute('name');
                      my $value = $e->textContent();
                      if($value =~ /^\$/)
                      {
                          $value = $ENV{$value};
                      }
                      else
                      {
                          $ENV{$name} = $value;
			  $logger->info("setting environment variable $name=$value");
			  print F "setenv $name $value\n";
                      }
                  }
              }
         }
    }

    close(F);
}
sub loadSoftModules()
{
    my $self = shift;
    if(! defined $self->{shmodulecode})
    {
        $self->getShModuleCode();
    }

    # Stash the old env here.
    my %oldenv = %ENV;
    my %newenv;
    my @output;

    my $cmd = $self->{shmodulecode};
    $cmd .= "\nprintenv";

    eval { @output = qx($cmd); };
    chomp @output;
    foreach my $line(@output)
    {
        if(length($line) > 0)
        {
            chomp $line;
            my ($key, $value) = split('=', $line, 2);
            $newenv{$key} = $value;
        }
    }

    my %newbuildenv;

    foreach my $k(keys %newenv)
    {
        if(! defined $oldenv{$k})
        {
            $newbuildenv{$k} = $newenv{$k};
            $ENV{$k} = $newenv{$k};
	    $logger->info("setting environment variable $k=$newenv{$k}");
        }
        if(defined $oldenv{$k} && $newenv{$k} ne $oldenv{$k})
        {
            $newbuildenv{$k} = $newenv{$k};
            $ENV{$k} = $newenv{$k};
	    $logger->info("setting environment variable $k=$newenv{$k}");
        }
    }
    $self->writeCshModuleFile();
    $self->writeShModuleFile();
}

sub findEnvVars()
{
    my $self = shift;
    my $machine = $self->{machine};
    my $parser = XML::LibXML->new(no_blanks => 1);
    my $xml = $parser->parse_file($self->{machspecificfile});
    #my @envnodes = $xml->findnodes("//machine[\@MACH=\'$machine\']/environment_variables/env");
    my @envnodes = $xml->findnodes("//machine[\@MACH=\'$machine\']/environment_variables");

    my %envs;
    foreach my $enode(@envnodes)
    {
        if(! $enode->hasAttributes())
        {
            my @envchildnodes = $enode->findnodes(".//env");
            foreach my $e(@envchildnodes)
            {
                my $name = $e->getAttribute('name');
                my $value = $e->textContent();
                $envs{$name} = $value;
            }
        }
        else
        {
            my $attrMatch = 0;
            my @nodeattrs = $enode->attributes();
            foreach my $nodeattr(@nodeattrs)
            {
                my $attrName = $nodeattr->getName();
                my $attrValue = $nodeattr->getValue();
                if(defined $self->{$attrName} && lc $attrValue eq lc $self->{$attrName})
                {
                    $attrMatch = 1;
                    next;
                }
                elsif(defined $self->{$attrName} && $attrName !~ /^\!/ && lc $attrValue ne $self->{$attrName})
                {
                    $attrMatch = 0;
                    last;
                }
                elsif(defined $self->{$attrName} && $attrName =~ /^\!/ )
                {
                    if($enode->getAttribute($attrName) ne $self->{$attrName})
                    {
                        $attrMatch = 1;
                        next;
                    }
                    if($enode->getAttribute($attrName) eq $self->{$attrName})
                    {
                        $attrMatch = 0;
                        last;
                    }
                }
            }
            if($attrMatch)
            {
                my @envs = $enode->findnodes(".//env");
                foreach my $e(@envs)
                {
                    my $name = $e->getAttribute('name');
                    my $value = $e->textContent();
                    $envs{$name} = $value;
                }
            }
        }
    }

    $self->{'environmentvars'} = \%envs;
    return %envs;
}

sub loadEnvVars()
{
    my $self = shift;

    if(!defined $self->{'environmentvars'})
    {
        $self->getEnvVars();
    }
    if(defined $self->{'environmentvars'})
    {
        my %envs = %{$self->{'environmentvars'}};
        foreach my $ekey(keys %{$self->{'environmentvars'}})
        {
            my $name = $ekey;
            my $value = $envs{$ekey};
            if($value =~ /^\$/)
            {
                $value = $ENV{$value};
            }
	    $logger->info("setting environment variable $name=$value");
            $ENV{$name} = $value;
        }
    }
}

sub getCshModuleCode()
{
    my $self = shift;
    my $configuremode = shift;
    my $machine = $self->{machine};

    my $parser = XML::LibXML->new(no_blanks => 1);
    my $xml;
    my @cshinitnodes;
    my @cshcmdnodes;
    if( -e $self->{machspecificfile})
    {
        $xml = $parser->parse_file($self->{machspecificfile});
	@cshinitnodes = $xml->findnodes("//module_system/init_path[\@lang=\'csh\']");
	@cshcmdnodes = $xml->findnodes("//module_system/cmd_path[\@lang=\'csh\']");
    }
    else
    {
        $xml = $parser->parse_file($self->{configmachinesfile});
	 @cshinitnodes = $xml->findnodes("//machine[\@MACH=\'$machine\']/module_system/init_path[\@lang=\'csh\']");
	@cshcmdnodes = $xml->findnodes("//machine[\@MACH=\'$machine\']/module_system/cmd_path[\@lang=\'csh\']");
    }

    $logger->logdie ("no csh init path defined for $machine!") if !@cshinitnodes;
    foreach my $node(@cshinitnodes)
    {
        $self->{cshinitpath} = $node->textContent();
    }

    $logger->logdie( "no c shell ccmd_path defined for this machine!") if ! @cshcmdnodes;
    foreach my $node(@cshcmdnodes)
    {
        $self->{cshcmdpath} = $node->textContent();
    }


    my @modattributes = $self->findModulesAttributes();
    my %modattrvalues;

    foreach my $attr(@modattributes)
    {
        my $ucattr = uc $attr;
        my $lcattr = lc $attr;
        if(defined $self->{$lcattr})
        {
            $modattrvalues{$attr} = $self->{$lcattr};
        }
        elsif(defined $self->{$ucattr})
        {
            $modattrvalues{$attr} = $self->{$ucattr};
        }
        elsif(defined $ENV{$lcattr})
        {
            $modattrvalues{$attr} = $ENV{$lcattr};
        }
        elsif(defined $ENV{$ucattr})
        {
            $modattrvalues{$attr} = $ENV{$ucattr};
        }
        else
        {
            $logger->logdie( "could not find $attr in either the environment or in the instance variables set on the object, aborting");
        }
    }

    my $csh =<<"START";
#!/usr/bin/env csh -f
#===============================================================================
# Automatically generated module settings for $self->{machine}
# DO NOT EDIT THIS FILE DIRECTLY!  Please edit env_mach_specific.xml
# in your CASEROOT. This file is overwritten every time modules are loaded!
#===============================================================================

source  $self->{cshinitpath}
START

    $csh .=<<"START";
if( -x "./xmlquery") then
START

    foreach my $attrKey(keys %modattrvalues)
    {
        $csh .= "\tset $attrKey = `./xmlquery $attrKey -value`\n";
    }
    $csh .= "else\n";

    foreach my $attrKey(keys %modattrvalues)
    {
        $csh .= "\tset $attrKey $modattrvalues{$attrKey}\n";
    }
    $csh .= "endif\n";
#  set COMPILER            = `./xmlquery  COMPILER          -value`
#  set MPILIB              = `./xmlquery  MPILIB        -value`
#  set DEBUG               = `./xmlquery  DEBUG         -value`
#  set OS                  = `./xmlquery  OS        -value`
#  set PROFILE_PAPI_ENABLE = `./xmlquery  PROFILE_PAPI_ENABLE -value`
#endif
#START



    if(! -e "$self->{caseroot}/env_mach_specific.xml")
    {
        $self->writeXmlFileForCase();
    }
    my $casexml = $parser->parse_file("$self->{caseroot}/env_mach_specific.xml");
    my @allmodules = $casexml->findnodes("//machine[\@MACH=\'$machine\']/module_system/modules");

    foreach my $mod(@allmodules)
    {
        if(!$mod->hasAttributes())
        {
            my @modchildren = $mod->findnodes(".//command");
            foreach my $child(@modchildren)
            {
                my $action = $child->getAttribute('name');
                my $actupon = $child->textContent();
                $csh .= "$self->{cshcmdpath} $action $actupon\n";
            }
        }
        else
        {
            my @attrs = $mod->attributes;

            $csh .= "if ( ";
            while(@attrs)
            {
                my $attr = shift @attrs;
                my $name = uc($attr->getName());
                my $value = $attr->getValue();
                if($value =~ /^\!/)
                {
                    $value =~ s/\!//g;
                    $csh .= "\$$name != \"$value\"";
                }
                else
                {
                    $csh .= "\$$name == \"$value\"";
                }
                $csh .= " && " if(@attrs);
            }
            $csh .= " ) then\n";

            my @modchildren = $mod->findnodes(".//command");
            foreach my $child(@modchildren)
            {
                my $action = $child->getAttribute('name');
                my $actupon = $child->textContent();
                if($action =~ /xmlchange/)
                {
                    $csh .= "\t./$action $actupon\n";
                }
                else
                {
                    $csh .= "\t$self->{cshcmdpath} $action $actupon\n";
                }
            }
            $csh .= "endif\n";
        }
    }

    my @envnodes = $xml->findnodes("//machine[\@MACH=\'$machine\']/environment_variables");
    foreach my $envnode(@envnodes)
    {
        if(! $envnode->hasAttributes())
        {
            my @envs = $envnode->findnodes(".//env");
            foreach my $e(@envs)
            {
                my $name = $e->getAttribute('name');
                my $value = $e->textContent();
                $csh .= "setenv $name $value\n";
            }
         }
         else
         {
            my @attrs = $envnode->attributes;
            $csh .= "if ( ";
            while(@attrs)
            {
                my $attr = shift @attrs;
                my $name = uc($attr->getName());
                my $value = $attr->getValue();

                if($value =~ /^\!/)
                {
                    $value =~ s/\!//g;
                    $csh .= "\$$name != \"$value\"";
                }
                else
                {
                    $csh .= "\$$name == \"$value\"";
                }
                $csh .= " && " if(@attrs);

            }
            $csh .= " ) then\n";

            my @envs = $envnode->findnodes(".//env");
            foreach my $e(@envs)
            {
                my $name = $e->getAttribute('name');
                my $value = $e->textContent();
                $csh .= "\tsetenv $name $value\n";
            }
            $csh .= "endif\n";
        }
    }
    $self->{cshmodulecode} = $csh;
}
sub writeCshModuleFile()
{
    my $self = shift;
    if(! defined $self->{cshmodulecode})
    {
        $self->getCshModuleCode();
    }
    open my $CSHFILE, ">", "$self->{caseroot}/.env_mach_specific.csh" || $logger->logdie( " coult not open test.csh, $!");
    print $CSHFILE $self->{cshmodulecode};
    close $CSHFILE;
}

sub getShModuleCode()
{
    my $self = shift;
    my $configuremode = shift;
    my %cshtosh = ( "cputime" => "-t",
            "filesize" => "-f",
            "datasize" => "-d",
            "stacksize" => "-s",
            "coredumpsize" => "-c",
            "memoryuse" => "-m",
            "vmemoryuse" => "-v",
            "descriptors" => "-n",
            "memorylocked" => "-l",
            "maxproc" => "-u" );
    my $machine = $self->{machine};

    my $parser = XML::LibXML->new(no_blanks => 1);
    my $xml;
    my @shinitnodes;
    my @shcmdnodes;
    if( -e $self->{machspecificfile})
    {
        $xml = $parser->parse_file($self->{machspecificfile});
	@shinitnodes = $xml->findnodes("//module_system/init_path[\@lang=\'sh\']");
	@shcmdnodes = $xml->findnodes("//module_system/cmd_path[\@lang=\'sh\']");
    }
    else
    {
        $xml = $parser->parse_file($self->{configmachinesfile});
	@shinitnodes = $xml->findnodes("//machine[\@MACH=\'$machine\']/module_system/init_path[\@lang=\'sh\']");
	@shcmdnodes = $xml->findnodes("//machine[\@MACH=\'$machine\']/module_system/cmd_path[\@lang=\'sh\']");
    }



    $logger->logdie( "no sh init path defined for this machine!") if !@shinitnodes;
    foreach my $node(@shinitnodes)
    {
        $self->{shinitpath} = $node->textContent();
    }


    $logger->logdie( "no sh ccmd_path defined for this machine!") if ! @shcmdnodes;
    foreach my $node(@shcmdnodes)
    {
        $self->{shcmdpath} = $node->textContent();
    }

    my @modattributes = $self->findModulesAttributes();
    my %modattrvalues;

    foreach my $attr(@modattributes)
    {
        my $ucattr = uc $attr;
        my $lcattr = lc $attr;
        if(defined $self->{$lcattr})
        {
            $modattrvalues{$attr} = $self->{$lcattr};
        }
        elsif(defined $self->{$ucattr})
        {
            $modattrvalues{$attr} = $self->{$ucattr};
        }
        elsif(defined $ENV{$lcattr})
        {
            $modattrvalues{$attr} = $ENV{$lcattr};
        }
        elsif(defined $ENV{$ucattr})
        {
            $modattrvalues{$attr} = $ENV{$ucattr};
        }
        else
        {
            $logger->logdie( "could not find $attr in either the environment or in the instance variables set on the object, aborting");
        }
    }

    my $sh ="
#!/usr/bin/env sh -f
#===============================================================================
# Automatically generated module settings for $self->{machine}
# DO NOT EDIT THIS FILE DIRECTLY!  Please edit env_mach_specific.xml
# in your CASEROOT. This file is overwritten every time modules are loaded!
#===============================================================================

    .  $self->{shinitpath}\n";

   my @attrKeys = keys %modattrvalues;
   if($#attrKeys >= 0) {

       $sh .="
if [ -x ./xmlquery  ]
then \n";

      foreach my $attrKey(@attrKeys)
      {
        $sh .="\t$attrKey=`./xmlquery $attrKey -value`\n";
      }
      $sh .= "else\n";

      foreach my $attrKey(@attrKeys)
      {
        $sh .= "\t$attrKey=\"$modattrvalues{$attrKey}\"\n"
      }
      $sh .= "fi\n";
   }
#  DEBUG=`./xmlquery  DEBUG         -value`
#  OS=`./xmlquery  OS        -value`
#  PROFILE_PAPI_ENABLE=`./xmlquery  PROFILE_PAPI_ENABLE -value`
#fi
#START

    my @allmodules = $xml->findnodes("//machine[\@MACH=\'$machine\']/module_system/modules");
    foreach my $mod(@allmodules)
    {
        if(! $mod->hasAttributes())
        {
            my @modchildren = $mod->findnodes(".//command");
            foreach my $child(@modchildren)
            {
                #my $action = $child->getName();
                my $action = $child->getAttribute('name');
                my $actupon = $child->textContent();
                #$sh .= "module $action $actupon \n";
                $sh .= "$self->{shcmdpath} $action $actupon \n";
            }
        }
        else
        {
            my @attrs = $mod->attributes;

            $sh .= "if [ ";
            while(@attrs)
            {
                my $attr = shift @attrs;
                my $name = uc($attr->getName());
                my $value = $attr->getValue();
                if($value =~ /^\!/)
                {
                    $value =~ s/\!//g;
                    $sh .= "\"\$$name\" != \"$value\"";
                }
                else
                {
                    $sh .= "\"\$$name\" = \"$value\"";
                }
                $sh .= " ] && [ " if (@attrs);
             }
             $sh .= " ]\n";
             $sh .= "then\n";

             my @modchildren = $mod->findnodes("./command");
             foreach my $child(@modchildren)
             {
                 #my $action = $child->getName();
                 my $action = $child->getAttribute('name');
                 my $actupon = $child->textContent();
                 if($action =~ /xmlchange/)
                 {
                     $sh .= "\t./$action $actupon\n";
                 }
                 else
                 {
                     $sh .= "\t$self->{shcmdpath} $action $actupon\n";
                 }
             }
             $sh .= "fi\n";
        }
    }

    my @envnodes = $xml->findnodes("//machine[\@MACH=\'$machine\']/environment_variables");
    foreach my $envnode(@envnodes)
    {
        if(! $envnode->hasAttributes())
        {
            my @envs = $envnode->findnodes(".//env");
            foreach my $e(@envs)
            {
                my $name = $e->getAttribute('name');
                my $value = $e->textContent();
                $sh .= "export $name=$value\n";
            }
        }
        else
        {
            my @attrs = $envnode->attributes;
            $sh .= "if [ ";
            while(@attrs)
            {
                my $attr = shift @attrs;
                my $name = uc($attr->getName());
                my $value = $attr->getValue();

                if($value =~ /^\!/)
                {
                    $value =~ s/\!//g;
                    $sh .= "\$$name\" != \"$value\"";

                }
                else
                {
                    $sh .= "\"\$$name\" = \"$value\"";
                }
                $sh .= "] && [ " if(@attrs);

            }
            $sh .= " ]\n";
            $sh .= "then\n";

            my @envs = $envnode->findnodes(".//env");
            foreach my $e(@envs)
            {
                my $name = $e->getAttribute('name');
                my $value = $e->textContent();
                $sh .= "\texport $name=$value\n";
            }
            $sh .= "fi\n";
         }
    }

    $self->{shmodulecode} = $sh;
}

sub writeShModuleFile
{
    my $self = shift;
    if(! defined $self->{shmodulecode})
    {
        $self->getShModuleCode();
    }
    open my $SHFILE, ">", "$self->{caseroot}/.env_mach_specific.sh" || $logger->logdie( "could not open .env_mach_specific.sh, $!");
    print $SHFILE $self->{shmodulecode};
    close $SHFILE;
}

sub findModulesAttributes()
{
    my $self = shift;
    my $machine = $self->{machine};

    my $parser = XML::LibXML->new(no_blanks => 1);
    my $xml;
    if( -e $self->{machspecificfile})
    {
        $xml = $parser->parse_file($self->{machspecificfile});
    }
    else
    {
        $xml = $parser->parse_file($self->{configmachinesfile});
    }

    my %modattrs;
    my @modulenodes = $xml->findnodes("//machine[\@MACH=\'$machine\']/module_system/modules");

    foreach my $module(@modulenodes)
    {
        my @mattrs = $module->attributes;
        foreach my $mattr(@mattrs)
        {
            my $name = uc $mattr->getName();
            $modattrs{$name} = 1;
        }
    }
    $self->{moduleattributes} = keys %modattrs;
    return keys %modattrs;
}

1;<|MERGE_RESOLUTION|>--- conflicted
+++ resolved
@@ -390,7 +390,6 @@
 
 sub loadModules()
 {
-<<<<<<< HEAD
     my $self = shift;
     if($self->{modulesystemtype}  eq 'module')
     {
@@ -419,145 +418,6 @@
         $self->findModulesForCase();
     }
     $self->findEnvVars();
-=======
-	my $self = shift;
-	#my $self = {	
-	#	machine => $params{'machine'} || undef,
-	#	compiler => $params{'compiler'} || undef,
-	#	mpilib =>   $params{'mpilib'} || undef,
-	#	debug  =>   $params{'debug'} || undef,
-	#	scriptsroot => $params{'scriptsroot'} || undef,
-	#	caseroot => $params{'caseroot'} || undef,
-	#};
-	#eval qx($self->{cmdpath} $cmd);
-
-	#ndk: to help with debugging, I was creating a timestamped file
-        #     everytime this function was called.  Set $debugML=1 to turn on.
-        my $debugML=0;
-        my ($sec,$min,$hour,$mday,$mon,$year,$wday,$yday,$isdst);
-        my ($ntimestamp, $dfile);
-	if ($debugML) {
-           ($sec,$min,$hour,$mday,$mon,$year,$wday,$yday,$isdst) =localtime(time);
-           $ntimestamp = sprintf ( "%04d.%02d.%02d.%02d.%02d.%02d",$year+1900,$mon+1,$mday,$hour,$min,$sec);
-           $dfile="debugML_".$ntimestamp.".txt";
-           open(DEBUGOUT, ">$dfile");
-	}
-
-	# Disable check - check will cause problem if scheduler is changing env - better reload 
-	#if(defined $ENV{CIME_MODULES_LOADED}) {
-	#    if($debugML) print DEBUGOUT " ENV CIME_MODULES_LOADED is true, returning\n";
-	#    return $self
-	#};
-
-	my %oldenv = %ENV;
-	my $envfile = $self->{'caseroot'} . "/env_mach_specific";
-	my $cshenv = "env ";
-    	$cshenv .= "COMPILER=". $self->{'compiler'} . " " ;
-    	$cshenv .= "MPILIB=". $self->{'mpilib'} . " " ;
-    	$cshenv .= "DEBUG=". $self->{'debug'} . " " ;
-    	$cshenv .= "CASEROOT=". $self->{'caseroot'} . " " ;
-    	$cshenv .= "PERL=TRUE ";
-	my $cmd = $cshenv . " " . $envfile ;
-	#print "running command $cmd\n";
-        if ($debugML) {
-           print DEBUGOUT "time=$ntimestamp running command $cmd\n";
-        }
-
-        my @output;
-	eval { @output = qx($cmd);};
-	chomp @output;
-
-        if ($debugML) {
-           print DEBUGOUT "after running command output follows\n";
-           print DEBUGOUT "number of lines = $#output\n";
-           print DEBUGOUT '@output=qx($cmd) and output='; 
-           print DEBUGOUT "\n\n";
-           for my $i(0 .. $#output) {
-              my $oo=$output[$i];
-              print DEBUGOUT "$oo\n";
-           }
-        }
-
-	#print Dumper \@output;
-	if($?)
-	{
-		die "could not load modules for machine $self->{'machine'}";
-	}
-	my %newenv;
-	
-	#foreach my $line(@output)
-	for my $i(0 .. $#output)
-	{
-		chomp $output[$i];
-		if($output[$i] !~ /=/)
-		{
-                   $output[$i] = '';
-		}
-		if($output[$i] =~ /BASH_FUNC/i)
-		{
-                   $output[$i] = '';
-		}
-	}
-	#print Dumper \@output;
-	foreach my $line(@output)
-	{
-		if(length($line) > 0)
-		{
-	            chomp $line;
-	            #print "line: $line\n";
-                    if ($debugML) {print DEBUGOUT "line: $line\n";}
-	            my ($key, $value) = split('=', $line, 2);
-	            $newenv{$key} = $value;
-                }
-	}
-	my %newbuildenv;
-
-	# ndk: add a loop to see if our above module adjusting _removed_ 
-        # any environment variables which may need to be accounted for
-	foreach my $k(keys %oldenv) {
-           if($k =~ /BASH_FUNC/i) {
-              # leave this particular one alone
-           } elsif (defined $oldenv{$k} && !defined $newenv{$k}) {
-	      # if key in old but NOT in new, consider removing
-              if ($debugML) {print DEBUGOUT "del $k=$oldenv{$k}\n";}
-	      delete $ENV{$k};
-           }
-        }
-        
-        foreach my $k(keys %newenv)
-	{
-           if ($debugML) {print DEBUGOUT "k=$k ";}
-           if(! defined $oldenv{$k})   # if this key is _not_ in the old set, add it as new
-           {
-              if ($debugML) {print DEBUGOUT "new $k=$newenv{$k}\n";}
-              $newbuildenv{$k} = $newenv{$k};
-              $ENV{$k} = $newenv{$k};
-           }
-           elsif(defined $oldenv{$k} && $newenv{$k} ne $oldenv{$k}) 
-           {
-              # if this var is in the old, and is different than it was in old
-              if ($debugML) {print DEBUGOUT "mod $k=$newenv{$k}\n";}
-              $newbuildenv{$k} = $newenv{$k};
-              $ENV{$k} = $newenv{$k};
-           }
-           else {
-              if ($debugML) {print DEBUGOUT "\n";}
-           }
-	}
-
-        if ($debugML) {
-           foreach my $k(keys %newbuildenv) {
-              print DEBUGOUT "nbe $k=$newbuildenv{$k}\n";
-           }
-           foreach my $k(keys %ENV) {
-              print DEBUGOUT "ENV $k=$ENV{$k}\n";
-           }
-           close (DEBUGOUT);
-        }
-
-	$ENV{CIME_MODULES_LOADED} = 1;
-	return %newbuildenv;
->>>>>>> ff6539ae
 
     if(! defined $self->{cshmodulecode})
     {
@@ -795,15 +655,26 @@
 
     my %newbuildenv;
 
+	# ndk: add a loop to see if our above module adjusting _removed_
+        # any environment variables which may need to be accounted for
+	foreach my $k(keys %oldenv) {
+           if($k =~ /BASH_FUNC/i) {
+              # leave this particular one alone
+           } elsif (defined $oldenv{$k} && !defined $newenv{$k}) {
+	      # if key in old but NOT in new, consider removing
+	      delete $ENV{$k};
+           }
+        }
+
     foreach my $k(keys %newenv)
     {
-        if(! defined $oldenv{$k})
+           if(! defined $oldenv{$k})   # if this key is _not_ in the old set, add it as new
         {
             $newbuildenv{$k} = $newenv{$k};
             $ENV{$k} = $newenv{$k};
 	    $logger->info("setting environment variable $k=$newenv{$k}");
         }
-        if(defined $oldenv{$k} && $newenv{$k} ne $oldenv{$k})
+           elsif(defined $oldenv{$k} && $newenv{$k} ne $oldenv{$k})
         {
             $newbuildenv{$k} = $newenv{$k};
             $ENV{$k} = $newenv{$k};
