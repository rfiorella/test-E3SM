#!/usr/bin/env python
from standard_script_setup import *
from CIME.utils import copyifnewer, run_bld_cmd_ensure_logging, expect
from CIME.case import Case
from CIME.build import get_standard_makefile_args
import glob

logger = logging.getLogger(__name__)

def parse_command_line(args, description):
###############################################################################
    parser = argparse.ArgumentParser(
        usage="""\n{0} [--debug]
OR
{0} --verbose
OR
{0} --help

\033[1mEXAMPLES:\033[0m
    \033[1;32m# Run \033[0m
    > {0}
""" .format (os.path.basename(args[0])),

description=description,

formatter_class=argparse.ArgumentDefaultsHelpFormatter
)

    CIME.utils.setup_standard_logging_options(parser)

    parser.add_argument("buildroot",
                        help="build path root")

    parser.add_argument("installpath",
                        help="install path ")

    parser.add_argument("caseroot", nargs="?", default=os.getcwd(),
                        help="Case directory to build")

    args = CIME.utils.parse_args_and_handle_standard_logging_options(args, parser)

    return args.buildroot, args.installpath, args.caseroot


def buildlib(bldroot, installpath, case):
###############################################################################
<<<<<<< HEAD
    gmake_args = get_standard_makefile_args(case)
=======
    gmake_args = get_standard_makefile_args(case, shared_lib=True)
>>>>>>> 6c2028f6
    comp_interface = case.get_value("COMP_INTERFACE")
    cimeroot = case.get_value("CIMEROOT")
    caseroot = case.get_value("CASEROOT")

    filepath = [os.path.join(caseroot,"SourceMods","src.share"),
                os.path.join(cimeroot,"src","share","streams"),
                os.path.join(cimeroot,"src","share","util"),
                os.path.join(cimeroot,"src","share","RandNum","src"),
                os.path.join(cimeroot,"src","share","RandNum","src","dsfmt_f03"),
                os.path.join(cimeroot,"src","share","RandNum","src","kissvec"),
                os.path.join(cimeroot,"src","share","RandNum","src","mt19937")]

    # Append path for driver - currently only values of 'mct' and 'nuopc' are accepted

    if comp_interface == "mct":
        filepath.append(os.path.join(cimeroot,"src","drivers","mct","shr"))
    elif comp_interface == "nuopc":
<<<<<<< HEAD
        filepath.append(os.path.join(cimeroot,"src","drivers","nuopc","shr"))
        filepath.append(os.path.join(cimeroot,"src","drivers","nuopc","cime_flds_shr"))
=======
        filepath.append(os.path.join(cimeroot,"src","share","nuopc"))
>>>>>>> 6c2028f6
    else:
        expect(False, "driver value of {} not supported".format(comp_interface))

    if case.get_value("USE_ESMF_LIB"):
        use_esmf = "esmf"
    else:
        use_esmf = "noesmf"
        filepath.append(os.path.join(cimeroot, "src", "share", "esmf_wrf_timemgr"))
    ninst_value = case.get_value("NINST_VALUE")
    libdir = os.path.join(bldroot,comp_interface,use_esmf, ninst_value,"csm_share")
    if not os.path.isdir(libdir):
        os.makedirs(libdir)

    filepathfile = os.path.join(libdir, "Filepath")
    # if the filepathfile has a different number of lines than filepath, replace it
    file_len = 0
    if os.path.isfile(filepathfile):
        file_len = len(open(filepathfile).readlines())

    if len(filepath) != file_len:
        with open(filepathfile, "w") as fd:
            for path in filepath:
                fd.write("{}\n".format(path))

    components = case.get_values("COMP_CLASSES")
    multiinst_cppdefs = ""
    multi_driver = case.get_value("MULTI_DRIVER")
    for comp in components:
        if comp == "CPL":
            continue
        if multi_driver:
            ninst_comp = 1
        else:
            ninst_comp = case.get_value("NINST_{}".format(comp))
        multiinst_cppdefs += " -DNUM_COMP_INST_{}={}".format(comp, ninst_comp)

    installdir = os.path.join(installpath, comp_interface,
                              use_esmf, ninst_value)
    for ndir in ("lib", "include"):
        if not os.path.isdir(os.path.join(installdir,ndir)):
            os.makedirs(os.path.join(installdir,ndir))
    # copy some header files
    for _file in glob.iglob(os.path.join(cimeroot,"src","share","include","*")):
        copyifnewer(_file, os.path.join(installdir, "include", os.path.basename(_file)))
    for _file in glob.iglob(os.path.join(cimeroot,"src","share","RandNum","include","*")):
        copyifnewer(_file, os.path.join(installdir, "include", os.path.basename(_file)))

    # This runs the make command
    gmake_opts = "-f {}/Makefile complib MODEL=csm_share ".format(os.path.join(caseroot,"Tools"))
    gmake_opts += "-j {} ".format(case.get_value("GMAKE_J"))
    gmake_opts += " COMPLIB=libcsm_share.a"
    gmake_opts += ' USER_CPPDEFS="{} -DTIMING" '.format(multiinst_cppdefs)
    gmake_opts += "INCLUDE_DIR={} ".format(os.path.join(installdir, "include"))
    gmake_opts += gmake_args
    gmake_opts += " -C {}".format(libdir)

    gmake_cmd = case.get_value("GMAKE")

    cmd = "{} {}".format(gmake_cmd, gmake_opts)
    run_bld_cmd_ensure_logging(cmd, logger)

def _main(argv, documentation):
    bldroot, installpath, caseroot = parse_command_line(argv, documentation)
    with Case(caseroot) as case:
        buildlib(bldroot, installpath, case)

if (__name__ == "__main__"):
    _main(sys.argv, __doc__)<|MERGE_RESOLUTION|>--- conflicted
+++ resolved
@@ -44,11 +44,7 @@
 
 def buildlib(bldroot, installpath, case):
 ###############################################################################
-<<<<<<< HEAD
-    gmake_args = get_standard_makefile_args(case)
-=======
     gmake_args = get_standard_makefile_args(case, shared_lib=True)
->>>>>>> 6c2028f6
     comp_interface = case.get_value("COMP_INTERFACE")
     cimeroot = case.get_value("CIMEROOT")
     caseroot = case.get_value("CASEROOT")
@@ -66,12 +62,7 @@
     if comp_interface == "mct":
         filepath.append(os.path.join(cimeroot,"src","drivers","mct","shr"))
     elif comp_interface == "nuopc":
-<<<<<<< HEAD
-        filepath.append(os.path.join(cimeroot,"src","drivers","nuopc","shr"))
-        filepath.append(os.path.join(cimeroot,"src","drivers","nuopc","cime_flds_shr"))
-=======
         filepath.append(os.path.join(cimeroot,"src","share","nuopc"))
->>>>>>> 6c2028f6
     else:
         expect(False, "driver value of {} not supported".format(comp_interface))
 
