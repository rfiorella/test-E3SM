--- conflicted
+++ resolved
@@ -13,10 +13,6 @@
   use ESMF                  , only : ESMF_FieldBundle
   use esmFlds               , only : ncomps, complnd, comprof, compname, mapconsf
   use med_constants_mod     , only : R8, CS
-<<<<<<< HEAD
-  use med_constants_mod     , only : dbug_flag=>med_constants_dbug_flag
-  use shr_nuopc_methods_mod , only : chkerr => shr_nuopc_methods_chkerr
-=======
   use med_constants_mod     , only : dbug_flag       => med_constants_dbug_flag
   use shr_nuopc_utils_mod   , only : chkerr          => shr_nuopc_utils_ChkErr
   use shr_nuopc_methods_mod , only : FB_init         => shr_nuopc_methods_FB_init
@@ -30,7 +26,6 @@
   use shr_nuopc_methods_mod , only : FB_FieldRegrid  => shr_nuopc_methods_FB_FieldRegrid
   use shr_nuopc_methods_mod , only : State_GetScalar => shr_nuopc_methods_State_GetScalar
   use shr_nuopc_methods_mod , only : State_SetScalar => shr_nuopc_methods_State_SetScalar
->>>>>>> 6c2028f6
   use perf_mod              , only : t_startf, t_stopf
 
   implicit none
@@ -71,11 +66,6 @@
     use ESMF                  , only : ESMF_LogWrite, ESMF_LOGMSG_INFO, ESMF_SUCCESS
     use ESMF                  , only : ESMF_FieldBundleGet, ESMF_StateIsCreated, ESMF_StateGet
     use ESMF                  , only : ESMF_FieldBundleIsCreated
-<<<<<<< HEAD
-    use shr_nuopc_methods_mod , only : shr_nuopc_methods_FB_accum
-    use shr_nuopc_methods_mod , only : shr_nuopc_methods_FB_diagnose
-=======
->>>>>>> 6c2028f6
     use med_internalstate_mod , only : InternalState
 
     ! input/output variables
@@ -127,11 +117,7 @@
     !---------------------------------------
 
     if (ncnt > 0) then
-<<<<<<< HEAD
-       call shr_nuopc_methods_FB_accum(&
-=======
        call FB_accum(&
->>>>>>> 6c2028f6
             is_local%wrap%FBImpAccum(complnd,complnd), &
             is_local%wrap%FBImp(complnd,complnd), rc=rc)
        if (chkerr(rc,__LINE__,u_FILE_u)) return
@@ -139,11 +125,7 @@
        is_local%wrap%FBImpAccumCnt(complnd) = is_local%wrap%FBImpAccumCnt(complnd) + 1
 
        if (dbug_flag > 1) then
-<<<<<<< HEAD
-          call shr_nuopc_methods_FB_diagnose(is_local%wrap%FBImpAccum(complnd,complnd), &
-=======
           call FB_diagnose(is_local%wrap%FBImpAccum(complnd,complnd), &
->>>>>>> 6c2028f6
                string=trim(subname)//' FBImpAccum(complnd,complnd) ', rc=rc)
           if (chkerr(rc,__LINE__,u_FILE_u)) return
        end if
@@ -169,13 +151,6 @@
     use ESMF                  , only : ESMF_LogWrite, ESMF_LOGMSG_INFO, ESMF_SUCCESS
     use ESMF                  , only : ESMF_FieldBundleGet
     use esmFlds               , only : fldListTo, fldListFr
-<<<<<<< HEAD
-    use shr_nuopc_methods_mod , only : shr_nuopc_methods_FB_getFldPtr
-    use shr_nuopc_methods_mod , only : shr_nuopc_methods_FB_diagnose
-    use shr_nuopc_methods_mod , only : shr_nuopc_methods_FB_average
-    use shr_nuopc_methods_mod , only : shr_nuopc_methods_FB_reset
-=======
->>>>>>> 6c2028f6
     use med_merge_mod         , only : med_merge_auto
     use med_map_mod           , only : med_map_FB_Regrid_Norm
     use med_internalstate_mod , only : InternalState, mastertask
@@ -228,20 +203,12 @@
        !--- average import from land accumuled FB
        !---------------------------------------
 
-<<<<<<< HEAD
-       call shr_nuopc_methods_FB_average(is_local%wrap%FBImpAccum(complnd,complnd), &
-=======
        call FB_average(is_local%wrap%FBImpAccum(complnd,complnd), &
->>>>>>> 6c2028f6
                                          is_local%wrap%FBImpAccumCnt(complnd), rc=rc)
        if (chkerr(rc,__LINE__,u_FILE_u)) return
 
        if (dbug_flag > 1) then
-<<<<<<< HEAD
-          call shr_nuopc_methods_FB_diagnose(is_local%wrap%FBImpAccum(complnd,complnd), &
-=======
           call FB_diagnose(is_local%wrap%FBImpAccum(complnd,complnd), &
->>>>>>> 6c2028f6
                string=trim(subname)//' FBImpAccum(complnd,complnd) after avg ', rc=rc)
           if (chkerr(rc,__LINE__,u_FILE_u)) return
        end if
@@ -267,11 +234,7 @@
           if (chkerr(rc,__LINE__,u_FILE_u)) return
 
           if (dbug_flag > 1) then
-<<<<<<< HEAD
-             call shr_nuopc_methods_FB_diagnose(is_local%wrap%FBImpAccum(complnd,comprof), &
-=======
              call FB_diagnose(is_local%wrap%FBImpAccum(complnd,comprof), &
->>>>>>> 6c2028f6
                   string=trim(subname)//' FBImpAccum(complnd,comprof) after avg ', rc=rc)
              if (chkerr(rc,__LINE__,u_FILE_u)) return
           end if
@@ -282,11 +245,7 @@
              if (chkerr(rc,__LINE__,u_FILE_u)) return
           else
              ! This will ensure that no irrig is sent from the land
-<<<<<<< HEAD
-             call shr_nuopc_methods_FB_getFldPtr(is_local%wrap%FBImpAccum(complnd,comprof), &
-=======
              call FB_getFldPtr(is_local%wrap%FBImpAccum(complnd,comprof), &
->>>>>>> 6c2028f6
                   trim(irrig_flux_field), dataptr, rc=rc)
              if (chkerr(rc,__LINE__,u_FILE_u)) return
              dataptr(:) = 0._r8
@@ -298,11 +257,7 @@
        !---------------------------------------
 
        if (dbug_flag > 1) then
-<<<<<<< HEAD
-          call shr_nuopc_methods_FB_diagnose(is_local%wrap%FBFrac(comprof), &
-=======
           call FB_diagnose(is_local%wrap%FBFrac(comprof), &
->>>>>>> 6c2028f6
                string=trim(subname)//' FBFrac(comprof) before merge ', rc=rc)
           if (chkerr(rc,__LINE__,u_FILE_u)) return
        end if
@@ -315,11 +270,7 @@
        if (chkerr(rc,__LINE__,u_FILE_u)) return
 
        if (dbug_flag > 1) then
-<<<<<<< HEAD
-          call shr_nuopc_methods_FB_diagnose(is_local%wrap%FBExp(comprof), &
-=======
           call FB_diagnose(is_local%wrap%FBExp(comprof), &
->>>>>>> 6c2028f6
                string=trim(subname)//' FBexp(comprof) ', rc=rc)
           if (chkerr(rc,__LINE__,u_FILE_u)) return
        end if
@@ -330,11 +281,7 @@
 
        is_local%wrap%FBImpAccumCnt(complnd) = 0
 
-<<<<<<< HEAD
-       call shr_nuopc_methods_FB_reset(is_local%wrap%FBImpAccum(complnd,complnd), value=czero, rc=rc)
-=======
        call FB_reset(is_local%wrap%FBImpAccum(complnd,complnd), value=czero, rc=rc)
->>>>>>> 6c2028f6
        if (chkerr(rc,__LINE__,u_FILE_u)) return
 
        !---------------------------------------
@@ -383,15 +330,6 @@
     use ESMF                  , only : ESMF_FieldBundle, ESMF_FieldBundleGet, ESMF_FieldBundleIsCreated
     use ESMF                  , only : ESMF_SUCCESS, ESMF_FAILURE, ESMF_RouteHandleIsCreated
     use ESMF                  , only : ESMF_LOGMSG_INFO, ESMF_LogWrite
-<<<<<<< HEAD
-    use shr_nuopc_methods_mod , only : shr_nuopc_methods_FB_getFldPtr
-    use shr_nuopc_methods_mod , only : shr_nuopc_methods_FB_init
-    use shr_nuopc_methods_mod , only : shr_nuopc_methods_FB_reset
-    use shr_nuopc_methods_mod , only : shr_nuopc_methods_FB_clean
-    use shr_nuopc_methods_mod , only : shr_nuopc_methods_FB_FieldRegrid
-    use shr_nuopc_scalars_mod , only : flds_scalar_name
-=======
->>>>>>> 6c2028f6
     use med_internalstate_mod , only : InternalState, mastertask
     use med_map_mod           , only : med_map_FB_Regrid_norm
 
@@ -451,42 +389,26 @@
         .not. ESMF_FieldBundleIsCreated(FBlndIrrig) .and. &
         .not. ESMF_FieldBundleIsCreated(FBrofIrrig)) then
 
-<<<<<<< HEAD
-       call shr_nuopc_methods_FB_init(FBout=FBlndVolr, flds_scalar_name=flds_scalar_name, &
-=======
        call FB_init(FBout=FBlndVolr, &
             flds_scalar_name=is_local%wrap%flds_scalar_name, &
->>>>>>> 6c2028f6
             FBgeom=is_local%wrap%FBImp(complnd,complnd), &
             fieldNameList=(/trim(volr_field)/), rc=rc)
        if (chkerr(rc,__line__,u_file_u)) return
 
-<<<<<<< HEAD
-       call shr_nuopc_methods_FB_init(FBout=FBrofVolr, flds_scalar_name=flds_scalar_name, &
-=======
        call FB_init(FBout=FBrofVolr, &
             flds_scalar_name=is_local%wrap%flds_scalar_name, &
->>>>>>> 6c2028f6
             FBgeom=is_local%wrap%FBImp(comprof,comprof), &
             fieldNameList=(/trim(volr_field)/), rc=rc)
        if (chkerr(rc,__line__,u_file_u)) return
 
-<<<<<<< HEAD
-       call shr_nuopc_methods_FB_init(FBout=FBlndIrrig, flds_scalar_name=flds_scalar_name, &
-=======
        call FB_init(FBout=FBlndIrrig, &
             flds_scalar_name=is_local%wrap%flds_scalar_name, &
->>>>>>> 6c2028f6
             FBgeom=is_local%wrap%FBImp(complnd,complnd), &
             fieldNameList=(/trim(irrig_normalized_field), trim(irrig_volr0_field)/), rc=rc)
        if (chkerr(rc,__line__,u_file_u)) return
 
-<<<<<<< HEAD
-       call shr_nuopc_methods_FB_init(FBout=FBrofIrrig, flds_scalar_name=flds_scalar_name, &
-=======
        call FB_init(FBout=FBrofIrrig, &
             flds_scalar_name=is_local%wrap%flds_scalar_name, &
->>>>>>> 6c2028f6
             FBgeom=is_local%wrap%FBImp(comprof,comprof), &
             fieldNameList=(/trim(irrig_normalized_field), trim(irrig_volr0_field)/), rc=rc)
        if (chkerr(rc,__line__,u_file_u)) return
@@ -501,19 +423,11 @@
     ! cells: while conservative, this would be unphysical (it would mean that irrigation
     ! actually adds water to those cells).
 
-<<<<<<< HEAD
-    call shr_nuopc_methods_FB_getFldPtr(is_local%wrap%FBImp(comprof,comprof), &
-         trim(volr_field), volr_r_import, rc=rc)
-    if (chkerr(rc,__LINE__,u_FILE_u)) return
-
-    call shr_nuopc_methods_FB_getFldPtr(FBrofVolr, trim(volr_field), volr_r, rc=rc)
-=======
     call FB_getFldPtr(is_local%wrap%FBImp(comprof,comprof), &
          trim(volr_field), volr_r_import, rc=rc)
     if (chkerr(rc,__LINE__,u_FILE_u)) return
 
     call FB_getFldPtr(FBrofVolr, trim(volr_field), volr_r, rc=rc)
->>>>>>> 6c2028f6
     if (chkerr(rc,__LINE__,u_FILE_u)) return
 
     do r = 1, size(volr_r)
@@ -525,20 +439,12 @@
     end do
 
     ! Map volr_r to volr_l (rof->lnd) using conservative mapping without any fractional weighting
-<<<<<<< HEAD
-    call shr_nuopc_methods_FB_FieldRegrid(FBrofVolr, trim(volr_field), FBlndVolr, trim(volr_field), &
-=======
     call FB_FieldRegrid(FBrofVolr, trim(volr_field), FBlndVolr, trim(volr_field), &
->>>>>>> 6c2028f6
          is_local%wrap%RH(comprof, complnd, mapconsf), rc=rc)
     if (chkerr(rc,__LINE__,u_FILE_u)) return
 
     ! Get volr_l
-<<<<<<< HEAD
-    call shr_nuopc_methods_FB_getFldPtr(FBlndVolr, trim(volr_field), volr_l, rc=rc)
-=======
     call FB_getFldPtr(FBlndVolr, trim(volr_field), volr_l, rc=rc)
->>>>>>> 6c2028f6
     if (chkerr(rc,__LINE__,u_FILE_u)) return
 
     ! ------------------------------------------------------------------------
@@ -557,26 +463,15 @@
     ! flux on the rof grid.
 
     ! First extract accumulated irrigation flux from land
-<<<<<<< HEAD
-    call shr_nuopc_methods_FB_getFldPtr(is_local%wrap%FBImpAccum(complnd,complnd), &
-=======
     call FB_getFldPtr(is_local%wrap%FBImpAccum(complnd,complnd), &
->>>>>>> 6c2028f6
          trim(irrig_flux_field), irrig_flux_l, rc=rc)
     if (chkerr(rc,__LINE__,u_FILE_u)) return
 
     ! Fill in values for irrig_normalized_l and irrig_volr0_l in temporary FBlndIrrig field bundle
-<<<<<<< HEAD
-    call shr_nuopc_methods_FB_getFldPtr(FBlndIrrig, trim(irrig_normalized_field), irrig_normalized_l, rc=rc)
-    if (chkerr(rc,__LINE__,u_FILE_u)) return
-
-    call shr_nuopc_methods_FB_getFldPtr(FBlndIrrig, trim(irrig_volr0_field), irrig_volr0_l, rc=rc)
-=======
     call FB_getFldPtr(FBlndIrrig, trim(irrig_normalized_field), irrig_normalized_l, rc=rc)
     if (chkerr(rc,__LINE__,u_FILE_u)) return
 
     call FB_getFldPtr(FBlndIrrig, trim(irrig_volr0_field), irrig_volr0_l, rc=rc)
->>>>>>> 6c2028f6
     if (chkerr(rc,__LINE__,u_FILE_u)) return
 
     do l = 1, size(volr_l)
@@ -601,16 +496,6 @@
          is_local%wrap%RH(complnd, comprof, mapconsf), &
          string='mapping normalized irrig from lnd to to rof', rc=rc)
 
-<<<<<<< HEAD
-    call shr_nuopc_methods_FB_getFldPtr(FBrofIrrig, trim(irrig_normalized_field), irrig_normalized_r, rc=rc)
-    if (chkerr(rc,__LINE__,u_FILE_u)) return
-
-    call shr_nuopc_methods_FB_getFldPtr(FBrofIrrig, trim(irrig_volr0_field), irrig_volr0_r, rc=rc)
-    if (chkerr(rc,__LINE__,u_FILE_u)) return
-
-    ! Convert to a total irrigation flux on the ROF grid, and put this in the pre-merge FBImpAccum(complnd,comprof)
-    call shr_nuopc_methods_FB_getFldPtr(is_local%wrap%FBImpAccum(complnd,comprof), &
-=======
     call FB_getFldPtr(FBrofIrrig, trim(irrig_normalized_field), irrig_normalized_r, rc=rc)
     if (chkerr(rc,__LINE__,u_FILE_u)) return
 
@@ -619,7 +504,6 @@
 
     ! Convert to a total irrigation flux on the ROF grid, and put this in the pre-merge FBImpAccum(complnd,comprof)
     call FB_getFldPtr(is_local%wrap%FBImpAccum(complnd,comprof), &
->>>>>>> 6c2028f6
          trim(irrig_flux_field), irrig_flux_r, rc=rc)
     if (chkerr(rc,__LINE__,u_FILE_u)) return
 
