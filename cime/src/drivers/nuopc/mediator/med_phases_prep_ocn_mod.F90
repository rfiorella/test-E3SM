--- conflicted
+++ resolved
@@ -4,11 +4,6 @@
   ! Mediator phases for preparing ocn export from mediator
   !-----------------------------------------------------------------------------
 
-<<<<<<< HEAD
-  use med_constants_mod     , only : dbug_flag=>med_constants_dbug_flag
-  use shr_nuopc_utils_mod   , only : shr_nuopc_memcheck
-  use med_internalstate_mod , only : mastertask
-=======
   use med_internalstate_mod , only : mastertask
   use med_constants_mod     , only : dbug_flag     => med_constants_dbug_flag
   use shr_nuopc_utils_mod   , only : memcheck      => shr_nuopc_memcheck
@@ -21,7 +16,6 @@
   use shr_nuopc_methods_mod , only : FB_average    => shr_nuopc_methods_FB_average
   use shr_nuopc_methods_mod , only : FB_copy       => shr_nuopc_methods_FB_copy
   use shr_nuopc_methods_mod , only : FB_reset      => shr_nuopc_methods_FB_reset
->>>>>>> 6c2028f6
 
   implicit none
   private
@@ -49,11 +43,6 @@
     use ESMF                  , only : ESMF_GridCompGet, ESMF_ClockGet, ESMF_TimeGet, ESMF_ClockPrint
     use ESMF                  , only : ESMF_FieldBundleGet
     use med_internalstate_mod , only : InternalState
-<<<<<<< HEAD
-    use shr_nuopc_methods_mod , only : shr_nuopc_methods_ChkErr
-    use shr_nuopc_methods_mod , only : shr_nuopc_methods_FB_getNumFlds
-=======
->>>>>>> 6c2028f6
     use med_map_mod           , only : med_map_FB_Regrid_Norm
     use esmFlds               , only : fldListFr
     use esmFlds               , only : compocn, ncomps, compname
@@ -88,13 +77,8 @@
     !---------------------------------------
     ! --- Count the number of fields outside of scalar data, if zero, then return
     !---------------------------------------
-<<<<<<< HEAD
-    call shr_nuopc_methods_FB_getNumFlds(is_local%wrap%FBExp(compocn), trim(subname)//"FBexp(compocn)", ncnt, rc)
-    if (shr_nuopc_methods_ChkErr(rc,__LINE__,u_FILE_u)) return
-=======
     call FB_getNumFlds(is_local%wrap%FBExp(compocn), trim(subname)//"FBexp(compocn)", ncnt, rc)
     if (ChkErr(rc,__LINE__,u_FILE_u)) return
->>>>>>> 6c2028f6
 
     if (ncnt > 0) then
 
@@ -132,14 +116,6 @@
     use ESMF                  , only : ESMF_GridComp, ESMF_FieldBundleGet
     use ESMF                  , only : ESMF_LogWrite, ESMF_LOGMSG_INFO, ESMF_SUCCESS
     use ESMF                  , only : ESMF_FAILURE,  ESMF_LOGMSG_ERROR
-<<<<<<< HEAD
-    use shr_nuopc_methods_mod , only : shr_nuopc_methods_ChkErr
-    use shr_nuopc_methods_mod , only : fldchk => shr_nuopc_methods_FB_FldChk
-    use shr_nuopc_methods_mod , only : FB_GetFldPtr => shr_nuopc_methods_FB_GetFldPtr
-    use shr_nuopc_methods_mod , only : shr_nuopc_methods_FB_diagnose
-    use shr_nuopc_methods_mod , only : shr_nuopc_methods_FB_getNumFlds
-=======
->>>>>>> 6c2028f6
     use med_constants_mod     , only : R8, CS
     use med_internalstate_mod , only : InternalState, mastertask, logunit
     use med_merge_mod         , only : med_merge_auto, med_merge_field
@@ -221,19 +197,11 @@
     ! --- Count the number of fields outside of scalar data, if zero, then return
     !---------------------------------------
 
-<<<<<<< HEAD
-    call shr_nuopc_methods_FB_getNumFlds(is_local%wrap%FBExp(compocn), trim(subname)//"FBexp(compocn)", ncnt, rc)
-    if (shr_nuopc_methods_ChkErr(rc,__LINE__,u_FILE_u)) return
-
-    if (ncnt > 0) then
-
-=======
     call FB_getNumFlds(is_local%wrap%FBExp(compocn), trim(subname)//"FBexp(compocn)", ncnt, rc)
     if (ChkErr(rc,__LINE__,u_FILE_u)) return
 
     if (ncnt > 0) then
 
->>>>>>> 6c2028f6
        !---------------------------------------
        !--- auto merges to ocn
        !---------------------------------------
@@ -243,20 +211,12 @@
                is_local%wrap%FBExp(compocn), is_local%wrap%FBFrac(compocn), &
                is_local%wrap%FBImp(:,compocn), fldListTo(compocn), &
                FBMed1=is_local%wrap%FBMed_aoflux_o, rc=rc)
-<<<<<<< HEAD
-          if (shr_nuopc_methods_ChkErr(rc,__LINE__,u_FILE_u)) return
-=======
-          if (ChkErr(rc,__LINE__,u_FILE_u)) return
->>>>>>> 6c2028f6
+          if (ChkErr(rc,__LINE__,u_FILE_u)) return
        else if (trim(coupling_mode) == 'nems_frac') then
           call med_merge_auto(trim(compname(compocn)), &
                is_local%wrap%FBExp(compocn), is_local%wrap%FBFrac(compocn), &
                is_local%wrap%FBImp(:,compocn), fldListTo(compocn), rc=rc)
-<<<<<<< HEAD
-          if (shr_nuopc_methods_ChkErr(rc,__LINE__,u_FILE_u)) return
-=======
-          if (ChkErr(rc,__LINE__,u_FILE_u)) return
->>>>>>> 6c2028f6
+          if (ChkErr(rc,__LINE__,u_FILE_u)) return
        end if
 
        !---------------------------------------
@@ -271,83 +231,40 @@
 
        ! Input from atm
        call FB_GetFldPtr(is_local%wrap%FBImp(compatm,compocn), 'Faxa_swvdr', Faxa_swvdr, rc=rc)
-<<<<<<< HEAD
-       if (shr_nuopc_methods_ChkErr(rc,__LINE__,u_FILE_u)) return
+       if (ChkErr(rc,__LINE__,u_FILE_u)) return
        call FB_GetFldPtr(is_local%wrap%FBImp(compatm,compocn), 'Faxa_swndr', Faxa_swndr, rc=rc)
-       if (shr_nuopc_methods_ChkErr(rc,__LINE__,u_FILE_u)) return
+       if (ChkErr(rc,__LINE__,u_FILE_u)) return
        call FB_GetFldPtr(is_local%wrap%FBImp(compatm,compocn), 'Faxa_swvdf', Faxa_swvdf, rc=rc)
-       if (shr_nuopc_methods_ChkErr(rc,__LINE__,u_FILE_u)) return
+       if (ChkErr(rc,__LINE__,u_FILE_u)) return
        call FB_GetFldPtr(is_local%wrap%FBImp(compatm,compocn), 'Faxa_swndf', Faxa_swndf, rc=rc)
-       if (shr_nuopc_methods_ChkErr(rc,__LINE__,u_FILE_u)) return
-=======
-       if (ChkErr(rc,__LINE__,u_FILE_u)) return
-       call FB_GetFldPtr(is_local%wrap%FBImp(compatm,compocn), 'Faxa_swndr', Faxa_swndr, rc=rc)
-       if (ChkErr(rc,__LINE__,u_FILE_u)) return
-       call FB_GetFldPtr(is_local%wrap%FBImp(compatm,compocn), 'Faxa_swvdf', Faxa_swvdf, rc=rc)
-       if (ChkErr(rc,__LINE__,u_FILE_u)) return
-       call FB_GetFldPtr(is_local%wrap%FBImp(compatm,compocn), 'Faxa_swndf', Faxa_swndf, rc=rc)
-       if (ChkErr(rc,__LINE__,u_FILE_u)) return
->>>>>>> 6c2028f6
+       if (ChkErr(rc,__LINE__,u_FILE_u)) return
        lsize = size(Faxa_swvdr)
 
        ! Input from mediator, ice-covered ocean and open ocean fractions
        call FB_GetFldPtr(is_local%wrap%FBfrac(compocn), 'ifrac' , ifrac, rc=rc)
-<<<<<<< HEAD
-       if (shr_nuopc_methods_ChkErr(rc,__LINE__,u_FILE_u)) return
+       if (ChkErr(rc,__LINE__,u_FILE_u)) return
        call FB_GetFldPtr(is_local%wrap%FBfrac(compocn), 'ofrac' , ofrac, rc=rc)
-       if (shr_nuopc_methods_ChkErr(rc,__LINE__,u_FILE_u)) return
-=======
-       if (ChkErr(rc,__LINE__,u_FILE_u)) return
-       call FB_GetFldPtr(is_local%wrap%FBfrac(compocn), 'ofrac' , ofrac, rc=rc)
-       if (ChkErr(rc,__LINE__,u_FILE_u)) return
->>>>>>> 6c2028f6
+       if (ChkErr(rc,__LINE__,u_FILE_u)) return
 
        ! Input from mediator, ocean albedos
        if (trim(coupling_mode) == 'cesm') then
           call FB_GetFldPtr(is_local%wrap%FBMed_ocnalb_o, 'So_avsdr' , avsdr, rc=rc)
-<<<<<<< HEAD
-          if (shr_nuopc_methods_ChkErr(rc,__LINE__,u_FILE_u)) return
+          if (ChkErr(rc,__LINE__,u_FILE_u)) return
           call FB_GetFldPtr(is_local%wrap%FBMed_ocnalb_o, 'So_anidr' , anidr, rc=rc)
-          if (shr_nuopc_methods_ChkErr(rc,__LINE__,u_FILE_u)) return
+          if (ChkErr(rc,__LINE__,u_FILE_u)) return
           call FB_GetFldPtr(is_local%wrap%FBMed_ocnalb_o, 'So_avsdf' , avsdf, rc=rc)
-          if (shr_nuopc_methods_ChkErr(rc,__LINE__,u_FILE_u)) return
+          if (ChkErr(rc,__LINE__,u_FILE_u)) return
           call FB_GetFldPtr(is_local%wrap%FBMed_ocnalb_o, 'So_anidf' , anidf, rc=rc)
-          if (shr_nuopc_methods_ChkErr(rc,__LINE__,u_FILE_u)) return
+          if (ChkErr(rc,__LINE__,u_FILE_u)) return
           call FB_GetFldPtr(is_local%wrap%FBfrac(compocn), 'ifrad' , ifracr, rc=rc)
-          if (shr_nuopc_methods_ChkErr(rc,__LINE__,u_FILE_u)) return
+          if (ChkErr(rc,__LINE__,u_FILE_u)) return
           call FB_GetFldPtr(is_local%wrap%FBfrac(compocn), 'ofrad' , ofracr, rc=rc)
-          if (shr_nuopc_methods_ChkErr(rc,__LINE__,u_FILE_u)) return
-=======
-          if (ChkErr(rc,__LINE__,u_FILE_u)) return
-          call FB_GetFldPtr(is_local%wrap%FBMed_ocnalb_o, 'So_anidr' , anidr, rc=rc)
-          if (ChkErr(rc,__LINE__,u_FILE_u)) return
-          call FB_GetFldPtr(is_local%wrap%FBMed_ocnalb_o, 'So_avsdf' , avsdf, rc=rc)
-          if (ChkErr(rc,__LINE__,u_FILE_u)) return
-          call FB_GetFldPtr(is_local%wrap%FBMed_ocnalb_o, 'So_anidf' , anidf, rc=rc)
-          if (ChkErr(rc,__LINE__,u_FILE_u)) return
-          call FB_GetFldPtr(is_local%wrap%FBfrac(compocn), 'ifrad' , ifracr, rc=rc)
-          if (ChkErr(rc,__LINE__,u_FILE_u)) return
-          call FB_GetFldPtr(is_local%wrap%FBfrac(compocn), 'ofrad' , ofracr, rc=rc)
-          if (ChkErr(rc,__LINE__,u_FILE_u)) return
->>>>>>> 6c2028f6
+          if (ChkErr(rc,__LINE__,u_FILE_u)) return
        end if
 
        ! Input from ice
        if (is_local%wrap%comp_present(compice)) then
           call FB_GetFldPtr(is_local%wrap%FBImp(compice,compocn), 'Fioi_swpen', Fioi_swpen, rc=rc)
-<<<<<<< HEAD
-          if (shr_nuopc_methods_ChkErr(rc,__LINE__,u_FILE_u)) return
-          if (fldchk(is_local%wrap%FBImp(compice,compice), 'Fioi_swpen_vdr', rc=rc)) then
-             import_swpen_by_bands = .true.
-             call FB_GetFldPtr(is_local%wrap%FBImp(compice,compocn), 'Fioi_swpen_vdr', Fioi_swpen_vdr, rc=rc)
-             if (shr_nuopc_methods_ChkErr(rc,__LINE__,u_FILE_u)) return
-             call FB_GetFldPtr(is_local%wrap%FBImp(compice,compocn), 'Fioi_swpen_vdf', Fioi_swpen_vdf, rc=rc)
-             if (shr_nuopc_methods_ChkErr(rc,__LINE__,u_FILE_u)) return
-             call FB_GetFldPtr(is_local%wrap%FBImp(compice,compocn), 'Fioi_swpen_idr', Fioi_swpen_idr, rc=rc)
-             if (shr_nuopc_methods_ChkErr(rc,__LINE__,u_FILE_u)) return
-             call FB_GetFldPtr(is_local%wrap%FBImp(compice,compocn), 'Fioi_swpen_idf', Fioi_swpen_idf, rc=rc)
-             if (shr_nuopc_methods_ChkErr(rc,__LINE__,u_FILE_u)) return
-=======
           if (ChkErr(rc,__LINE__,u_FILE_u)) return
           if (FB_fldchk(is_local%wrap%FBImp(compice,compice), 'Fioi_swpen_vdr', rc=rc)) then
              import_swpen_by_bands = .true.
@@ -359,40 +276,21 @@
              if (ChkErr(rc,__LINE__,u_FILE_u)) return
              call FB_GetFldPtr(is_local%wrap%FBImp(compice,compocn), 'Fioi_swpen_idf', Fioi_swpen_idf, rc=rc)
              if (ChkErr(rc,__LINE__,u_FILE_u)) return
->>>>>>> 6c2028f6
           else
              import_swpen_by_bands = .false.
          end if
        end if
 
        ! Output to ocean swnet 
-<<<<<<< HEAD
-       if (fldchk(is_local%wrap%FBExp(compocn), 'Foxx_swnet', rc=rc)) then
-          call FB_GetFldPtr(is_local%wrap%FBExp(compocn), 'Foxx_swnet',  Foxx_swnet, rc=rc)
-          if (shr_nuopc_methods_ChkErr(rc,__LINE__,u_FILE_u)) return
-=======
        if (FB_fldchk(is_local%wrap%FBExp(compocn), 'Foxx_swnet', rc=rc)) then
           call FB_GetFldPtr(is_local%wrap%FBExp(compocn), 'Foxx_swnet',  Foxx_swnet, rc=rc)
           if (ChkErr(rc,__LINE__,u_FILE_u)) return
->>>>>>> 6c2028f6
        else
           lsize = size(Faxa_swvdr)
           allocate(Foxx_swnet(lsize))
        end if
 
        ! Output to ocean swnet by radiation bands
-<<<<<<< HEAD
-       if (fldchk(is_local%wrap%FBExp(compocn), 'Foxx_swnet_vdr', rc=rc)) then
-          export_swnet_by_bands = .true.
-          call FB_GetFldPtr(is_local%wrap%FBExp(compocn), 'Foxx_swnet_vdr', Foxx_swnet_vdr, rc=rc)
-          if (shr_nuopc_methods_ChkErr(rc,__LINE__,u_FILE_u)) return
-          call FB_GetFldPtr(is_local%wrap%FBExp(compocn), 'Foxx_swnet_vdf', Foxx_swnet_vdf, rc=rc)
-          if (shr_nuopc_methods_ChkErr(rc,__LINE__,u_FILE_u)) return
-          call FB_GetFldPtr(is_local%wrap%FBExp(compocn), 'Foxx_swnet_idr', Foxx_swnet_idr, rc=rc)
-          if (shr_nuopc_methods_ChkErr(rc,__LINE__,u_FILE_u)) return
-          call FB_GetFldPtr(is_local%wrap%FBExp(compocn), 'Foxx_swnet_idf', Foxx_swnet_idf, rc=rc)
-          if (shr_nuopc_methods_ChkErr(rc,__LINE__,u_FILE_u)) return
-=======
        if (FB_fldchk(is_local%wrap%FBExp(compocn), 'Foxx_swnet_vdr', rc=rc)) then
           export_swnet_by_bands = .true.
           call FB_GetFldPtr(is_local%wrap%FBExp(compocn), 'Foxx_swnet_vdr', Foxx_swnet_vdr, rc=rc)
@@ -403,21 +301,14 @@
           if (ChkErr(rc,__LINE__,u_FILE_u)) return
           call FB_GetFldPtr(is_local%wrap%FBExp(compocn), 'Foxx_swnet_idf', Foxx_swnet_idf, rc=rc)
           if (ChkErr(rc,__LINE__,u_FILE_u)) return
->>>>>>> 6c2028f6
        else
           export_swnet_by_bands = .false.
        end if
 
        ! Swnet without swpen from sea-ice
-<<<<<<< HEAD
-       if ( fldchk(is_local%wrap%FBExp(compocn), 'Foxx_swnet_afracr',rc=rc)) then
-          call FB_GetFldPtr(is_local%wrap%FBExp(compocn), 'Foxx_swnet_afracr', Foxx_swnet_afracr, rc=rc)
-          if (shr_nuopc_methods_ChkErr(rc,__LINE__,u_FILE_u)) return
-=======
        if ( FB_fldchk(is_local%wrap%FBExp(compocn), 'Foxx_swnet_afracr',rc=rc)) then
           call FB_GetFldPtr(is_local%wrap%FBExp(compocn), 'Foxx_swnet_afracr', Foxx_swnet_afracr, rc=rc)
           if (ChkErr(rc,__LINE__,u_FILE_u)) return
->>>>>>> 6c2028f6
           export_swnet_afracr = .true.
        else
           export_swnet_afracr = .false.
@@ -493,36 +384,35 @@
        end do
 
        ! Output to ocean per ice thickness fraction and sw penetrating into ocean
-<<<<<<< HEAD
-       if ( fldchk(is_local%wrap%FBImp(compice,compice), 'Si_ifrac_n', rc=rc) .and. &
-            fldchk(is_local%wrap%FBExp(compocn)        , 'Si_ifrac_n', rc=rc)) then
+       if ( FB_fldchk(is_local%wrap%FBImp(compice,compice), 'Si_ifrac_n', rc=rc) .and. &
+            FB_fldchk(is_local%wrap%FBExp(compocn)        , 'Si_ifrac_n', rc=rc)) then
 
           call FB_GetFldPtr(is_local%wrap%FBImp(compice,compice), 'Si_ifrac_n', dataptr_i, rc=rc)
-          if (shr_nuopc_methods_ChkErr(rc,__LINE__,u_FILE_u)) return
+          if (ChkErr(rc,__LINE__,u_FILE_u)) return
           call FB_GetFldPtr(is_local%wrap%FBExp(compocn), 'Si_ifrac_n', dataptr_o, rc=rc)
-          if (shr_nuopc_methods_ChkErr(rc,__LINE__,u_FILE_u)) return
+          if (ChkErr(rc,__LINE__,u_FILE_u)) return
           dataptr_o(:) = dataptr_i(:)
        end if
 
-       if ( fldchk(is_local%wrap%FBImp(compice,compice), 'Fioi_swpen_ifrac_n', rc=rc) .and. &
-            fldchk(is_local%wrap%FBExp(compocn)        , 'Fioi_swpen_ifrac_n', rc=rc)) then
+       if ( FB_fldchk(is_local%wrap%FBImp(compice,compice), 'Fioi_swpen_ifrac_n', rc=rc) .and. &
+            FB_fldchk(is_local%wrap%FBExp(compocn)        , 'Fioi_swpen_ifrac_n', rc=rc)) then
 
           call FB_GetFldPtr(is_local%wrap%FBImp(compice,compice), 'Fioi_swpen_ifrac_n', dataptr_i, rc=rc)
-          if (shr_nuopc_methods_ChkErr(rc,__LINE__,u_FILE_u)) return
+          if (ChkErr(rc,__LINE__,u_FILE_u)) return
           call FB_GetFldPtr(is_local%wrap%FBExp(compocn), 'Fioi_swpen_ifrac_n', dataptr_o, rc=rc)
-          if (shr_nuopc_methods_ChkErr(rc,__LINE__,u_FILE_u)) return
+          if (ChkErr(rc,__LINE__,u_FILE_u)) return
           dataptr_o(:) = dataptr_i(:)
        end if
 
-       if ( fldchk(is_local%wrap%FBExp(compocn), 'Sf_afrac', rc=rc)) then
+       if ( FB_fldchk(is_local%wrap%FBExp(compocn), 'Sf_afrac', rc=rc)) then
           call FB_GetFldPtr(is_local%wrap%FBExp(compocn), 'Sf_afrac', dataptr_o, rc=rc)
-          if (shr_nuopc_methods_ChkErr(rc,__LINE__,u_FILE_u)) return
+          if (ChkErr(rc,__LINE__,u_FILE_u)) return
           dataptr_o(:) = ofrac(:)
        end if
 
-       if ( fldchk(is_local%wrap%FBExp(compocn), 'Sf_afracr', rc=rc)) then
+       if ( FB_fldchk(is_local%wrap%FBExp(compocn), 'Sf_afracr', rc=rc)) then
           call FB_GetFldPtr(is_local%wrap%FBExp(compocn), 'Sf_afracr', dataptr_o, rc=rc)
-          if (shr_nuopc_methods_ChkErr(rc,__LINE__,u_FILE_u)) return
+          if (ChkErr(rc,__LINE__,u_FILE_u)) return
           dataptr_o(:) = ofracr(:)
        end if
 
@@ -541,82 +431,6 @@
           allocate(fldnames(4))
           fldnames = (/'Faxa_rain',' Faxa_snow', 'Foxx_rofl', 'Foxx_rofi'/)
           do n = 1,size(fldnames)
-             if (fldchk(is_local%wrap%FBExp(compocn), trim(fldnames(n)), rc=rc)) then
-                call FB_GetFldPtr(is_local%wrap%FBExp(compocn), trim(fldnames(n)) , dataptr, rc=rc)
-                if (shr_nuopc_methods_ChkErr(rc,__LINE__,u_FILE_u)) return
-                dataptr(:) = dataptr(:) * precip_fact
-             end if
-          end do
-          deallocate(fldnames)
-       end if
-
-       !-------------
-       ! custom calculation for nems_frac coupling
-       !-------------
-       if (trim(coupling_mode) == 'nems_frac') then
-
-          ! determine evaporation to send to ocean 
-          ! Note - don't need to scale the calculated evap by ofrac - since the merged latent heat
-          ! to the ocean has already had this scaling done
-          ! TODO (mvertens, 2018-12-16): is this the right sign below? Minus here is based on nems mediator
-
-          allocate(customwgt(lsize))
-          customwgt(:) = - 1._r8 / const_lhvap
-          call med_merge_field(is_local%wrap%FBExp(compocn), 'Foxx_evap', &
-               FBinA=is_local%wrap%FBImp(compatm,compocn), fnameA='Faxa_lat',  wgtA=customwgt, rc=rc)
-          if (shr_nuopc_methods_ChkErr(rc,__LINE__,u_FILE_u)) return
-          deallocate(customwgt)
-       end if
-
-       !-------------
-=======
-       if ( FB_fldchk(is_local%wrap%FBImp(compice,compice), 'Si_ifrac_n', rc=rc) .and. &
-            FB_fldchk(is_local%wrap%FBExp(compocn)        , 'Si_ifrac_n', rc=rc)) then
-
-          call FB_GetFldPtr(is_local%wrap%FBImp(compice,compice), 'Si_ifrac_n', dataptr_i, rc=rc)
-          if (ChkErr(rc,__LINE__,u_FILE_u)) return
-          call FB_GetFldPtr(is_local%wrap%FBExp(compocn), 'Si_ifrac_n', dataptr_o, rc=rc)
-          if (ChkErr(rc,__LINE__,u_FILE_u)) return
-          dataptr_o(:) = dataptr_i(:)
-       end if
-
-       if ( FB_fldchk(is_local%wrap%FBImp(compice,compice), 'Fioi_swpen_ifrac_n', rc=rc) .and. &
-            FB_fldchk(is_local%wrap%FBExp(compocn)        , 'Fioi_swpen_ifrac_n', rc=rc)) then
-
-          call FB_GetFldPtr(is_local%wrap%FBImp(compice,compice), 'Fioi_swpen_ifrac_n', dataptr_i, rc=rc)
-          if (ChkErr(rc,__LINE__,u_FILE_u)) return
-          call FB_GetFldPtr(is_local%wrap%FBExp(compocn), 'Fioi_swpen_ifrac_n', dataptr_o, rc=rc)
-          if (ChkErr(rc,__LINE__,u_FILE_u)) return
-          dataptr_o(:) = dataptr_i(:)
-       end if
-
-       if ( FB_fldchk(is_local%wrap%FBExp(compocn), 'Sf_afrac', rc=rc)) then
-          call FB_GetFldPtr(is_local%wrap%FBExp(compocn), 'Sf_afrac', dataptr_o, rc=rc)
-          if (ChkErr(rc,__LINE__,u_FILE_u)) return
-          dataptr_o(:) = ofrac(:)
-       end if
-
-       if ( FB_fldchk(is_local%wrap%FBExp(compocn), 'Sf_afracr', rc=rc)) then
-          call FB_GetFldPtr(is_local%wrap%FBExp(compocn), 'Sf_afracr', dataptr_o, rc=rc)
-          if (ChkErr(rc,__LINE__,u_FILE_u)) return
-          dataptr_o(:) = ofracr(:)
-       end if
-
-       !-------------
-       ! application of precipitation factor from ocean
-       !-------------
-       precip_fact = 1.0_R8
-       if (precip_fact /= 1.0_R8) then
-          if (first_precip_fact_call .and. mastertask) then
-             write(logunit,'(a)')'(merge_to_ocn): Scaling rain, snow, liquid and ice runoff by precip_fact '
-             first_precip_fact_call = .false.
-          end if
-          write(cvalue,*) precip_fact
-          call ESMF_LogWrite(trim(subname)//" precip_fact is "//trim(cvalue), ESMF_LOGMSG_INFO, rc=dbrc)
-
-          allocate(fldnames(4))
-          fldnames = (/'Faxa_rain',' Faxa_snow', 'Foxx_rofl', 'Foxx_rofi'/)
-          do n = 1,size(fldnames)
              if (FB_fldchk(is_local%wrap%FBExp(compocn), trim(fldnames(n)), rc=rc)) then
                 call FB_GetFldPtr(is_local%wrap%FBExp(compocn), trim(fldnames(n)) , dataptr, rc=rc)
                 if (ChkErr(rc,__LINE__,u_FILE_u)) return
@@ -645,7 +459,6 @@
        end if
 
        !-------------
->>>>>>> 6c2028f6
        ! Custom calculation for nems_orig coupling
        !-------------
        if (trim(coupling_mode) == 'nems_orig') then
@@ -704,11 +517,7 @@
           call med_merge_field(is_local%wrap%FBExp(compocn),      'Foxx_evap', &
                FBinA=is_local%wrap%FBMed_aoflux_o        , fnameA='Faox_evap', wgtA=ocnwgt1, &
                FBinB=is_local%wrap%FBImp(compatm,compocn), fnameB='Faxa_lat' , wgtB=customwgt, rc=rc)
-<<<<<<< HEAD
-          if (shr_nuopc_methods_ChkErr(rc,__LINE__,u_FILE_u)) return
-=======
-          if (ChkErr(rc,__LINE__,u_FILE_u)) return
->>>>>>> 6c2028f6
+          if (ChkErr(rc,__LINE__,u_FILE_u)) return
 
           call med_merge_field(is_local%wrap%FBExp(compocn),      'Foxx_sen',    &
                FBinA=is_local%wrap%FBMed_aoflux_o        , fnameA='Faox_sen '  , wgtA=ocnwgt1, &
@@ -730,9 +539,6 @@
           call med_merge_field(is_local%wrap%FBExp(compocn),      'Foxx_lwnet', &
                FBinA=is_local%wrap%FBMed_aoflux_o        , fnameA='Faox_lwup ', wgtA=ocnwgt1, &
                FBinB=is_local%wrap%FBImp(compatm,compocn), fnameB='Faxa_lwdn' , wgtB=ocnwgt1, &
-<<<<<<< HEAD
-               FBinC=is_local%wrap%FBImp(compatm,compocn), fnameC='Faxa_lwup' , wgtc=wgtp01, rc=rc)
-=======
                FBinC=is_local%wrap%FBImp(compatm,compocn), fnameC='Faxa_lwnet' , wgtc=wgtp01, rc=rc)
 
           call med_merge_field(is_local%wrap%FBExp(compocn),      'Faxa_rain' , &
@@ -741,7 +547,6 @@
 
           call med_merge_field(is_local%wrap%FBExp(compocn),      'Faxa_snow' , &
                FBInA=is_local%wrap%FBImp(compatm,compocn), fnameA='Faxa_snow' , wgtA=ofrac, rc=rc)
->>>>>>> 6c2028f6
 
           deallocate(ocnwgt1)
           deallocate(icewgt1)
@@ -756,15 +561,9 @@
        !---------------------------------------
 
        if (dbug_flag > 1) then
-<<<<<<< HEAD
-          call shr_nuopc_methods_FB_diagnose(is_local%wrap%FBExp(compocn), &
-               string=trim(subname)//' FBexp(compocn) ', rc=rc)
-          if (shr_nuopc_methods_ChkErr(rc,__LINE__,u_FILE_u)) return
-=======
           call FB_diagnose(is_local%wrap%FBExp(compocn), &
                string=trim(subname)//' FBexp(compocn) ', rc=rc)
           if (ChkErr(rc,__LINE__,u_FILE_u)) return
->>>>>>> 6c2028f6
        end if
 
        ! TODO (mvertens, 2018-12-16): document above custom calculation
@@ -792,13 +591,6 @@
     use ESMF                  , only : ESMF_LogWrite, ESMF_LOGMSG_INFO, ESMF_SUCCESS
     use ESMF                  , only : ESMF_GridCompGet, ESMF_ClockGet, ESMF_TimeGet, ESMF_ClockPrint
     use ESMF                  , only : ESMF_FieldBundleGet
-<<<<<<< HEAD
-    use shr_nuopc_methods_mod , only : shr_nuopc_methods_ChkErr
-    use shr_nuopc_methods_mod , only : shr_nuopc_methods_FB_accum
-    use shr_nuopc_methods_mod , only : shr_nuopc_methods_FB_diagnose
-    use shr_nuopc_methods_mod , only : shr_nuopc_methods_FB_getNumFlds
-=======
->>>>>>> 6c2028f6
     use med_internalstate_mod , only : InternalState, mastertask
     use esmFlds               , only : compocn
     use perf_mod              , only : t_startf, t_stopf
@@ -834,13 +626,8 @@
     !---------------------------------------
     ! --- Count the number of fields outside of scalar data, if zero, then return
     !---------------------------------------
-<<<<<<< HEAD
-    call shr_nuopc_methods_FB_getNumFlds(is_local%wrap%FBExp(compocn), trim(subname)//"FBexp(compocn)", ncnt, rc)
-    if (shr_nuopc_methods_ChkErr(rc,__LINE__,u_FILE_u)) return
-=======
     call FB_getNumFlds(is_local%wrap%FBExp(compocn), trim(subname)//"FBexp(compocn)", ncnt, rc)
     if (ChkErr(rc,__LINE__,u_FILE_u)) return
->>>>>>> 6c2028f6
 
     if (ncnt > 0) then
 
@@ -854,15 +641,9 @@
        is_local%wrap%FBExpAccumCnt(compocn) = is_local%wrap%FBExpAccumCnt(compocn) + 1
 
        if (dbug_flag > 1) then
-<<<<<<< HEAD
-          call shr_nuopc_methods_FB_diagnose(is_local%wrap%FBExpAccum(compocn), &
-               string=trim(subname)//' FBExpAccum accumulation ', rc=rc)
-          if (shr_nuopc_methods_ChkErr(rc,__LINE__,u_FILE_u)) return
-=======
           call FB_diagnose(is_local%wrap%FBExpAccum(compocn), &
                string=trim(subname)//' FBExpAccum accumulation ', rc=rc)
           if (ChkErr(rc,__LINE__,u_FILE_u)) return
->>>>>>> 6c2028f6
        end if
 
        !---------------------------------------
@@ -888,15 +669,6 @@
     use ESMF                  , only : ESMF_FieldBundleGet
     use med_constants_mod     , only : czero=>med_constants_czero
     use med_internalstate_mod , only : InternalState
-<<<<<<< HEAD
-    use shr_nuopc_methods_mod , only : shr_nuopc_methods_ChkErr
-    use shr_nuopc_methods_mod , only : shr_nuopc_methods_FB_diagnose
-    use shr_nuopc_methods_mod , only : shr_nuopc_methods_FB_average
-    use shr_nuopc_methods_mod , only : shr_nuopc_methods_FB_copy
-    use shr_nuopc_methods_mod , only : shr_nuopc_methods_FB_reset
-    use shr_nuopc_methods_mod , only : shr_nuopc_methods_FB_getNumFlds
-=======
->>>>>>> 6c2028f6
     use esmFlds               , only : compocn
     use perf_mod              , only : t_startf, t_stopf
 
@@ -931,51 +703,6 @@
     !---------------------------------------
     ! --- Count the number of fields outside of scalar data, if zero, then return
     !---------------------------------------
-<<<<<<< HEAD
-    call shr_nuopc_methods_FB_getNumFlds(is_local%wrap%FBExpAccum(compocn), trim(subname)//"FBExpAccum(compocn)", ncnt, rc)
-    if (shr_nuopc_methods_ChkErr(rc,__LINE__,u_FILE_u)) return
-
-    if (ncnt > 0) then
-
-       !---------------------------------------
-       !--- average ocn accumulator
-       !---------------------------------------
-
-       if (dbug_flag > 1) then
-          call shr_nuopc_methods_FB_diagnose(is_local%wrap%FBExpAccum(compocn), &
-               string=trim(subname)//' FBExpAccum(compocn) before avg ', rc=rc)
-          if (shr_nuopc_methods_ChkErr(rc,__LINE__,u_FILE_u)) return
-       end if
-
-       call shr_nuopc_methods_FB_average(is_local%wrap%FBExpAccum(compocn), &
-            is_local%wrap%FBExpAccumCnt(compocn), rc=rc)
-       if (shr_nuopc_methods_ChkErr(rc,__LINE__,u_FILE_u)) return
-
-       if (dbug_flag > 1) then
-          call shr_nuopc_methods_FB_diagnose(is_local%wrap%FBExp(compocn), &
-               string=trim(subname)//' FBExpAccum(compocn) after avg ', rc=rc)
-          if (shr_nuopc_methods_ChkErr(rc,__LINE__,u_FILE_u)) return
-       end if
-
-       !---------------------------------------
-       !--- copy to FBExp(compocn)
-       !---------------------------------------
-
-       call shr_nuopc_methods_FB_copy(is_local%wrap%FBExp(compocn), is_local%wrap%FBExpAccum(compocn), rc=rc)
-       if (shr_nuopc_methods_ChkErr(rc,__LINE__,u_FILE_u)) return
-
-       !---------------------------------------
-       !--- zero accumulator
-       !---------------------------------------
-
-       is_local%wrap%FBExpAccumFlag(compocn) = .true.
-       is_local%wrap%FBExpAccumCnt(compocn) = 0
-       call shr_nuopc_methods_FB_reset(is_local%wrap%FBExpAccum(compocn), value=czero, rc=rc)
-       if (shr_nuopc_methods_ChkErr(rc,__LINE__,u_FILE_u)) return
-
-    end if
-
-=======
     call FB_getNumFlds(is_local%wrap%FBExpAccum(compocn), trim(subname)//"FBExpAccum(compocn)", ncnt, rc)
     if (ChkErr(rc,__LINE__,u_FILE_u)) return
 
@@ -1019,7 +746,6 @@
 
     end if
 
->>>>>>> 6c2028f6
     if (dbug_flag > 20) then
        call ESMF_LogWrite(trim(subname)//": done", ESMF_LOGMSG_INFO, rc=dbrc)
     end if
