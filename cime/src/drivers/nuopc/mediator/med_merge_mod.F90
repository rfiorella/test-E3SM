module med_merge_mod

  !-----------------------------------------------------------------------------
  ! Performs merges from source field bundles to destination field bundle
  !-----------------------------------------------------------------------------

  use med_constants_mod     , only : R8
<<<<<<< HEAD
  use med_constants_mod     , only : dbug_flag => med_constants_dbug_flag
  use med_constants_mod     , only : spval_init => med_constants_spval_init
  use med_constants_mod     , only : spval => med_constants_spval
  use med_constants_mod     , only : czero => med_constants_czero
  use shr_nuopc_methods_mod , only : ChkErr => shr_nuopc_methods_ChkErr
=======
  use med_constants_mod     , only : dbug_flag         => med_constants_dbug_flag
  use med_constants_mod     , only : spval_init        => med_constants_spval_init
  use med_constants_mod     , only : spval             => med_constants_spval
  use med_constants_mod     , only : czero             => med_constants_czero
  use shr_nuopc_utils_mod   , only : ChkErr            => shr_nuopc_utils_ChkErr
  use shr_nuopc_methods_mod , only : FB_FldChk         => shr_nuopc_methods_FB_FldChk
  use shr_nuopc_methods_mod , only : FB_GetNameN       => shr_nuopc_methods_FB_GetNameN
  use shr_nuopc_methods_mod , only : FB_Reset          => shr_nuopc_methods_FB_reset
  use shr_nuopc_methods_mod , only : FB_GetFldPtr      => shr_nuopc_methods_FB_GetFldPtr
  use shr_nuopc_methods_mod , only : FieldPtr_Compare  => shr_nuopc_methods_FieldPtr_Compare
>>>>>>> 6c2028f6

  implicit none
  private

  public  :: med_merge_auto
  public  :: med_merge_field

  interface med_merge_field ; module procedure &
       med_merge_field_1D, &
       med_merge_field_2D
  end interface

  private :: med_merge_auto_field

  character(*),parameter :: u_FILE_u = &
       __FILE__

!-----------------------------------------------------------------------------
contains
!-----------------------------------------------------------------------------

  subroutine med_merge_auto(compout_name, FBOut, FBfrac, FBImp, fldListTo, FBMed1, FBMed2, rc)

    use ESMF                  , only : ESMF_FieldBundle
    use ESMF                  , only : ESMF_FieldBundleIsCreated, ESMF_FieldBundleGet
    use ESMF                  , only : ESMF_SUCCESS, ESMF_FAILURE, ESMF_LogWrite, ESMF_LogMsg_Info
    use ESMF                  , only : ESMF_LogSetError, ESMF_RC_OBJ_NOT_CREATED
    use med_constants_mod     , only : CL, CX, CS
    use shr_string_mod        , only : shr_string_listGetNum
    use shr_string_mod        , only : shr_string_listGetName
    use esmFlds               , only : compmed, compname
    use esmFlds               , only : shr_nuopc_fldList_type
    use esmFlds               , only : shr_nuopc_fldList_GetNumFlds
    use esmFlds               , only : shr_nuopc_fldList_GetFldInfo
<<<<<<< HEAD
    use shr_nuopc_methods_mod , only : shr_nuopc_methods_FB_FldChk
    use shr_nuopc_methods_mod , only : shr_nuopc_methods_FB_GetNameN
    use shr_nuopc_methods_mod , only : shr_nuopc_methods_FB_reset
=======
>>>>>>> 6c2028f6
    use med_internalstate_mod , only : logunit
    use perf_mod              , only : t_startf, t_stopf

    ! ----------------------------------------------
    ! Auto merge based on fldListTo info
    ! ----------------------------------------------

    ! input/output variables
    character(len=*)             , intent(in)            :: compout_name ! component name for FBOut
    type(ESMF_FieldBundle)       , intent(inout)         :: FBOut        ! Merged output field bundle
    type(ESMF_FieldBundle)       , intent(inout)         :: FBfrac       ! Fraction data for FBOut
    type(ESMF_FieldBundle)       , intent(in)            :: FBImp(:)     ! Array of field bundles each mapping to the FBOut mesh
    type(shr_nuopc_fldList_type) , intent(in)            :: fldListTo    ! Information for merging
    type(ESMF_FieldBundle)       , intent(in) , optional :: FBMed1       ! mediator field bundle
    type(ESMF_FieldBundle)       , intent(in) , optional :: FBMed2       ! mediator field bundle
    integer                      , intent(out)           :: rc

    ! local variables
    integer       :: cnt
    integer       :: n,nf,nm,compsrc
    character(CX) :: fldname, stdname
    character(CX) :: merge_fields
    character(CX) :: merge_field
    character(CS) :: merge_type
    character(CS) :: merge_fracname
    integer       :: dbrc
    character(len=*),parameter :: subname=' (module_med_merge_mod: med_merge_auto)'
    !---------------------------------------
    call t_startf('MED:'//subname)

    call ESMF_LogWrite(trim(subname)//": called", ESMF_LOGMSG_INFO, rc=dbrc)
    rc = ESMF_SUCCESS

<<<<<<< HEAD
    call shr_nuopc_methods_FB_reset(FBOut, value=czero, rc=rc)
=======
    call FB_reset(FBOut, value=czero, rc=rc)
>>>>>>> 6c2028f6
    if (ChkErr(rc,__LINE__,u_FILE_u)) return

    ! Want to loop over all of the fields in FBout here - and find the corresponding index in fldListTo(compxxx)
    ! for that field name - then call the corresponding merge routine below appropriately

    call ESMF_FieldBundleGet(FBOut, fieldCount=cnt, rc=rc)
    if (ChkErr(rc,__LINE__,u_FILE_u)) return

    ! Loop over all fields in field bundle FBOut
    do n = 1,cnt

       ! Get the nth field name in FBexp
<<<<<<< HEAD
       call shr_nuopc_methods_FB_getNameN(FBOut, n, fldname, rc)
=======
       call FB_getNameN(FBOut, n, fldname, rc)
>>>>>>> 6c2028f6
       if (ChkErr(rc,__LINE__,u_FILE_u)) return

       ! Loop over the field in fldListTo
       do nf = 1,shr_nuopc_fldList_GetNumFlds(fldListTo)

          ! Determine if if there is a match of the fldList field name with the FBOut field name
          call shr_nuopc_fldList_GetFldInfo(fldListTo, nf, stdname)

          if (trim(stdname) == trim(fldname)) then

             ! Loop over all possible source components in the merging arrays returned from the above call
             ! If the merge field name from the source components is not set, then simply go to the next component
             do compsrc = 1,size(FBImp)

                ! Determine the merge information for the import field
                call shr_nuopc_fldList_GetFldInfo(fldListTo, nf, compsrc, merge_fields, merge_type, merge_fracname)

                ! If merge_field is a colon delimited string then cycle through every field - otherwise by default nm
                ! will only equal 1
                do nm = 1,shr_string_listGetNum(merge_fields)

                   call shr_string_listGetName(merge_fields, nm, merge_field)

                   if (merge_type /= 'unset' .and. merge_field /= 'unset') then

                      ! Perform merge
                      if (compsrc == compmed) then

                         if (present(FBMed1) .and. present(FBMed2)) then
                            if (.not. ESMF_FieldBundleIsCreated(FBMed1)) then
                               call ESMF_LogSetError(ESMF_RC_OBJ_NOT_CREATED,  &
                                    msg="Field bundle FBMed1 not created.", &
                                    line=__LINE__, file=u_FILE_u, rcToReturn=rc)
                               return
                            endif
                            if (.not. ESMF_FieldBundleIsCreated(FBMed2)) then
                               call ESMF_LogSetError(ESMF_RC_OBJ_NOT_CREATED,  &
                                    msg="Field bundle FBMed2 not created.", &
                                    line=__LINE__, file=u_FILE_u, rcToReturn=rc)
                               return
                            endif
<<<<<<< HEAD
                            if (shr_nuopc_methods_FB_FldChk(FBMed1, trim(merge_field), rc=rc)) then
=======
                            if (FB_FldChk(FBMed1, trim(merge_field), rc=rc)) then
>>>>>>> 6c2028f6
                               call med_merge_auto_field(trim(merge_type), &
                                    FBOut, fldname, FB=FBMed1, FBFld=merge_field, FBw=FBfrac, fldw=trim(merge_fracname), rc=rc)
                               if (ChkErr(rc,__LINE__,u_FILE_u)) return

<<<<<<< HEAD
                            else if (shr_nuopc_methods_FB_FldChk(FBMed2, trim(merge_field), rc=rc)) then
=======
                            else if (FB_FldChk(FBMed2, trim(merge_field), rc=rc)) then
>>>>>>> 6c2028f6
                               call med_merge_auto_field(trim(merge_type), &
                                    FBOut, fldname, FB=FBMed2, FBFld=merge_field, FBw=FBfrac, fldw=trim(merge_fracname), rc=rc)
                               if (ChkErr(rc,__LINE__,u_FILE_u)) return

                            else
                               call ESMF_LogWrite(trim(subname)//": ERROR merge_field = "//trim(merge_field)//" not found", &
                                    ESMF_LOGMSG_INFO, rc=rc)
                               rc = ESMF_FAILURE
                               if (ChkErr(rc,__LINE__,u_FILE_u)) return
                            end if

                         elseif (present(FBMed1)) then
                            if (.not. ESMF_FieldBundleIsCreated(FBMed1)) then
                               call ESMF_LogSetError(ESMF_RC_OBJ_NOT_CREATED,  &
                                    msg="Field bundle FBMed1 not created.", &
                                    line=__LINE__, file=u_FILE_u, rcToReturn=rc)
                               return
                            endif
<<<<<<< HEAD
                            if (shr_nuopc_methods_FB_FldChk(FBMed1, trim(merge_field), rc=rc)) then
=======
                            if (FB_FldChk(FBMed1, trim(merge_field), rc=rc)) then
>>>>>>> 6c2028f6
                               call med_merge_auto_field(trim(merge_type), &
                                    FBOut, fldname, FB=FBMed1, FBFld=merge_field, FBw=FBfrac, fldw=trim(merge_fracname), rc=rc)
                               if (ChkErr(rc,__LINE__,u_FILE_u)) return

                            else
                               call ESMF_LogWrite(trim(subname)//": ERROR merge_field = "//trim(merge_field)//"not found", &
                                    ESMF_LOGMSG_INFO, rc=rc)
                               rc = ESMF_FAILURE
                               if (ChkErr(rc,__LINE__,u_FILE_u)) return
                            end if
                         end if

                      else if (ESMF_FieldBundleIsCreated(FBImp(compsrc), rc=rc)) then

<<<<<<< HEAD
                         if (shr_nuopc_methods_FB_FldChk(FBImp(compsrc), trim(merge_field), rc=rc)) then
=======
                         if (FB_FldChk(FBImp(compsrc), trim(merge_field), rc=rc)) then
>>>>>>> 6c2028f6
                            call med_merge_auto_field(trim(merge_type), &
                                 FBOut, fldname, FB=FBImp(compsrc), FBFld=merge_field, FBw=FBfrac, fldw=trim(merge_fracname), rc=rc)
                            if (ChkErr(rc,__LINE__,u_FILE_u)) return
                         end if

                      end if ! end of single merge

                   end if ! end of check of merge_type and merge_field not unset
                end do ! end of nmerges loop
             end do  ! end of compsrc loop
          end if ! end of check if stdname and fldname are the same
       end do ! end of loop over fldsListTo
    end do ! end of loop over fields in FBOut

    !---------------------------------------
    !--- clean up
    !---------------------------------------

    call ESMF_LogWrite(trim(subname)//": done", ESMF_LOGMSG_INFO, rc=dbrc)
    call t_stopf('MED:'//subname)

  end subroutine med_merge_auto

  !-----------------------------------------------------------------------------

  subroutine med_merge_auto_field(merge_type, FBout, FBoutfld, FB, FBfld, FBw, fldw, rc)

    use ESMF                  , only : ESMF_SUCCESS, ESMF_FAILURE, ESMF_LogMsg_Error
    use ESMF                  , only : ESMF_LogWrite, ESMF_LogMsg_Info
    use ESMF                  , only : ESMF_FieldBundle, ESMF_FieldBundleGet
    use ESMF                  , only : ESMF_FieldGet, ESMF_Field
<<<<<<< HEAD
    use shr_nuopc_methods_mod , only : shr_nuopc_methods_FB_FldChk
    use shr_sys_mod           , only : shr_sys_abort 
=======
>>>>>>> 6c2028f6

    ! input/output variables
    character(len=*)      ,intent(in)    :: merge_type
    type(ESMF_FieldBundle),intent(inout) :: FBout
    character(len=*)      ,intent(in)    :: FBoutfld
    type(ESMF_FieldBundle),intent(in)    :: FB
    character(len=*)      ,intent(in)    :: FBfld
    type(ESMF_FieldBundle),intent(inout) :: FBw     ! field bundle with weights
    character(len=*)      ,intent(in)    :: fldw    ! name of weight field to use in FBw
    integer               ,intent(out)   :: rc

    ! local variables
    integer           :: n
    type(ESMF_Field)  :: lfield
    real(R8), pointer :: dp1 (:), dp2(:,:)         ! output pointers to 1d and 2d fields
    real(R8), pointer :: dpf1(:), dpf2(:,:)        ! intput pointers to 1d and 2d fields
    real(R8), pointer :: dpw1(:)                   ! weight pointer
    integer           :: lrank                     ! rank of array
    integer           :: ungriddedUBound_output(1) ! currently the size must equal 1 for rank 2 fieldds
    integer           :: ungriddedUBound_input(1)  ! currently the size must equal 1 for rank 2 fieldds
    integer           :: gridToFieldMap_output(1)  ! currently the size must equal 1 for rank 2 fieldds
    integer           :: gridToFieldMap_input(1)   ! currently the size must equal 1 for rank 2 fieldds
    character(len=*),parameter :: subname=' (med_merge_mod: med_merge)'
    !---------------------------------------

    rc = ESMF_SUCCESS

    !-------------------------
    ! Error checks
    !-------------------------

    if (merge_type == 'copy_with_weights' .or. merge_type == 'merge') then
       if (trim(fldw) == 'unset') then
          call ESMF_LogWrite(trim(subname)//": error required merge_fracname is not set", &
               ESMF_LOGMSG_ERROR, line=__LINE__, file=u_FILE_u)
          rc = ESMF_FAILURE
          return
       end if
       if (.not. FB_FldChk(FBw, trim(fldw), rc=rc)) then
          call ESMF_LogWrite(trim(subname)//": error "//trim(fldw)//"is not in FBw", &
               ESMF_LOGMSG_ERROR, line=__LINE__, file=u_FILE_u)
          rc = ESMF_FAILURE
          return
       end if
    end if

    !-------------------------
    ! Get appropriate field pointers
    !-------------------------

    ! Get field pointer to output field 
    call ESMF_FieldBundleGet(FBout, fieldName=trim(FBoutfld), field=lfield, rc=rc)
    if (chkerr(rc,__LINE__,u_FILE_u)) return
    call ESMF_FieldGet(lfield, rank=lrank, rc=rc)
    if (chkerr(rc,__LINE__,u_FILE_u)) return
    if (lrank == 1) then
       call ESMF_FieldGet(lfield, farrayPtr=dp1, rc=rc)
       if (chkerr(rc,__LINE__,u_FILE_u)) return
    else if (lrank == 2) then
       call ESMF_FieldGet(lfield, ungriddedUBound=ungriddedUBound_output, &
            gridToFieldMap=gridToFieldMap_output, rc=rc)
       if (chkerr(rc,__LINE__,u_FILE_u)) return
       call ESMF_FieldGet(lfield, farrayPtr=dp2, rc=rc)
       if (chkerr(rc,__LINE__,u_FILE_u)) return
    end if

    ! Get field pointer to input field used in the merge
    call ESMF_FieldBundleGet(FB, fieldName=trim(FBfld), field=lfield, rc=rc)
    if (chkerr(rc,__LINE__,u_FILE_u)) return
    call ESMF_FieldGet(lfield, rank=lrank, rc=rc)
    if (chkerr(rc,__LINE__,u_FILE_u)) return
    if (lrank == 1) then
       call ESMF_FieldGet(lfield, farrayPtr=dpf1, rc=rc)
       if (chkerr(rc,__LINE__,u_FILE_u)) return
    else if (lrank == 2) then
       call ESMF_FieldGet(lfield, ungriddedUBound=ungriddedUBound_input, &
            gridToFieldMap=gridToFieldMap_input, rc=rc)
       if (chkerr(rc,__LINE__,u_FILE_u)) return
       call ESMF_FieldGet(lfield, farrayPtr=dpf2, rc=rc)
       if (chkerr(rc,__LINE__,u_FILE_u)) return
<<<<<<< HEAD
    end if

    ! error checks
    if (ungriddedUBound_output(1) /= ungriddedUBound_input(1)) then
       call shr_sys_abort("ungriddedUBound_input not equal to ungriddedUBound_output")
    else if (gridToFieldMap_input(1) /= gridToFieldMap_output(1)) then
       call shr_sys_abort("gridToFieldMap_input not equal to gridToFieldMap_output")
    end if

=======
    end if

    ! error checks
    if (ungriddedUBound_output(1) /= ungriddedUBound_input(1)) then
       call ESMF_LogWrite(trim(subname)//"ungriddedUBound_input not equal to ungriddedUBound_output", ESMF_LOGMSG_INFO)
       rc = ESMF_FAILURE
       return
    else if (gridToFieldMap_input(1) /= gridToFieldMap_output(1)) then
       call ESMF_LOGWrite(trim(subname)//"gridToFieldMap_input not equal to gridToFieldMap_output", ESMF_LOGMSG_INFO)
       rc = ESMF_FAILURE
       return
    end if

>>>>>>> 6c2028f6
    ! Get pointer to weights that weights are only rank 1
    if (merge_type == 'copy_with_weights' .or. merge_type == 'merge' .or. merge_type == 'sum_with_weights') then
       call ESMF_FieldBundleGet(FBw, fieldName=trim(fldw), field=lfield, rc=rc)
       if (chkerr(rc,__LINE__,u_FILE_u)) return
       call ESMF_FieldGet(lfield, farrayPtr=dpw1, rc=rc)
       if (chkerr(rc,__LINE__,u_FILE_u)) return
    endif

    ! Do supported merges
    if (trim(merge_type)  == 'copy') then
       if (lrank == 1) then
          dp1(:) = dpf1(:)
       else
          dp2(:,:) = dpf2(:,:)
       endif
    else if (trim(merge_type)  == 'copy_with_weights') then
       if (lrank == 1) then
          dp1(:) = dpf1(:)*dpw1(:)
       else
          do n = 1,ungriddedUBound_input(1)
             if (gridToFieldMap_input(1) == 1) then
                dp2(:,n) = dpf2(:,n)*dpw1(:)
             else if (gridToFieldMap_input(1) == 2) then
                dp2(n,:) = dpf2(n,:)*dpw1(:)
             end if
          end do
       endif
    else if (trim(merge_type)  == 'merge' .or. trim(merge_type) == 'sum_with_weights') then
       if (lrank == 1) then
          dp1(:) = dp1(:) + dpf1(:)*dpw1(:)
       else
          do n = 1,ungriddedUBound_input(1)
             if (gridToFieldMap_input(1) == 1) then
                dp2(:,n) = dp2(:,n) + dpf2(:,n)*dpw1(:)
             else if (gridToFieldMap_input(1) == 2) then
                dp2(n,:) = dp2(n,:) + dpf2(n,:)*dpw1(:)
             end if
          end do
       endif
    else if (trim(merge_type) == 'sum') then
       if (lrank == 1) then
          dp1(:) = dp1(:) + dpf1(:)
       else
          dp2(:,:) = dp2(:,:) + dpf2(:,:)
       endif
    else
       call ESMF_LogWrite(trim(subname)//": merge type "//trim(merge_type)//" not supported", &
            ESMF_LOGMSG_ERROR, line=__LINE__, file=u_FILE_u)
       rc = ESMF_FAILURE
       return
    end if

  end subroutine med_merge_auto_field

  !-----------------------------------------------------------------------------

  subroutine med_merge_field_1D(FBout, fnameout, &
                                FBinA, fnameA, wgtA, &
                                FBinB, fnameB, wgtB, &
                                FBinC, fnameC, wgtC, &
                                FBinD, fnameD, wgtD, &
                                FBinE, fnameE, wgtE, rc)

<<<<<<< HEAD
    use ESMF                  , only : ESMF_FieldBundle, ESMF_LogWrite
    use ESMF                  , only : ESMF_SUCCESS, ESMF_FAILURE, ESMF_LOGMSG_ERROR
    use ESMF                  , only : ESMF_LOGMSG_WARNING, ESMF_LOGMSG_INFO
    use shr_nuopc_methods_mod , only : shr_nuopc_methods_FB_GetFldPtr
    use shr_nuopc_methods_mod , only : shr_nuopc_methods_FieldPtr_Compare
    use shr_nuopc_methods_mod , only : shr_nuopc_methods_FB_FldChk
=======
    use ESMF , only : ESMF_FieldBundle, ESMF_LogWrite
    use ESMF , only : ESMF_SUCCESS, ESMF_FAILURE, ESMF_LOGMSG_ERROR
    use ESMF , only : ESMF_LOGMSG_WARNING, ESMF_LOGMSG_INFO
>>>>>>> 6c2028f6

    ! ----------------------------------------------
    ! Supports up to a five way merge
    ! ----------------------------------------------

    ! input/output variabes
    type(ESMF_FieldBundle) , intent(inout)                 :: FBout
    character(len=*)       , intent(in)                    :: fnameout
    type(ESMF_FieldBundle) , intent(in)                    :: FBinA
    character(len=*)       , intent(in)                    :: fnameA
    real(R8)               , intent(in), pointer           :: wgtA(:)
    type(ESMF_FieldBundle) , intent(in), optional          :: FBinB
    character(len=*)       , intent(in), optional          :: fnameB
    real(R8)               , intent(in), optional, pointer :: wgtB(:)
    type(ESMF_FieldBundle) , intent(in), optional          :: FBinC
    character(len=*)       , intent(in), optional          :: fnameC
    real(R8)               , intent(in), optional, pointer :: wgtC(:)
    type(ESMF_FieldBundle) , intent(in), optional          :: FBinD
    character(len=*)       , intent(in), optional          :: fnameD
    real(R8)               , intent(in), optional, pointer :: wgtD(:)
    type(ESMF_FieldBundle) , intent(in), optional          :: FBinE
    character(len=*)       , intent(in), optional          :: fnameE
    real(R8)               , intent(in), optional, pointer :: wgtE(:)
    integer                , intent(out)                   :: rc

    ! local variables
    real(R8), pointer          :: dataOut(:)
    real(R8), pointer          :: dataPtr(:)
    real(R8), pointer          :: wgt(:)
    integer                    :: lb1,ub1,i,j,n
    logical                    :: wgtfound, FBinfound
    integer                    :: dbrc
    character(len=*),parameter :: subname='(med_merge_fieldo_1d)'
    ! ----------------------------------------------

    if (dbug_flag > 10) then
       call ESMF_LogWrite(trim(subname)//": called", ESMF_LOGMSG_INFO, rc=dbrc)
    endif
    rc=ESMF_SUCCESS

    ! check each field has a fieldname passed in
    if ((present(FBinB) .and. .not.present(fnameB)) .or. &
        (present(FBinC) .and. .not.present(fnameC)) .or. &
        (present(FBinD) .and. .not.present(fnameD)) .or. &
        (present(FBinE) .and. .not.present(fnameE))) then

       call ESMF_LogWrite(trim(subname)//": ERROR fname not present with FBin", &
            ESMF_LOGMSG_ERROR, line=__LINE__, file=u_FILE_u, rc=dbrc)
       rc = ESMF_FAILURE
       return
    endif

<<<<<<< HEAD
    if (.not. shr_nuopc_methods_FB_FldChk(FBout, trim(fnameout), rc=rc)) then
=======
    if (.not. FB_FldChk(FBout, trim(fnameout), rc=rc)) then
>>>>>>> 6c2028f6
       call ESMF_LogWrite(trim(subname)//": WARNING field not in FBout, skipping merge "//trim(fnameout), &
            ESMF_LOGMSG_WARNING, line=__LINE__, file=u_FILE_u, rc=dbrc)
       return
    endif

<<<<<<< HEAD
    call shr_nuopc_methods_FB_GetFldPtr(FBout, trim(fnameout), fldptr1=dataOut, rc=rc)
=======
    call FB_GetFldPtr(FBout, trim(fnameout), fldptr1=dataOut, rc=rc)
>>>>>>> 6c2028f6
    if (ChkErr(rc,__LINE__,u_FILE_u)) return
    lb1 = lbound(dataOut,1)
    ub1 = ubound(dataOut,1)
    allocate(wgt(lb1:ub1))

    dataOut = czero

    ! check that each field passed in actually exists, if not DO NOT do any merge
    FBinfound = .true.
    if (present(FBinB)) then
<<<<<<< HEAD
       if (.not. shr_nuopc_methods_FB_FldChk(FBinB, trim(fnameB), rc=rc)) FBinfound = .false.
    endif
    if (present(FBinC)) then
       if (.not. shr_nuopc_methods_FB_FldChk(FBinC, trim(fnameC), rc=rc)) FBinfound = .false.
    endif
    if (present(FBinD)) then
       if (.not. shr_nuopc_methods_FB_FldChk(FBinD, trim(fnameD), rc=rc)) FBinfound = .false.
    endif
    if (present(FBinE)) then
       if (.not. shr_nuopc_methods_FB_FldChk(FBinE, trim(fnameE), rc=rc)) FBinfound = .false.
=======
       if (.not. FB_FldChk(FBinB, trim(fnameB), rc=rc)) FBinfound = .false.
    endif
    if (present(FBinC)) then
       if (.not. FB_FldChk(FBinC, trim(fnameC), rc=rc)) FBinfound = .false.
    endif
    if (present(FBinD)) then
       if (.not. FB_FldChk(FBinD, trim(fnameD), rc=rc)) FBinfound = .false.
    endif
    if (present(FBinE)) then
       if (.not. FB_FldChk(FBinE, trim(fnameE), rc=rc)) FBinfound = .false.
>>>>>>> 6c2028f6
    endif
    if (.not. FBinfound) then
       call ESMF_LogWrite(trim(subname)//": WARNING field not found in FBin, skipping merge "//trim(fnameout), &
            ESMF_LOGMSG_WARNING, line=__LINE__, file=u_FILE_u, rc=dbrc)
       return
    endif

    ! n=1,5 represents adding A to E inputs if they exist
    do n = 1,5
       FBinfound = .false.
       wgtfound = .false.

       if (n == 1) then
          FBinfound = .true.
<<<<<<< HEAD
          call shr_nuopc_methods_FB_GetFldPtr(FBinA, trim(fnameA), fldptr1=dataPtr, rc=rc)
=======
          call FB_GetFldPtr(FBinA, trim(fnameA), fldptr1=dataPtr, rc=rc)
>>>>>>> 6c2028f6
          if (ChkErr(rc,__LINE__,u_FILE_u)) return
          wgtfound = .true.
          wgt => wgtA

       elseif (n == 2 .and. present(FBinB)) then
          FBinfound = .true.
<<<<<<< HEAD
          call shr_nuopc_methods_FB_GetFldPtr(FBinB, trim(fnameB), fldptr1=dataPtr, rc=rc)
=======
          call FB_GetFldPtr(FBinB, trim(fnameB), fldptr1=dataPtr, rc=rc)
>>>>>>> 6c2028f6
          if (ChkErr(rc,__LINE__,u_FILE_u)) return
          if (present(wgtB)) then
             wgtfound = .true.
             wgt => wgtB
          endif

       elseif (n == 3 .and. present(FBinC)) then
          FBinfound = .true.
<<<<<<< HEAD
          call shr_nuopc_methods_FB_GetFldPtr(FBinC, trim(fnameC), fldptr1=dataPtr, rc=rc)
=======
          call FB_GetFldPtr(FBinC, trim(fnameC), fldptr1=dataPtr, rc=rc)
>>>>>>> 6c2028f6
          if (ChkErr(rc,__LINE__,u_FILE_u)) return
          if (present(wgtC)) then
             wgtfound = .true.
             wgt => wgtC
          endif

       elseif (n == 4 .and. present(FBinD)) then
          FBinfound = .true.
<<<<<<< HEAD
          call shr_nuopc_methods_FB_GetFldPtr(FBinD, trim(fnameD), fldptr1=dataPtr, rc=rc)
=======
          call FB_GetFldPtr(FBinD, trim(fnameD), fldptr1=dataPtr, rc=rc)
>>>>>>> 6c2028f6
          if (ChkErr(rc,__LINE__,u_FILE_u)) return
          if (present(wgtD)) then
             wgtfound = .true.
             wgt => wgtD
          endif

       elseif (n == 5 .and. present(FBinE)) then
          FBinfound = .true.
<<<<<<< HEAD
          call shr_nuopc_methods_FB_GetFldPtr(FBinE, trim(fnameE), fldptr1=dataPtr, rc=rc)
=======
          call FB_GetFldPtr(FBinE, trim(fnameE), fldptr1=dataPtr, rc=rc)
>>>>>>> 6c2028f6
          if (ChkErr(rc,__LINE__,u_FILE_u)) return
          if (present(wgtE)) then
             wgtfound = .true.
             wgt => wgtE
          endif

       endif

       if (FBinfound) then
<<<<<<< HEAD
          if (.not.shr_nuopc_methods_FieldPtr_Compare(dataPtr, dataOut, subname, rc)) then
=======
          if (.not.FieldPtr_Compare(dataPtr, dataOut, subname, rc)) then
>>>>>>> 6c2028f6
             call ESMF_LogWrite(trim(subname)//": ERROR FBin wrong size", &
                  ESMF_LOGMSG_ERROR, line=__LINE__, file=u_FILE_u, rc=dbrc)
             rc = ESMF_FAILURE
             return
          endif

          if (wgtfound) then
<<<<<<< HEAD
             if (.not.shr_nuopc_methods_FieldPtr_Compare(dataPtr, wgt, subname, rc)) then
=======
             if (.not.FieldPtr_Compare(dataPtr, wgt, subname, rc)) then
>>>>>>> 6c2028f6
                call ESMF_LogWrite(trim(subname)//": ERROR wgt wrong size", &
                     ESMF_LOGMSG_ERROR, line=__LINE__, file=u_FILE_u, rc=dbrc)
                rc = ESMF_FAILURE
                return
             endif
             do i = lb1,ub1
                dataOut(i) = dataOut(i) + dataPtr(i) * wgt(i)
             enddo
          else
             do i = lb1,ub1
                dataOut(i) = dataOut(i) + dataPtr(i)
             enddo
          endif  ! wgtfound

       endif  ! FBin found
    enddo  ! n

    if (dbug_flag > 10) then
       call ESMF_LogWrite(trim(subname)//": done", ESMF_LOGMSG_INFO, rc=dbrc)
    endif

  end subroutine med_merge_field_1D

  !-----------------------------------------------------------------------------

  subroutine med_merge_field_2D(FBout, fnameout,     &
                                FBinA, fnameA, wgtA, &
                                FBinB, fnameB, wgtB, &
                                FBinC, fnameC, wgtC, &
                                FBinD, fnameD, wgtD, &
                                FBinE, fnameE, wgtE, rc)

<<<<<<< HEAD
    use ESMF                  , only : ESMF_FieldBundle, ESMF_LogWrite
    use ESMF                  , only : ESMF_SUCCESS, ESMF_FAILURE, ESMF_LOGMSG_ERROR
    use ESMF                  , only : ESMF_LOGMSG_WARNING, ESMF_LOGMSG_INFO
    use shr_nuopc_methods_mod , only : shr_nuopc_methods_FB_GetFldPtr
    use shr_nuopc_methods_mod , only : shr_nuopc_methods_FieldPtr_Compare
    use shr_nuopc_methods_mod , only : shr_nuopc_methods_FB_FldChk
=======
    use ESMF , only : ESMF_FieldBundle, ESMF_LogWrite
    use ESMF , only : ESMF_SUCCESS, ESMF_FAILURE, ESMF_LOGMSG_ERROR
    use ESMF , only : ESMF_LOGMSG_WARNING, ESMF_LOGMSG_INFO
>>>>>>> 6c2028f6

    ! ----------------------------------------------
    ! Supports up to a five way merge
    ! ----------------------------------------------

    ! input/output arguments
    type(ESMF_FieldBundle) , intent(inout)                 :: FBout
    character(len=*)       , intent(in)                    :: fnameout
    type(ESMF_FieldBundle) , intent(in)                    :: FBinA
    character(len=*)       , intent(in)                    :: fnameA
    real(R8)               , intent(in), pointer           :: wgtA(:,:)
    type(ESMF_FieldBundle) , intent(in), optional          :: FBinB
    character(len=*)       , intent(in), optional          :: fnameB
    real(R8)               , intent(in), optional, pointer :: wgtB(:,:)
    type(ESMF_FieldBundle) , intent(in), optional          :: FBinC
    character(len=*)       , intent(in), optional          :: fnameC
    real(R8)               , intent(in), optional, pointer :: wgtC(:,:)
    type(ESMF_FieldBundle) , intent(in), optional          :: FBinD
    character(len=*)       , intent(in), optional          :: fnameD
    real(R8)               , intent(in), optional, pointer :: wgtD(:,:)
    type(ESMF_FieldBundle) , intent(in), optional          :: FBinE
    character(len=*)       , intent(in), optional          :: fnameE
    real(R8)               , intent(in), optional, pointer :: wgtE(:,:)
    integer                , intent(out)                   :: rc

    ! local variables
    real(R8), pointer          :: dataOut(:,:)
    real(R8), pointer          :: dataPtr(:,:)
    real(R8), pointer          :: wgt(:,:)
    integer                    :: lb1,ub1,lb2,ub2,i,j,n
    logical                    :: wgtfound, FBinfound
    integer                    :: dbrc
    character(len=*),parameter :: subname='(med_merge_field_2d)'
    ! ----------------------------------------------

    if (dbug_flag > 10) then
       call ESMF_LogWrite(trim(subname)//": called", ESMF_LOGMSG_INFO, rc=dbrc)
    endif
    rc=ESMF_SUCCESS

<<<<<<< HEAD
    if (.not. shr_nuopc_methods_FB_FldChk(FBout, trim(fnameout), rc=rc)) then
=======
    if (.not. FB_FldChk(FBout, trim(fnameout), rc=rc)) then
>>>>>>> 6c2028f6
       call ESMF_LogWrite(trim(subname)//": WARNING field not in FBout, skipping merge "//&
            trim(fnameout), ESMF_LOGMSG_WARNING, line=__LINE__, file=u_FILE_u, rc=dbrc)
       return
    endif

<<<<<<< HEAD
    call shr_nuopc_methods_FB_GetFldPtr(FBout, trim(fnameout), fldptr2=dataOut, rc=rc)
=======
    call FB_GetFldPtr(FBout, trim(fnameout), fldptr2=dataOut, rc=rc)
>>>>>>> 6c2028f6
    if (ChkErr(rc,__LINE__,u_FILE_u)) return
    lb1 = lbound(dataOut,1)
    ub1 = ubound(dataOut,1)
    lb2 = lbound(dataOut,2)
    ub2 = ubound(dataOut,2)
    allocate(wgt(lb1:ub1,lb2:ub2))

    dataOut = czero

    ! check each field has a fieldname passed in
    if ((present(FBinB) .and. .not.present(fnameB)) .or. &
        (present(FBinC) .and. .not.present(fnameC)) .or. &
        (present(FBinD) .and. .not.present(fnameD)) .or. &
        (present(FBinE) .and. .not.present(fnameE))) then
       call ESMF_LogWrite(trim(subname)//": ERROR fname not present with FBin", &
            ESMF_LOGMSG_ERROR, line=__LINE__, file=u_FILE_u, rc=dbrc)
       rc = ESMF_FAILURE
       return
    endif

    ! check that each field passed in actually exists, if not DO NOT do any merge
    FBinfound = .true.
    if (present(FBinB)) then
<<<<<<< HEAD
       if (.not. shr_nuopc_methods_FB_FldChk(FBinB, trim(fnameB), rc=rc)) FBinfound = .false.
    endif
    if (present(FBinC)) then
       if (.not. shr_nuopc_methods_FB_FldChk(FBinC, trim(fnameC), rc=rc)) FBinfound = .false.
    endif
    if (present(FBinD)) then
       if (.not. shr_nuopc_methods_FB_FldChk(FBinD, trim(fnameD), rc=rc)) FBinfound = .false.
    endif
    if (present(FBinE)) then
       if (.not. shr_nuopc_methods_FB_FldChk(FBinE, trim(fnameE), rc=rc)) FBinfound = .false.
=======
       if (.not. FB_FldChk(FBinB, trim(fnameB), rc=rc)) FBinfound = .false.
    endif
    if (present(FBinC)) then
       if (.not. FB_FldChk(FBinC, trim(fnameC), rc=rc)) FBinfound = .false.
    endif
    if (present(FBinD)) then
       if (.not. FB_FldChk(FBinD, trim(fnameD), rc=rc)) FBinfound = .false.
    endif
    if (present(FBinE)) then
       if (.not. FB_FldChk(FBinE, trim(fnameE), rc=rc)) FBinfound = .false.
>>>>>>> 6c2028f6
    endif
    if (.not. FBinfound) then
       call ESMF_LogWrite(trim(subname)//": WARNING field not found in FBin, skipping merge "//trim(fnameout), &
            ESMF_LOGMSG_WARNING, line=__LINE__, file=u_FILE_u, rc=dbrc)
       return
    endif

    ! n=1,5 represents adding A to E inputs if they exist
    do n = 1,5
       FBinfound = .false.
       wgtfound = .false.

       if (n == 1) then
          FBinfound = .true.
<<<<<<< HEAD
          call shr_nuopc_methods_FB_GetFldPtr(FBinA, trim(fnameA), fldptr2=dataPtr, rc=rc)
=======
          call FB_GetFldPtr(FBinA, trim(fnameA), fldptr2=dataPtr, rc=rc)
>>>>>>> 6c2028f6
          if (ChkErr(rc,__LINE__,u_FILE_u)) return
          wgtfound = .true.
          wgt => wgtA

       elseif (n == 2 .and. present(FBinB)) then
          FBinfound = .true.
<<<<<<< HEAD
          call shr_nuopc_methods_FB_GetFldPtr(FBinB, trim(fnameB), fldptr2=dataPtr, rc=rc)
=======
          call FB_GetFldPtr(FBinB, trim(fnameB), fldptr2=dataPtr, rc=rc)
>>>>>>> 6c2028f6
          if (ChkErr(rc,__LINE__,u_FILE_u)) return
          if (present(wgtB)) then
             wgtfound = .true.
             wgt => wgtB
          endif

       elseif (n == 3 .and. present(FBinC)) then
          FBinfound = .true.
<<<<<<< HEAD
          call shr_nuopc_methods_FB_GetFldPtr(FBinC, trim(fnameC), fldptr2=dataPtr, rc=rc)
=======
          call FB_GetFldPtr(FBinC, trim(fnameC), fldptr2=dataPtr, rc=rc)
>>>>>>> 6c2028f6
          if (ChkErr(rc,__LINE__,u_FILE_u)) return
          if (present(wgtC)) then
             wgtfound = .true.
             wgt => wgtC
          endif

       elseif (n == 4 .and. present(FBinD)) then
          FBinfound = .true.
<<<<<<< HEAD
          call shr_nuopc_methods_FB_GetFldPtr(FBinD, trim(fnameD), fldptr2=dataPtr, rc=rc)
=======
          call FB_GetFldPtr(FBinD, trim(fnameD), fldptr2=dataPtr, rc=rc)
>>>>>>> 6c2028f6
          if (ChkErr(rc,__LINE__,u_FILE_u)) return
          if (present(wgtD)) then
             wgtfound = .true.
             wgt => wgtD
          endif

       elseif (n == 5 .and. present(FBinE)) then
          FBinfound = .true.
<<<<<<< HEAD
          call shr_nuopc_methods_FB_GetFldPtr(FBinE, trim(fnameE), fldptr2=dataPtr, rc=rc)
=======
          call FB_GetFldPtr(FBinE, trim(fnameE), fldptr2=dataPtr, rc=rc)
>>>>>>> 6c2028f6
          if (ChkErr(rc,__LINE__,u_FILE_u)) return
          if (present(wgtE)) then
             wgtfound = .true.
             wgt => wgtE
          endif

       endif

       if (FBinfound) then
<<<<<<< HEAD
          if (.not.shr_nuopc_methods_FieldPtr_Compare(dataPtr, dataOut, subname, rc)) then
=======
          if (.not.FieldPtr_Compare(dataPtr, dataOut, subname, rc)) then
>>>>>>> 6c2028f6
             call ESMF_LogWrite(trim(subname)//": ERROR FBin wrong size", &
                  ESMF_LOGMSG_ERROR, line=__LINE__, file=u_FILE_u, rc=dbrc)
             rc = ESMF_FAILURE
             return
          endif

          if (wgtfound) then
<<<<<<< HEAD
             if (.not.shr_nuopc_methods_FieldPtr_Compare(dataPtr, wgt, subname, rc)) then
=======
             if (.not. FieldPtr_Compare(dataPtr, wgt, subname, rc)) then
>>>>>>> 6c2028f6
                call ESMF_LogWrite(trim(subname)//": ERROR wgt wrong size", &
                     ESMF_LOGMSG_ERROR, line=__LINE__, file=u_FILE_u, rc=dbrc)
                rc = ESMF_FAILURE
                return
             endif
             do j = lb2,ub2
                do i = lb1,ub1
                   dataOut(i,j) = dataOut(i,j) + dataPtr(i,j) * wgt(i,j)
                enddo
             enddo
          else
             do j = lb2,ub2
                do i = lb1,ub1
                   dataOut(i,j) = dataOut(i,j) + dataPtr(i,j)
                enddo
             enddo
          endif  ! wgtfound

       endif  ! FBin found
    enddo  ! n

    if (dbug_flag > 10) then
       call ESMF_LogWrite(trim(subname)//": done", ESMF_LOGMSG_INFO, rc=dbrc)
    endif

  end subroutine med_merge_field_2D

end module med_merge_mod<|MERGE_RESOLUTION|>--- conflicted
+++ resolved
@@ -5,13 +5,6 @@
   !-----------------------------------------------------------------------------
 
   use med_constants_mod     , only : R8
-<<<<<<< HEAD
-  use med_constants_mod     , only : dbug_flag => med_constants_dbug_flag
-  use med_constants_mod     , only : spval_init => med_constants_spval_init
-  use med_constants_mod     , only : spval => med_constants_spval
-  use med_constants_mod     , only : czero => med_constants_czero
-  use shr_nuopc_methods_mod , only : ChkErr => shr_nuopc_methods_ChkErr
-=======
   use med_constants_mod     , only : dbug_flag         => med_constants_dbug_flag
   use med_constants_mod     , only : spval_init        => med_constants_spval_init
   use med_constants_mod     , only : spval             => med_constants_spval
@@ -22,7 +15,6 @@
   use shr_nuopc_methods_mod , only : FB_Reset          => shr_nuopc_methods_FB_reset
   use shr_nuopc_methods_mod , only : FB_GetFldPtr      => shr_nuopc_methods_FB_GetFldPtr
   use shr_nuopc_methods_mod , only : FieldPtr_Compare  => shr_nuopc_methods_FieldPtr_Compare
->>>>>>> 6c2028f6
 
   implicit none
   private
@@ -57,12 +49,6 @@
     use esmFlds               , only : shr_nuopc_fldList_type
     use esmFlds               , only : shr_nuopc_fldList_GetNumFlds
     use esmFlds               , only : shr_nuopc_fldList_GetFldInfo
-<<<<<<< HEAD
-    use shr_nuopc_methods_mod , only : shr_nuopc_methods_FB_FldChk
-    use shr_nuopc_methods_mod , only : shr_nuopc_methods_FB_GetNameN
-    use shr_nuopc_methods_mod , only : shr_nuopc_methods_FB_reset
-=======
->>>>>>> 6c2028f6
     use med_internalstate_mod , only : logunit
     use perf_mod              , only : t_startf, t_stopf
 
@@ -96,11 +82,7 @@
     call ESMF_LogWrite(trim(subname)//": called", ESMF_LOGMSG_INFO, rc=dbrc)
     rc = ESMF_SUCCESS
 
-<<<<<<< HEAD
-    call shr_nuopc_methods_FB_reset(FBOut, value=czero, rc=rc)
-=======
     call FB_reset(FBOut, value=czero, rc=rc)
->>>>>>> 6c2028f6
     if (ChkErr(rc,__LINE__,u_FILE_u)) return
 
     ! Want to loop over all of the fields in FBout here - and find the corresponding index in fldListTo(compxxx)
@@ -113,11 +95,7 @@
     do n = 1,cnt
 
        ! Get the nth field name in FBexp
-<<<<<<< HEAD
-       call shr_nuopc_methods_FB_getNameN(FBOut, n, fldname, rc)
-=======
        call FB_getNameN(FBOut, n, fldname, rc)
->>>>>>> 6c2028f6
        if (ChkErr(rc,__LINE__,u_FILE_u)) return
 
        ! Loop over the field in fldListTo
@@ -159,20 +137,12 @@
                                     line=__LINE__, file=u_FILE_u, rcToReturn=rc)
                                return
                             endif
-<<<<<<< HEAD
-                            if (shr_nuopc_methods_FB_FldChk(FBMed1, trim(merge_field), rc=rc)) then
-=======
                             if (FB_FldChk(FBMed1, trim(merge_field), rc=rc)) then
->>>>>>> 6c2028f6
                                call med_merge_auto_field(trim(merge_type), &
                                     FBOut, fldname, FB=FBMed1, FBFld=merge_field, FBw=FBfrac, fldw=trim(merge_fracname), rc=rc)
                                if (ChkErr(rc,__LINE__,u_FILE_u)) return
 
-<<<<<<< HEAD
-                            else if (shr_nuopc_methods_FB_FldChk(FBMed2, trim(merge_field), rc=rc)) then
-=======
                             else if (FB_FldChk(FBMed2, trim(merge_field), rc=rc)) then
->>>>>>> 6c2028f6
                                call med_merge_auto_field(trim(merge_type), &
                                     FBOut, fldname, FB=FBMed2, FBFld=merge_field, FBw=FBfrac, fldw=trim(merge_fracname), rc=rc)
                                if (ChkErr(rc,__LINE__,u_FILE_u)) return
@@ -191,11 +161,7 @@
                                     line=__LINE__, file=u_FILE_u, rcToReturn=rc)
                                return
                             endif
-<<<<<<< HEAD
-                            if (shr_nuopc_methods_FB_FldChk(FBMed1, trim(merge_field), rc=rc)) then
-=======
                             if (FB_FldChk(FBMed1, trim(merge_field), rc=rc)) then
->>>>>>> 6c2028f6
                                call med_merge_auto_field(trim(merge_type), &
                                     FBOut, fldname, FB=FBMed1, FBFld=merge_field, FBw=FBfrac, fldw=trim(merge_fracname), rc=rc)
                                if (ChkErr(rc,__LINE__,u_FILE_u)) return
@@ -210,11 +176,7 @@
 
                       else if (ESMF_FieldBundleIsCreated(FBImp(compsrc), rc=rc)) then
 
-<<<<<<< HEAD
-                         if (shr_nuopc_methods_FB_FldChk(FBImp(compsrc), trim(merge_field), rc=rc)) then
-=======
                          if (FB_FldChk(FBImp(compsrc), trim(merge_field), rc=rc)) then
->>>>>>> 6c2028f6
                             call med_merge_auto_field(trim(merge_type), &
                                  FBOut, fldname, FB=FBImp(compsrc), FBFld=merge_field, FBw=FBfrac, fldw=trim(merge_fracname), rc=rc)
                             if (ChkErr(rc,__LINE__,u_FILE_u)) return
@@ -246,11 +208,6 @@
     use ESMF                  , only : ESMF_LogWrite, ESMF_LogMsg_Info
     use ESMF                  , only : ESMF_FieldBundle, ESMF_FieldBundleGet
     use ESMF                  , only : ESMF_FieldGet, ESMF_Field
-<<<<<<< HEAD
-    use shr_nuopc_methods_mod , only : shr_nuopc_methods_FB_FldChk
-    use shr_sys_mod           , only : shr_sys_abort 
-=======
->>>>>>> 6c2028f6
 
     ! input/output variables
     character(len=*)      ,intent(in)    :: merge_type
@@ -331,17 +288,6 @@
        if (chkerr(rc,__LINE__,u_FILE_u)) return
        call ESMF_FieldGet(lfield, farrayPtr=dpf2, rc=rc)
        if (chkerr(rc,__LINE__,u_FILE_u)) return
-<<<<<<< HEAD
-    end if
-
-    ! error checks
-    if (ungriddedUBound_output(1) /= ungriddedUBound_input(1)) then
-       call shr_sys_abort("ungriddedUBound_input not equal to ungriddedUBound_output")
-    else if (gridToFieldMap_input(1) /= gridToFieldMap_output(1)) then
-       call shr_sys_abort("gridToFieldMap_input not equal to gridToFieldMap_output")
-    end if
-
-=======
     end if
 
     ! error checks
@@ -355,7 +301,6 @@
        return
     end if
 
->>>>>>> 6c2028f6
     ! Get pointer to weights that weights are only rank 1
     if (merge_type == 'copy_with_weights' .or. merge_type == 'merge' .or. merge_type == 'sum_with_weights') then
        call ESMF_FieldBundleGet(FBw, fieldName=trim(fldw), field=lfield, rc=rc)
@@ -419,18 +364,9 @@
                                 FBinD, fnameD, wgtD, &
                                 FBinE, fnameE, wgtE, rc)
 
-<<<<<<< HEAD
-    use ESMF                  , only : ESMF_FieldBundle, ESMF_LogWrite
-    use ESMF                  , only : ESMF_SUCCESS, ESMF_FAILURE, ESMF_LOGMSG_ERROR
-    use ESMF                  , only : ESMF_LOGMSG_WARNING, ESMF_LOGMSG_INFO
-    use shr_nuopc_methods_mod , only : shr_nuopc_methods_FB_GetFldPtr
-    use shr_nuopc_methods_mod , only : shr_nuopc_methods_FieldPtr_Compare
-    use shr_nuopc_methods_mod , only : shr_nuopc_methods_FB_FldChk
-=======
     use ESMF , only : ESMF_FieldBundle, ESMF_LogWrite
     use ESMF , only : ESMF_SUCCESS, ESMF_FAILURE, ESMF_LOGMSG_ERROR
     use ESMF , only : ESMF_LOGMSG_WARNING, ESMF_LOGMSG_INFO
->>>>>>> 6c2028f6
 
     ! ----------------------------------------------
     ! Supports up to a five way merge
@@ -483,21 +419,13 @@
        return
     endif
 
-<<<<<<< HEAD
-    if (.not. shr_nuopc_methods_FB_FldChk(FBout, trim(fnameout), rc=rc)) then
-=======
     if (.not. FB_FldChk(FBout, trim(fnameout), rc=rc)) then
->>>>>>> 6c2028f6
        call ESMF_LogWrite(trim(subname)//": WARNING field not in FBout, skipping merge "//trim(fnameout), &
             ESMF_LOGMSG_WARNING, line=__LINE__, file=u_FILE_u, rc=dbrc)
        return
     endif
 
-<<<<<<< HEAD
-    call shr_nuopc_methods_FB_GetFldPtr(FBout, trim(fnameout), fldptr1=dataOut, rc=rc)
-=======
     call FB_GetFldPtr(FBout, trim(fnameout), fldptr1=dataOut, rc=rc)
->>>>>>> 6c2028f6
     if (ChkErr(rc,__LINE__,u_FILE_u)) return
     lb1 = lbound(dataOut,1)
     ub1 = ubound(dataOut,1)
@@ -508,18 +436,6 @@
     ! check that each field passed in actually exists, if not DO NOT do any merge
     FBinfound = .true.
     if (present(FBinB)) then
-<<<<<<< HEAD
-       if (.not. shr_nuopc_methods_FB_FldChk(FBinB, trim(fnameB), rc=rc)) FBinfound = .false.
-    endif
-    if (present(FBinC)) then
-       if (.not. shr_nuopc_methods_FB_FldChk(FBinC, trim(fnameC), rc=rc)) FBinfound = .false.
-    endif
-    if (present(FBinD)) then
-       if (.not. shr_nuopc_methods_FB_FldChk(FBinD, trim(fnameD), rc=rc)) FBinfound = .false.
-    endif
-    if (present(FBinE)) then
-       if (.not. shr_nuopc_methods_FB_FldChk(FBinE, trim(fnameE), rc=rc)) FBinfound = .false.
-=======
        if (.not. FB_FldChk(FBinB, trim(fnameB), rc=rc)) FBinfound = .false.
     endif
     if (present(FBinC)) then
@@ -530,7 +446,6 @@
     endif
     if (present(FBinE)) then
        if (.not. FB_FldChk(FBinE, trim(fnameE), rc=rc)) FBinfound = .false.
->>>>>>> 6c2028f6
     endif
     if (.not. FBinfound) then
        call ESMF_LogWrite(trim(subname)//": WARNING field not found in FBin, skipping merge "//trim(fnameout), &
@@ -545,22 +460,14 @@
 
        if (n == 1) then
           FBinfound = .true.
-<<<<<<< HEAD
-          call shr_nuopc_methods_FB_GetFldPtr(FBinA, trim(fnameA), fldptr1=dataPtr, rc=rc)
-=======
           call FB_GetFldPtr(FBinA, trim(fnameA), fldptr1=dataPtr, rc=rc)
->>>>>>> 6c2028f6
           if (ChkErr(rc,__LINE__,u_FILE_u)) return
           wgtfound = .true.
           wgt => wgtA
 
        elseif (n == 2 .and. present(FBinB)) then
           FBinfound = .true.
-<<<<<<< HEAD
-          call shr_nuopc_methods_FB_GetFldPtr(FBinB, trim(fnameB), fldptr1=dataPtr, rc=rc)
-=======
           call FB_GetFldPtr(FBinB, trim(fnameB), fldptr1=dataPtr, rc=rc)
->>>>>>> 6c2028f6
           if (ChkErr(rc,__LINE__,u_FILE_u)) return
           if (present(wgtB)) then
              wgtfound = .true.
@@ -569,11 +476,7 @@
 
        elseif (n == 3 .and. present(FBinC)) then
           FBinfound = .true.
-<<<<<<< HEAD
-          call shr_nuopc_methods_FB_GetFldPtr(FBinC, trim(fnameC), fldptr1=dataPtr, rc=rc)
-=======
           call FB_GetFldPtr(FBinC, trim(fnameC), fldptr1=dataPtr, rc=rc)
->>>>>>> 6c2028f6
           if (ChkErr(rc,__LINE__,u_FILE_u)) return
           if (present(wgtC)) then
              wgtfound = .true.
@@ -582,11 +485,7 @@
 
        elseif (n == 4 .and. present(FBinD)) then
           FBinfound = .true.
-<<<<<<< HEAD
-          call shr_nuopc_methods_FB_GetFldPtr(FBinD, trim(fnameD), fldptr1=dataPtr, rc=rc)
-=======
           call FB_GetFldPtr(FBinD, trim(fnameD), fldptr1=dataPtr, rc=rc)
->>>>>>> 6c2028f6
           if (ChkErr(rc,__LINE__,u_FILE_u)) return
           if (present(wgtD)) then
              wgtfound = .true.
@@ -595,11 +494,7 @@
 
        elseif (n == 5 .and. present(FBinE)) then
           FBinfound = .true.
-<<<<<<< HEAD
-          call shr_nuopc_methods_FB_GetFldPtr(FBinE, trim(fnameE), fldptr1=dataPtr, rc=rc)
-=======
           call FB_GetFldPtr(FBinE, trim(fnameE), fldptr1=dataPtr, rc=rc)
->>>>>>> 6c2028f6
           if (ChkErr(rc,__LINE__,u_FILE_u)) return
           if (present(wgtE)) then
              wgtfound = .true.
@@ -609,11 +504,7 @@
        endif
 
        if (FBinfound) then
-<<<<<<< HEAD
-          if (.not.shr_nuopc_methods_FieldPtr_Compare(dataPtr, dataOut, subname, rc)) then
-=======
           if (.not.FieldPtr_Compare(dataPtr, dataOut, subname, rc)) then
->>>>>>> 6c2028f6
              call ESMF_LogWrite(trim(subname)//": ERROR FBin wrong size", &
                   ESMF_LOGMSG_ERROR, line=__LINE__, file=u_FILE_u, rc=dbrc)
              rc = ESMF_FAILURE
@@ -621,11 +512,7 @@
           endif
 
           if (wgtfound) then
-<<<<<<< HEAD
-             if (.not.shr_nuopc_methods_FieldPtr_Compare(dataPtr, wgt, subname, rc)) then
-=======
              if (.not.FieldPtr_Compare(dataPtr, wgt, subname, rc)) then
->>>>>>> 6c2028f6
                 call ESMF_LogWrite(trim(subname)//": ERROR wgt wrong size", &
                      ESMF_LOGMSG_ERROR, line=__LINE__, file=u_FILE_u, rc=dbrc)
                 rc = ESMF_FAILURE
@@ -658,18 +545,9 @@
                                 FBinD, fnameD, wgtD, &
                                 FBinE, fnameE, wgtE, rc)
 
-<<<<<<< HEAD
-    use ESMF                  , only : ESMF_FieldBundle, ESMF_LogWrite
-    use ESMF                  , only : ESMF_SUCCESS, ESMF_FAILURE, ESMF_LOGMSG_ERROR
-    use ESMF                  , only : ESMF_LOGMSG_WARNING, ESMF_LOGMSG_INFO
-    use shr_nuopc_methods_mod , only : shr_nuopc_methods_FB_GetFldPtr
-    use shr_nuopc_methods_mod , only : shr_nuopc_methods_FieldPtr_Compare
-    use shr_nuopc_methods_mod , only : shr_nuopc_methods_FB_FldChk
-=======
     use ESMF , only : ESMF_FieldBundle, ESMF_LogWrite
     use ESMF , only : ESMF_SUCCESS, ESMF_FAILURE, ESMF_LOGMSG_ERROR
     use ESMF , only : ESMF_LOGMSG_WARNING, ESMF_LOGMSG_INFO
->>>>>>> 6c2028f6
 
     ! ----------------------------------------------
     ! Supports up to a five way merge
@@ -710,21 +588,13 @@
     endif
     rc=ESMF_SUCCESS
 
-<<<<<<< HEAD
-    if (.not. shr_nuopc_methods_FB_FldChk(FBout, trim(fnameout), rc=rc)) then
-=======
     if (.not. FB_FldChk(FBout, trim(fnameout), rc=rc)) then
->>>>>>> 6c2028f6
        call ESMF_LogWrite(trim(subname)//": WARNING field not in FBout, skipping merge "//&
             trim(fnameout), ESMF_LOGMSG_WARNING, line=__LINE__, file=u_FILE_u, rc=dbrc)
        return
     endif
 
-<<<<<<< HEAD
-    call shr_nuopc_methods_FB_GetFldPtr(FBout, trim(fnameout), fldptr2=dataOut, rc=rc)
-=======
     call FB_GetFldPtr(FBout, trim(fnameout), fldptr2=dataOut, rc=rc)
->>>>>>> 6c2028f6
     if (ChkErr(rc,__LINE__,u_FILE_u)) return
     lb1 = lbound(dataOut,1)
     ub1 = ubound(dataOut,1)
@@ -748,18 +618,6 @@
     ! check that each field passed in actually exists, if not DO NOT do any merge
     FBinfound = .true.
     if (present(FBinB)) then
-<<<<<<< HEAD
-       if (.not. shr_nuopc_methods_FB_FldChk(FBinB, trim(fnameB), rc=rc)) FBinfound = .false.
-    endif
-    if (present(FBinC)) then
-       if (.not. shr_nuopc_methods_FB_FldChk(FBinC, trim(fnameC), rc=rc)) FBinfound = .false.
-    endif
-    if (present(FBinD)) then
-       if (.not. shr_nuopc_methods_FB_FldChk(FBinD, trim(fnameD), rc=rc)) FBinfound = .false.
-    endif
-    if (present(FBinE)) then
-       if (.not. shr_nuopc_methods_FB_FldChk(FBinE, trim(fnameE), rc=rc)) FBinfound = .false.
-=======
        if (.not. FB_FldChk(FBinB, trim(fnameB), rc=rc)) FBinfound = .false.
     endif
     if (present(FBinC)) then
@@ -770,7 +628,6 @@
     endif
     if (present(FBinE)) then
        if (.not. FB_FldChk(FBinE, trim(fnameE), rc=rc)) FBinfound = .false.
->>>>>>> 6c2028f6
     endif
     if (.not. FBinfound) then
        call ESMF_LogWrite(trim(subname)//": WARNING field not found in FBin, skipping merge "//trim(fnameout), &
@@ -785,22 +642,14 @@
 
        if (n == 1) then
           FBinfound = .true.
-<<<<<<< HEAD
-          call shr_nuopc_methods_FB_GetFldPtr(FBinA, trim(fnameA), fldptr2=dataPtr, rc=rc)
-=======
           call FB_GetFldPtr(FBinA, trim(fnameA), fldptr2=dataPtr, rc=rc)
->>>>>>> 6c2028f6
           if (ChkErr(rc,__LINE__,u_FILE_u)) return
           wgtfound = .true.
           wgt => wgtA
 
        elseif (n == 2 .and. present(FBinB)) then
           FBinfound = .true.
-<<<<<<< HEAD
-          call shr_nuopc_methods_FB_GetFldPtr(FBinB, trim(fnameB), fldptr2=dataPtr, rc=rc)
-=======
           call FB_GetFldPtr(FBinB, trim(fnameB), fldptr2=dataPtr, rc=rc)
->>>>>>> 6c2028f6
           if (ChkErr(rc,__LINE__,u_FILE_u)) return
           if (present(wgtB)) then
              wgtfound = .true.
@@ -809,11 +658,7 @@
 
        elseif (n == 3 .and. present(FBinC)) then
           FBinfound = .true.
-<<<<<<< HEAD
-          call shr_nuopc_methods_FB_GetFldPtr(FBinC, trim(fnameC), fldptr2=dataPtr, rc=rc)
-=======
           call FB_GetFldPtr(FBinC, trim(fnameC), fldptr2=dataPtr, rc=rc)
->>>>>>> 6c2028f6
           if (ChkErr(rc,__LINE__,u_FILE_u)) return
           if (present(wgtC)) then
              wgtfound = .true.
@@ -822,11 +667,7 @@
 
        elseif (n == 4 .and. present(FBinD)) then
           FBinfound = .true.
-<<<<<<< HEAD
-          call shr_nuopc_methods_FB_GetFldPtr(FBinD, trim(fnameD), fldptr2=dataPtr, rc=rc)
-=======
           call FB_GetFldPtr(FBinD, trim(fnameD), fldptr2=dataPtr, rc=rc)
->>>>>>> 6c2028f6
           if (ChkErr(rc,__LINE__,u_FILE_u)) return
           if (present(wgtD)) then
              wgtfound = .true.
@@ -835,11 +676,7 @@
 
        elseif (n == 5 .and. present(FBinE)) then
           FBinfound = .true.
-<<<<<<< HEAD
-          call shr_nuopc_methods_FB_GetFldPtr(FBinE, trim(fnameE), fldptr2=dataPtr, rc=rc)
-=======
           call FB_GetFldPtr(FBinE, trim(fnameE), fldptr2=dataPtr, rc=rc)
->>>>>>> 6c2028f6
           if (ChkErr(rc,__LINE__,u_FILE_u)) return
           if (present(wgtE)) then
              wgtfound = .true.
@@ -849,11 +686,7 @@
        endif
 
        if (FBinfound) then
-<<<<<<< HEAD
-          if (.not.shr_nuopc_methods_FieldPtr_Compare(dataPtr, dataOut, subname, rc)) then
-=======
           if (.not.FieldPtr_Compare(dataPtr, dataOut, subname, rc)) then
->>>>>>> 6c2028f6
              call ESMF_LogWrite(trim(subname)//": ERROR FBin wrong size", &
                   ESMF_LOGMSG_ERROR, line=__LINE__, file=u_FILE_u, rc=dbrc)
              rc = ESMF_FAILURE
@@ -861,11 +694,7 @@
           endif
 
           if (wgtfound) then
-<<<<<<< HEAD
-             if (.not.shr_nuopc_methods_FieldPtr_Compare(dataPtr, wgt, subname, rc)) then
-=======
              if (.not. FieldPtr_Compare(dataPtr, wgt, subname, rc)) then
->>>>>>> 6c2028f6
                 call ESMF_LogWrite(trim(subname)//": ERROR wgt wrong size", &
                      ESMF_LOGMSG_ERROR, line=__LINE__, file=u_FILE_u, rc=dbrc)
                 rc = ESMF_FAILURE
