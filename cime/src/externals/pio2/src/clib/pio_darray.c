--- conflicted
+++ resolved
@@ -159,13 +159,8 @@
         var_desc_t *vdesc;
         if ((ierr = get_var_desc(varids[v], &file->varlist, &vdesc)))
             return pio_err(ios, file, ierr, __FILE__, __LINE__);
-<<<<<<< HEAD
-//        if (vdesc->pio_type != iodesc->piotype)
-//            return pio_err(ios, file, PIO_EINVAL, __FILE__, __LINE__);
-=======
         /* if (vdesc->pio_type != iodesc->piotype)
            return pio_err(ios, file, PIO_EINVAL, __FILE__, __LINE__);*/
->>>>>>> 6c2028f6
     }
 
     /* Get a pointer to the variable info for the first variable. */
@@ -181,21 +176,12 @@
         if ((ierr = PIOc_inq_varndims(file->pio_ncid, varids[0], &fndims)))
             return check_netcdf(file, ierr, __FILE__, __LINE__);
         LOG((3, "called PIOc_inq_varndims varids[0] = %d fndims = %d", varids[0], fndims));
-<<<<<<< HEAD
-	for (int v=1; v < nvars; v++){
-	    if ((ierr = PIOc_inq_varndims(file->pio_ncid, varids[v], &fndims2)))
-		return check_netcdf(file, ierr, __FILE__, __LINE__);
-	    if(fndims != fndims2)
-		return pio_err(ios, file, PIO_EVARDIMMISMATCH, __FILE__, __LINE__);
-	}
-=======
         for (int v=1; v < nvars; v++){
             if ((ierr = PIOc_inq_varndims(file->pio_ncid, varids[v], &fndims2)))
                 return check_netcdf(file, ierr, __FILE__, __LINE__);
             if(fndims != fndims2)
                 return pio_err(ios, file, PIO_EVARDIMMISMATCH, __FILE__, __LINE__);
         }
->>>>>>> 6c2028f6
 
     }
 
@@ -375,19 +361,11 @@
         /* copying the fill value into the data buffer for the box
          * rearranger. This will be overwritten with data where
          * provided. */
-<<<<<<< HEAD
-	if(fillvalue)
-	    for (int nv = 0; nv < nvars; nv++)
-		for (int i = 0; i < iodesc->holegridsize; i++)
-		    memcpy(&((char *)vdesc0->fillbuf)[iodesc->mpitype_size * (i + nv * iodesc->holegridsize)],
-			   &((char *)fillvalue)[iodesc->mpitype_size * nv], iodesc->mpitype_size);
-=======
         if(fillvalue)
             for (int nv = 0; nv < nvars; nv++)
                 for (int i = 0; i < iodesc->holegridsize; i++)
                     memcpy(&((char *)vdesc0->fillbuf)[iodesc->mpitype_size * (i + nv * iodesc->holegridsize)],
                            &((char *)fillvalue)[iodesc->mpitype_size * nv], iodesc->mpitype_size);
->>>>>>> 6c2028f6
 
         /* Write the darray based on the iotype. */
         switch (file->iotype)
@@ -695,17 +673,10 @@
 
     /* If the type of the var doesn't match the type of the
      * decomposition, return an error. */
-<<<<<<< HEAD
-//    if (iodesc->piotype != vdesc->pio_type)
-//        return pio_err(ios, file, PIO_EINVAL, __FILE__, __LINE__);
-//    pioassert(iodesc->mpitype_size == vdesc->mpi_type_size, "wrong mpi info",
-//              __FILE__, __LINE__);
-=======
     /* if (iodesc->piotype != vdesc->pio_type) */
     /*     return pio_err(ios, file, PIO_EINVAL, __FILE__, __LINE__); */
     /* pioassert(iodesc->mpitype_size == vdesc->mpi_type_size, "wrong mpi info", */
     /*           __FILE__, __LINE__); */
->>>>>>> 6c2028f6
 
     /* If we don't know the fill value for this var, get it. */
     if (!vdesc->fillvalue)
