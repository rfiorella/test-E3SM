--- conflicted
+++ resolved
@@ -247,15 +247,11 @@
       type (mpas_pool_type), pointer :: scratchPool
       type (mpas_pool_type), pointer :: diagnosticsPool
       type (mpas_pool_type), pointer :: timeFiltersAM
-<<<<<<< HEAD
       real (kind=RKIND), dimension(:,:), pointer :: normalVelocity, normalVelocityLowPass, normalVelocityHighPass, &
                                                     normalVelocityTest
-=======
-      real (kind=RKIND), dimension(:,:), pointer :: normalVelocity, normalVelocityLowPass, normalVelocityHighPass, normalVelocityTest
       type (field2DReal), pointer :: normalVelocityLowPassField
       real (kind=RKIND), dimension(:,:), pointer :: velocityZonalLowPass, velocityMeridionalLowPass, &
                                                     velocityXLowPass, velocityYLowPass, velocityZLowPass
->>>>>>> e7716e84
       integer, pointer :: nVertLevels, nEdgesSolve
       integer :: k, iEdge
       integer, dimension(:), pointer :: maxLevelEdgeBot
