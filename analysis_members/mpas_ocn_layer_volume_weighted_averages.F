! Copyright (c) 2013,  Los Alamos National Security, LLC (LANS)
! and the University Corporation for Atmospheric Research (UCAR).
!
! Unless noted otherwise source code is licensed under the BSD license.
! Additional copyright and license information can be found in the LICENSE file
! distributed with this code, or at http://mpas-dev.github.com/license.html
!
!|||||||||||||||||||||||||||||||||||||||||||||||||||||||||||||||||||||||
!
!  ocn_layer_volume_weighted_averages
!
!> \brief MPAS ocean analysis member: horizonal layer volume weighted averages at each vertical level
!> \author Todd Ringler
!> \date   April 24, 2015
!> \details
!>  MPAS ocean analysis member: layer_volume_weighted_averages
!
!-----------------------------------------------------------------------

module ocn_layer_volume_weighted_averages

   use mpas_derived_types
   use mpas_pool_routines
   use mpas_timer
   use mpas_dmpar
   use mpas_timekeeping
   use mpas_stream_manager

   use ocn_constants
   use ocn_diagnostics_routines

   implicit none
   private
   save

   !--------------------------------------------------------------------
   !
   ! Public parameters
   !
   !--------------------------------------------------------------------

   !--------------------------------------------------------------------
   !
   ! Public member functions
   !
   !--------------------------------------------------------------------

   public :: ocn_setup_packages_layer_volume_weighted_averages, &
             ocn_init_layer_volume_weighted_averages, &
             ocn_compute_layer_volume_weighted_averages, &
             ocn_restart_layer_volume_weighted_averages, &
             ocn_finalize_layer_volume_weighted_averages

   !--------------------------------------------------------------------
   !
   ! Private module variables
   !
   !--------------------------------------------------------------------

   type (timer_node), pointer :: amLayerVolWeightedAvgTimer

!***********************************************************************

contains

!***********************************************************************
!
!  routine ocn_setup_packages_layer_volume_weighted_averages
!
!> \brief   Set up packages for MPAS-Ocean analysis member
!> \author  Todd Ringler
!> \date    April 24, 2015
!> \details
!>  This routine is intended to configure the packages for this MPAS
!>   ocean analysis member
!
!-----------------------------------------------------------------------

   subroutine ocn_setup_packages_layer_volume_weighted_averages(configPool, packagePool, err)!{{{

      !-----------------------------------------------------------------
      !
      ! input variables
      !
      !-----------------------------------------------------------------

      type (mpas_pool_type), intent(in) :: configPool
      type (mpas_pool_type), intent(in) :: packagePool

      !-----------------------------------------------------------------
      !
      ! input/output variables
      !
      !-----------------------------------------------------------------

      !-----------------------------------------------------------------
      !
      ! output variables
      !
      !-----------------------------------------------------------------

      integer, intent(out) :: err !< Output: error flag

      !-----------------------------------------------------------------
      !
      ! local variables
      !
      !-----------------------------------------------------------------

      logical, pointer :: amLayerVolWeightedAvgPkgActive

      err = 0

      call mpas_pool_get_package(packagePool, 'amLayerVolWeightedAvgPkgActive', amLayerVolWeightedAvgPkgActive)

      ! turn on package for this analysis member
      amLayerVolWeightedAvgPkgActive = .true.

   end subroutine ocn_setup_packages_layer_volume_weighted_averages!}}}


!***********************************************************************
!
!  routine ocn_init_layer_volume_weighted_averages
!
!> \brief   Initialize MPAS-Ocean analysis member
!> \author  Todd Ringler
!> \date    April 24, 2015
!> \details
!>  This routine conducts all initializations required for the
!>  MPAS-Ocean analysis member.
!
!-----------------------------------------------------------------------

   subroutine ocn_init_layer_volume_weighted_averages(domain, err)!{{{

      !-----------------------------------------------------------------
      !
      ! input variables
      !
      !-----------------------------------------------------------------

      !-----------------------------------------------------------------
      !
      ! input/output variables
      !
      !-----------------------------------------------------------------

      type (domain_type), intent(inout) :: domain

      !-----------------------------------------------------------------
      !
      ! output variables
      !
      !-----------------------------------------------------------------

      integer, intent(out) :: err !< Output: error flag

      !-----------------------------------------------------------------
      !
      ! local variables
      !
      !-----------------------------------------------------------------

      err = 0

   end subroutine ocn_init_layer_volume_weighted_averages!}}}

!***********************************************************************
!
!  routine ocn_compute_layer_volume_weighted_averages
!
!> \brief   Compute MPAS-Ocean analysis member
!> \author  Todd Ringler
!> \date    April 24, 2015
!> \details
!>  This routine conducts all computation required for this
!>  MPAS-Ocean analysis member.
!
!-----------------------------------------------------------------------

   subroutine ocn_compute_layer_volume_weighted_averages(domain, timeLevel, err)!{{{

      !-----------------------------------------------------------------
      !
      ! input variables
      !
      !-----------------------------------------------------------------

      integer, intent(in) :: timeLevel

      !-----------------------------------------------------------------
      !
      ! input/output variables
      !
      !-----------------------------------------------------------------

      type (domain_type), intent(inout) :: domain

      !-----------------------------------------------------------------
      !
      ! output variables
      !
      !-----------------------------------------------------------------

      integer, intent(out) :: err !< Output: error flag

      !-----------------------------------------------------------------
      !
      ! local variables
      !
      !-----------------------------------------------------------------

      type (dm_info) :: dminfo
      type (block_type), pointer :: block
      type (mpas_pool_type), pointer :: amLayerVolWeightedAvgPool
      type (mpas_pool_type), pointer :: statePool
      type (mpas_pool_type), pointer :: meshPool
      type (mpas_pool_type), pointer :: scratchPool
      type (mpas_pool_type), pointer :: diagnosticsPool
      type (mpas_pool_type), pointer :: forcingPool

      real (kind=RKIND), dimension(:,:,:), pointer :: minValueWithinOceanLayerRegion
      real (kind=RKIND), dimension(:,:,:), pointer :: maxValueWithinOceanLayerRegion
      real (kind=RKIND), dimension(:,:,:), pointer :: avgValueWithinOceanLayerRegion
      real (kind=RKIND), dimension(:,:),   pointer :: minValueWithinOceanVolumeRegion
      real (kind=RKIND), dimension(:,:),   pointer :: maxValueWithinOceanVolumeRegion
      real (kind=RKIND), dimension(:,:),   pointer :: avgValueWithinOceanVolumeRegion

      ! pointers to data in pools to be analyzed
      real (kind=RKIND), dimension(:,:),   pointer :: layerThickness
      real (kind=RKIND), dimension(:,:),   pointer :: density
      real (kind=RKIND), dimension(:,:),   pointer :: potentialDensity
      real (kind=RKIND), dimension(:,:),   pointer :: BruntVaisalaFreqTop
      real (kind=RKIND), dimension(:,:),   pointer :: velocityZonal
      real (kind=RKIND), dimension(:,:),   pointer :: velocityMeridional
      real (kind=RKIND), dimension(:,:),   pointer :: vertVelocityTop
      real (kind=RKIND), dimension(:,:,:), pointer :: tracers
      real (kind=RKIND), dimension(:,:),   pointer :: kineticEnergyCell
      real (kind=RKIND), dimension(:,:),   pointer :: relativeVorticityCell
      real (kind=RKIND), dimension(:,:),   pointer :: divergence

      ! pointers to data in mesh pool
      integer, pointer :: nVertLevels, nCells, nCellsSolve, nLayerVolWeightedAvgFields, nOceanRegionsTmp
      integer, pointer :: indexTemperature, indexSalinity
      integer, dimension(:), pointer :: maxLevelCell
      real (kind=RKIND), dimension(:), pointer ::  areaCell, lonCell, latCell

      ! scratch space
      type(field2DReal), pointer :: workArrayField
      real (kind=RKIND), dimension(:,:), pointer :: workArray
      type(field1DReal), pointer :: workMaskField, workMinField, workMaxField, workSumField
      real (kind=RKIND), dimension(:), pointer :: workMask, workMin, workMax, workSum

      ! local variables
      integer :: iDataField, nDefinedDataFields
      integer :: iCell, iLevel, iRegion, iTracer, err_tmp

      ! package flag
      logical, pointer :: amLayerVolWeightedAvgPkgActive

      ! buffers data for message passaging
      integer :: kBuffer, kBufferLength
      real (kind=RKIND), dimension(:), allocatable :: workBufferSum, workBufferSumReduced
      real (kind=RKIND), dimension(:), allocatable :: workBufferMin, workBufferMinReduced
      real (kind=RKIND), dimension(:), allocatable :: workBufferMax, workBufferMaxReduced

      ! assume no error
      err = 0

      ! check to see if package is on
      call mpas_pool_get_package(ocnPackages, 'amLayerVolWeightedAvgPkgActive', amLayerVolWeightedAvgPkgActive)
      if ( .not. amLayerVolWeightedAvgPkgActive ) return

      ! start timer
      call mpas_timer_start("compute_layer_volume_weighted_averages", .false., amLayerVolWeightedAvgTimer)

      ! set highest level pointer
      dminfo = domain % dminfo

      ! find the number of regions, number of data fields and number of vertical levels
      call mpas_pool_get_dimension(domain % blocklist % dimensions, 'nOceanRegionsTmp', nOceanRegionsTmp)
      call mpas_pool_get_dimension(domain % blocklist % dimensions, 'nLayerVolWeightedAvgFields', nLayerVolWeightedAvgFields)
      call mpas_pool_get_dimension(domain % blocklist % dimensions, 'nVertLevels', nVertLevels)

      ! allocate buffer for message passing
      kBuffer=0
      kBufferLength=nOceanRegionsTmp*nLayerVolWeightedAvgFields*nVertLevels
      allocate(workBufferSum(kBufferLength))
      allocate(workBufferMin(kBufferLength))
      allocate(workBufferMax(kBufferLength))
      allocate(workBufferSumReduced(kBufferLength))
      allocate(workBufferMinReduced(kBufferLength))
      allocate(workBufferMaxReduced(kBufferLength))
      workBufferSum=0.0_RKIND
      workBufferMin=0.0_RKIND
      workBufferMax=0.0_RKIND
      workBufferSumReduced=0.0_RKIND
      workBufferMinReduced=0.0_RKIND
      workBufferMaxReduced=0.0_RKIND

      ! get pointers to analysis member arrays
      call mpas_pool_get_subpool(domain % blocklist % structs, 'amLayerVolWeightedAvg', amLayerVolWeightedAvgPool)
      call mpas_pool_get_array(amLayerVolWeightedAvgPool, 'minValueWithinOceanLayerRegion', minValueWithinOceanLayerRegion)
      call mpas_pool_get_array(amLayerVolWeightedAvgPool, 'maxValueWithinOceanLayerRegion', maxValueWithinOceanLayerRegion)
      call mpas_pool_get_array(amLayerVolWeightedAvgPool, 'avgValueWithinOceanLayerRegion', avgValueWithinOceanLayerRegion)
      call mpas_pool_get_array(amLayerVolWeightedAvgPool, 'minValueWithinOceanVolumeRegion', minValueWithinOceanVolumeRegion)
      call mpas_pool_get_array(amLayerVolWeightedAvgPool, 'maxValueWithinOceanVolumeRegion', maxValueWithinOceanVolumeRegion)
      call mpas_pool_get_array(amLayerVolWeightedAvgPool, 'avgValueWithinOceanVolumeRegion', avgValueWithinOceanVolumeRegion)

      ! loop over blocks
      ! NOTE: code is not valid for multiple blocks !
      block => domain % blocklist
      do while (associated(block))

         ! get pointers to scratch variables
         call mpas_pool_get_subpool(block % structs, 'layerVolWeightedAvgScratch', scratchPool)
         call mpas_pool_get_field(scratchPool, 'workArrayLayerVolume', workArrayField)
         call mpas_pool_get_field(scratchPool, 'workMaskLayerVolume', workMaskField)
         call mpas_pool_get_field(scratchPool, 'workMinLayerVolume', workMinField)
         call mpas_pool_get_field(scratchPool, 'workMaxLayerVolume', workMaxField)
         call mpas_pool_get_field(scratchPool, 'workSumLayerVolume', workSumField)
         call mpas_allocate_scratch_field(workArrayField, .true.)
         call mpas_allocate_scratch_field(workMaskField, .true.)
         call mpas_allocate_scratch_field(workMinField, .true.)
         call mpas_allocate_scratch_field(workMaxField, .true.)
         call mpas_allocate_scratch_field(workSumField, .true.)
         workArray => workArrayField % array
         workMask => workMaskField % array
         workMin => workMinField % array
         workMax => workMaxField % array
         workSum => workSumField % array

         ! get pointers to pools
         call mpas_pool_get_subpool(block % structs, 'state', statePool)
         call mpas_pool_get_subpool(block % structs, 'mesh', meshPool)
         call mpas_pool_get_subpool(block % structs, 'diagnostics', diagnosticsPool)
         call mpas_pool_get_subpool(block % structs, 'forcing', forcingPool)

         ! get pointers to mesh
         call mpas_pool_get_dimension(block % dimensions, 'nCellsSolve', nCellsSolve)
         call mpas_pool_get_dimension(block % dimensions, 'nCells', nCells)
         call mpas_pool_get_dimension(block % dimensions, 'nVertLevels', nVertLevels)
         call mpas_pool_get_dimension(block % dimensions, 'nLayerVolWeightedAvgFields', nLayerVolWeightedAvgFields)
         call mpas_pool_get_dimension(block % dimensions, 'nOceanRegionsTmp', nOceanRegionsTmp)
         call mpas_pool_get_dimension(statePool, 'index_temperature', indexTemperature)
         call mpas_pool_get_dimension(statePool, 'index_salinity', indexSalinity)
         call mpas_pool_get_array(meshPool, 'areaCell', areaCell)
         call mpas_pool_get_array(meshPool, 'lonCell', lonCell)
         call mpas_pool_get_array(meshPool, 'latCell', latCell)
         call mpas_pool_get_array(meshPool, 'maxLevelCell', maxLevelCell)

         ! test to make sure the arrays are big enough
         nDefinedDataFields = size(avgValueWithinOceanLayerRegion,dim=1)
         if (nDefinedDataFields > nLayerVolWeightedAvgFields) then
             write (stderrUnit,*) 'Abort: nDefinedDataFields > nLayerVolWeightedAvgFields'
             write (stderrUnit,*) '     :  increase size of ocn_layer_volume_weighted_averages scratch space'
             call mpas_dmpar_abort(dminfo)
         endif

         ! get pointers to data that will be analyzed
         ! listed in the order in which the fields appear in {avg,min,max}ValueWithinOceanLayerRegion
         call mpas_pool_get_array(statePool, 'layerThickness', layerThickness, 1)
         call mpas_pool_get_array(diagnosticsPool, 'density', density)
         call mpas_pool_get_array(diagnosticsPool, 'potentialDensity', potentialDensity)
         call mpas_pool_get_array(diagnosticsPool, 'BruntVaisalaFreqTop', BruntVaisalaFreqTop)
         call mpas_pool_get_array(diagnosticsPool, 'velocityZonal', velocityZonal)
         call mpas_pool_get_array(diagnosticsPool, 'velocityMeridional', velocityMeridional)
         call mpas_pool_get_array(diagnosticsPool, 'vertVelocityTop', vertVelocityTop)
         call mpas_pool_get_array(statePool, 'tracers', tracers, 1)
         call mpas_pool_get_array(diagnosticsPool, 'kineticEnergyCell', kineticEnergyCell)
         call mpas_pool_get_array(diagnosticsPool, 'relativeVorticityCell', relativeVorticityCell)
         call mpas_pool_get_array(diagnosticsPool, 'divergence', divergence)

         ! initialize buffers
         workBufferSum(:) = 0.0_RKIND
         workBufferMin(:) = +1.0e20_RKIND
         workBufferMax(:) = -1.0e20_RKIND

         ! loop over all ocean regions
         do iRegion=1,nOceanRegionsTmp

         ! loop over the vertical
         do iLevel=1,nVertLevels

            ! compute mask
            call compute_mask(iLevel, maxLevelCell, nCells, nCellsSolve, iRegion, lonCell, latCell, workMask)

            ! copy data into work array
            workArray( :,:) = 0.0
            workArray( 1,:) = workMask(:)
            workArray( 2,:) = areaCell(:)
            workArray( 3,:) = layerThickness(iLevel,:)
            workArray( 4,:) = density(iLevel,:)
            workArray( 5,:) = potentialDensity(iLevel,:)
            workArray( 6,:) = BruntVaisalaFreqTop(iLevel,:)
            workArray( 7,:) = velocityZonal(iLevel,:)
            workArray( 8,:) = velocityMeridional(iLevel,:)
            workArray( 9,:) = vertVelocityTop(iLevel,:)
            workArray(10,:) = tracers(indexTemperature,iLevel,:)
            workArray(11,:) = tracers(indexSalinity,iLevel,:)
            workArray(12,:) = kineticEnergyCell(iLevel,:)
            workArray(13,:) = relativeVorticityCell(iLevel,:)
            workArray(14,:) = divergence(iLevel,:)
            workArray(15,:) = relativeVorticityCell(iLevel,:)*relativeVorticityCell(iLevel,:)

            call compute_statistics(nDefinedDataFields, nCellsSolve, workArray, workMask, workMin, workMax, workSum)

            ! store data in buffer in order to allow only three dmpar calls
            do iDataField=1,nDefinedDataFields
              kBuffer = kBuffer+1
              workBufferSum(kBuffer) = workBufferSum(kBuffer) + workSum(iDataField)
              workBufferMin(kBuffer) = min(workBufferMin(kBuffer), workMin(iDataField))
              workBufferMax(kBuffer) = max(workBufferMax(kBuffer), workMax(iDataField))
            enddo

         enddo ! iLevel

         end do ! iRegion
         kBuffer = 0

         ! deallocate scratch fields
         call mpas_deallocate_scratch_field(workArrayField, .true.)
         call mpas_deallocate_scratch_field(workMaskField, .true.)
         call mpas_deallocate_scratch_field(workMinField, .true.)
         call mpas_deallocate_scratch_field(workMaxField, .true.)
         call mpas_deallocate_scratch_field(workSumField, .true.)

         block => block % next
      end do

      ! communication
      call mpas_dmpar_sum_real_array(dminfo, kBufferLength, workBufferSum, workBufferSumReduced )
      call mpas_dmpar_min_real_array(dminfo, kBufferLength, workBufferMin, workBufferMinReduced )
      call mpas_dmpar_max_real_array(dminfo, kBufferLength, workBufferMax, workBufferMaxReduced )

      ! unpack the buffer into intent(out) of this analysis member
      kBuffer=0
      do iRegion=1,nOceanRegionsTmp
        do iLevel=1,nVertLevels
           do iDataField=1,nDefinedDataFields
              kBuffer = kBuffer+1
              avgValueWithinOceanLayerRegion(iDataField,iLevel,iRegion)=workBufferSumReduced(kBuffer)
              minValueWithinOceanLayerRegion(iDataField,iLevel,iRegion)=workBufferMinReduced(kBuffer)
              maxValueWithinOceanLayerRegion(iDataField,iLevel,iRegion)=workBufferMaxReduced(kBuffer)
           enddo
        enddo
      enddo

      ! compute vertical sum before layer-by-layer normalization
      minValueWithinOceanVolumeRegion = 0.0_RKIND
      maxValueWithinOceanVolumeRegion = 0.0_RKIND
      avgValueWithinOceanVolumeRegion = 0.0_RKIND
      do iRegion=1,nOceanRegionsTmp
        do iDataField=1,nDefinedDataFields
          do iLevel=1,nVertLevels
             avgValueWithinOceanVolumeRegion(iDataField, iRegion) = avgValueWithinOceanVolumeRegion(iDataField, iRegion) + avgValueWithinOceanLayerRegion(iDataField,iLevel,iRegion)
          enddo
        enddo
        do iDataField=4,nDefinedDataFields
          avgValueWithinOceanVolumeRegion(iDataField, iRegion) = avgValueWithinOceanVolumeRegion(iDataField, iRegion) / max(avgValueWithinOceanVolumeRegion(3,iRegion),1.0e-8_RKIND)
        enddo
        ! normalize total region volume by total volume cell area
        avgValueWithinOceanVolumeRegion(3,iRegion) = avgValueWithinOceanVolumeRegion(3,iRegion) / max(avgValueWithinOceanVolumeRegion(2,iRegion),1.0e-8_RKIND)
        ! normalize total volume cell area by total number of cells
        avgValueWithinOceanVolumeRegion(2,iRegion) = avgValueWithinOceanVolumeRegion(2,iRegion) / max(avgValueWithinOceanVolumeRegion(1,iRegion),1.0e-8_RKIND)
      enddo

      ! find min/max with region volume
      do iRegion=1,nOceanRegionsTmp
        do iDataField=1,nDefinedDataFields
           minValueWithinOceanVolumeRegion(iDataField, iRegion) = minval(minValueWithinOceanLayerRegion(iDataField,:,iRegion))
           maxValueWithinOceanVolumeRegion(iDataField, iRegion) = maxval(minValueWithinOceanLayerRegion(iDataField,:,iRegion))
        enddo
      enddo

      ! normalize averages layer-by-layer
      do iRegion=1,nOceanRegionsTmp
      do iLevel=1,nVertLevels
         ! normalize all field by total volume in each layer
         do iDataField=4,nDefinedDataFields
            avgValueWithinOceanLayerRegion(iDataField,iLevel,iRegion) = avgValueWithinOceanLayerRegion(iDataField,iLevel,iRegion) / max(avgValueWithinOceanLayerRegion(3,iLevel,iRegion),1.0e-8_RKIND)
         enddo
         ! normalize total layer volume by layer area
         avgValueWithinOceanLayerRegion(3,iLevel,iRegion) = avgValueWithinOceanLayerRegion(3,iLevel,iRegion) / max(avgValueWithinOceanLayerRegion(2,iLevel,iRegion),1.0e-8_RKIND)
         ! normalize total layer area by number of cells in region
         avgValueWithinOceanLayerRegion(2,iLevel,iRegion) = avgValueWithinOceanLayerRegion(2,iLevel,iRegion) / max(avgValueWithinOceanLayerRegion(1,iLevel,iRegion),1.0e-8_RKIND)
      enddo
      enddo

      ! deallocate buffers
      deallocate(workBufferSumReduced)
      deallocate(workBufferMinReduced)
      deallocate(workBufferMaxReduced)

      ! stop timer
      call mpas_timer_stop("layer_volume_weighted_averages", amLayerVolWeightedAvgTimer)

   contains

   subroutine compute_mask(iLevel, maxLevelCell, nCells, nCellsSolve, iRegion, lonCell, latCell, workMask)
   ! this subroutines produces a 0/1 mask that is multiplied with workArray to
   ! allow for min/max/avg to represent specific regions of the ocean domain
   !
   ! NOTE: computes_mask is temporary. workMask should be intent(in) to this entire module !
   !
   integer, intent(in) :: iLevel, nCells, nCellsSolve, iRegion
   integer, intent(in), dimension(:) :: maxLevelCell
   real(kind=RKIND), dimension(:), intent(in) :: lonCell, latCell
   real(kind=RKIND), dimension(:), intent(out) :: workMask
   integer :: iCell
   real(kind=RKIND) :: dtr

<<<<<<< HEAD
   dtr = 4.0_RKIND*atan(1.0_RKIND) / 180.0_RKIND 
=======
   dtr = 4.0*atan(1.0) / 180.0_RKIND
>>>>>>> 5b4f35aa
   workMask(:) = 0.0_RKIND
   do iCell=1,nCellsSolve
      if(iLevel.le.maxLevelCell(iCell)) workMask(iCell) = 1.0_RKIND
   enddo

   if (iRegion.eq.1) then
      ! Arctic
      do iCell=1,nCellsSolve
        if(latCell(iCell).lt. 60.0_RKIND*dtr) workMask(iCell) = 0.0_RKIND
      enddo
   elseif (iRegion.eq.2) then
      ! Equatorial
      do iCell=1,nCellsSolve
        if(latCell(iCell).gt. 15.0_RKIND*dtr) workMask(iCell) = 0.0_RKIND
        if(latCell(iCell).lt.-15.0_RKIND*dtr) workMask(iCell) = 0.0_RKIND
      enddo
   elseif (iRegion.eq.3) then
      ! Southern Ocean
      do iCell=1,nCellsSolve
        if(latCell(iCell).gt.-50.0_RKIND*dtr) workMask(iCell) = 0.0_RKIND
      enddo
   elseif (iRegion.eq.4) then
      ! Nino 3
      do iCell=1,nCellsSolve
        if(latCell(iCell).gt.  5.0_RKIND*dtr) workMask(iCell) = 0.0_RKIND
        if(latCell(iCell).lt. -5.0_RKIND*dtr) workMask(iCell) = 0.0_RKIND
        if(lonCell(iCell).lt.210.0_RKIND*dtr) workMask(iCell) = 0.0_RKIND
        if(lonCell(iCell).gt.270.0_RKIND*dtr) workMask(iCell) = 0.0_RKIND
      enddo
   elseif (iRegion.eq.5) then
      ! Nino 4
      do iCell=1,nCellsSolve
        if(latCell(iCell).gt.  5.0_RKIND*dtr) workMask(iCell) = 0.0_RKIND
        if(latCell(iCell).lt. -5.0_RKIND*dtr) workMask(iCell) = 0.0_RKIND
        if(lonCell(iCell).lt.160.0_RKIND*dtr) workMask(iCell) = 0.0_RKIND
        if(lonCell(iCell).gt.210.0_RKIND*dtr) workMask(iCell) = 0.0_RKIND
      enddo
   elseif (iRegion.eq.6) then
      ! Nino 3.4
      do iCell=1,nCellsSolve
        if(latCell(iCell).gt.  5.0_RKIND*dtr) workMask(iCell) = 0.0_RKIND
        if(latCell(iCell).lt. -5.0_RKIND*dtr) workMask(iCell) = 0.0_RKIND
        if(lonCell(iCell).lt.190.0_RKIND*dtr) workMask(iCell) = 0.0_RKIND
        if(lonCell(iCell).gt.240.0_RKIND*dtr) workMask(iCell) = 0.0_RKIND
      enddo
   else
      ! global (do nothing!)
   endif

   end subroutine compute_mask


   subroutine compute_statistics(nDefinedDataFields, nCellsSolve, workArray, workMask, workMin, workMax, workSum)
   ! this subroutines does the actual summing, min, max, masking ect
   ! this hides the messy code from the high-level subroutine

   integer, intent(in) :: nDefinedDataFields, nCellsSolve
   real(kind=RKIND), dimension(:,:), intent(in) :: workArray
   real(kind=RKIND), dimension(:), intent(in)   :: workMask
   real(kind=RKIND), dimension(:), intent(out)  :: workMin, workMax, workSum
   integer :: iCell, iDataField
   real(kind=RKIND) :: cellMask, cellArea, cellVolume

   workSum = 0.0
   do iCell=1,nCellsSolve
    cellMask   = workMask(iCell)                                           ! mask
    cellArea   = cellMask * workArray(2,iCell)                             ! area
    cellVolume = cellArea * workArray(3,iCell)                             ! volume
    workSum(1) = workSum(1) + cellMask                                     ! 0/1 mask sum
    workSum(2) = workSum(2) + cellArea                                     ! area sum
    workSum(3) = workSum(3) + cellVolume                                   ! volume sum
    do iDataField=4,nDefinedDataFields
      workSum(iDataField) = workSum(iDataField) + cellVolume*workArray(iDataField,iCell)  ! volume-weighted sum
    enddo
   enddo

   do iDataField=1,nDefinedDataFields
      workMin(iDataField) = minval(workArray(iDataField,1:nCellsSolve),workMask(1:nCellsSolve)>0.5_RKIND)
      workMax(iDataField) = maxval(workArray(iDataField,1:nCellsSolve),workMask(1:nCellsSolve)>0.5_RKIND)
   enddo

   end subroutine compute_statistics

   end subroutine ocn_compute_layer_volume_weighted_averages!}}}

!***********************************************************************
!
!  routine ocn_restart_layer_volume_weighted_averages
!
!> \brief   Save restart for MPAS-Ocean analysis member
!> \author  Todd Ringler
!> \date    April 24, 2015
!> \details
!>  This routine conducts computation required to save a restart state
!>  for the MPAS-Ocean analysis member.
!
!-----------------------------------------------------------------------

   subroutine ocn_restart_layer_volume_weighted_averages(domain, err)!{{{

      !-----------------------------------------------------------------
      !
      ! input variables
      !
      !-----------------------------------------------------------------

      !-----------------------------------------------------------------
      !
      ! input/output variables
      !
      !-----------------------------------------------------------------

      type (domain_type), intent(inout) :: domain

      !-----------------------------------------------------------------
      !
      ! output variables
      !
      !-----------------------------------------------------------------

      integer, intent(out) :: err !< Output: error flag

      !-----------------------------------------------------------------
      !
      ! local variables
      !
      !-----------------------------------------------------------------

      err = 0

   end subroutine ocn_restart_layer_volume_weighted_averages!}}}

!***********************************************************************
!
!  routine ocn_finalize_layer_volume_weighted_averages
!
!> \brief   Finalize MPAS-Ocean analysis member
!> \author  Todd Ringler
!> \date    April 24, 2015
!> \details
!>  This routine conducts all finalizations required for this
!>  MPAS-Ocean analysis member.
!
!-----------------------------------------------------------------------

   subroutine ocn_finalize_layer_volume_weighted_averages(domain, err)!{{{

      !-----------------------------------------------------------------
      !
      ! input variables
      !
      !-----------------------------------------------------------------

      type (domain_type), intent(inout) :: domain

      !-----------------------------------------------------------------
      !
      ! input/output variables
      !
      !-----------------------------------------------------------------

      !-----------------------------------------------------------------
      !
      ! output variables
      !
      !-----------------------------------------------------------------

      integer, intent(out) :: err !< Output: error flag

      !-----------------------------------------------------------------
      !
      ! local variables
      !
      !-----------------------------------------------------------------

      err = 0

   end subroutine ocn_finalize_layer_volume_weighted_averages!}}}

end module ocn_layer_volume_weighted_averages

! vim: foldmethod=marker<|MERGE_RESOLUTION|>--- conflicted
+++ resolved
@@ -511,11 +511,7 @@
    integer :: iCell
    real(kind=RKIND) :: dtr
 
-<<<<<<< HEAD
    dtr = 4.0_RKIND*atan(1.0_RKIND) / 180.0_RKIND 
-=======
-   dtr = 4.0*atan(1.0) / 180.0_RKIND
->>>>>>> 5b4f35aa
    workMask(:) = 0.0_RKIND
    do iCell=1,nCellsSolve
       if(iLevel.le.maxLevelCell(iCell)) workMask(iCell) = 1.0_RKIND
