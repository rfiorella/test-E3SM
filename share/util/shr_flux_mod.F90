! !MODULE: flux_mod -- CCSM shared flux calculations.
!
! !DESCRIPTION:
!
!     CCSM shared flux calculations.
!
! !REVISION HISTORY:
!     2006-Nov-07 - B. Kauffman - first version, code taken/migrated from cpl6
!
! !INTERFACE: ------------------------------------------------------------------

module shr_flux_mod

! !USES:

   use shr_kind_mod    ! shared kinds
   use shr_const_mod   ! shared constants
   use shr_sys_mod     ! shared system routines
   use shr_log_mod, only: s_loglev  => shr_log_Level
   use shr_log_mod, only: s_logunit => shr_log_Unit
   use shr_log_mod, only: errMsg => shr_log_errMsg

   implicit none

   private ! default private

! !PUBLIC TYPES:

  ! none

! !PUBLIC MEMBER FUNCTIONS:

   public :: shr_flux_atmOcn      ! computes atm/ocn fluxes
   public :: shr_flux_atmOcn_diurnal   ! computes atm/ocn fluxes with diurnal cycle
   public :: shr_flux_atmIce      ! computes atm/ice fluxes
   public :: shr_flux_MOstability ! boundary layer stability scales/functions
   public :: shr_flux_adjust_constants ! adjust constant values used in flux calculations.

! !PUBLIC DATA MEMBERS:

  integer(SHR_KIND_IN),parameter,public :: shr_flux_MOwScales   = 1 ! w scales  option
  integer(SHR_KIND_IN),parameter,public :: shr_flux_MOfunctions = 2 ! functions option
  real   (SHR_KIND_R8),parameter,public :: shr_flux_MOgammaM = 3.59_SHR_KIND_R8
  real   (SHR_KIND_R8),parameter,public :: shr_flux_MOgammaS = 7.86_SHR_KIND_R8

!EOP

   !--- rename kinds for local readability only ---
   integer,parameter :: R8 = SHR_KIND_R8  ! 8 byte real
   integer,parameter :: IN = SHR_KIND_IN  ! native/default integer

   integer,parameter :: debug = 0 ! internal debug level

! The follow variables are not declared as parameters so that they can be
! adjusted to support aquaplanet and potentially other simple model modes.
! The shr_flux_adjust_constants subroutine is called to set the desired
! values.  The default values are from shr_const_mod.  Currently they are
! only used by the shr_flux_atmocn and shr_flux_atmice routines.
   real(R8) :: loc_zvir   = shr_const_zvir
   real(R8) :: loc_cpdair = shr_const_cpdair
   real(R8) :: loc_cpvir  = shr_const_cpvir
   real(R8) :: loc_karman = shr_const_karman
   real(R8) :: loc_g      = shr_const_g
   real(R8) :: loc_latvap = shr_const_latvap
   real(R8) :: loc_latice = shr_const_latice
   real(R8) :: loc_stebol = shr_const_stebol

! These control convergence of the iterative flux calculation
   real(r8) :: flux_con_tol = 0.0_R8
   integer(IN) :: flux_con_max_iter = 2

   character(len=*), parameter :: sourcefile = &
     __FILE__

   !--- cold air outbreak parameters  (Mahrt & Sun 1995,MWR) -------------
   logical :: use_coldair_outbreak_mod = .false.
   real(R8),parameter    :: alpha = 1.4_R8
   real(R8),parameter    :: maxscl =2._R8  ! maximum wind scaling for flux
   real(R8),parameter    :: td0 = -10._R8   ! start t-ts for scaling

!===============================================================================
contains
!===============================================================================
!===============================================================================
subroutine shr_flux_adjust_constants( &
   zvir, cpair, cpvir, karman, gravit, &
   latvap, latice, stebol, flux_convergence_tolerance, &
   flux_convergence_max_iteration, &
   coldair_outbreak_mod)

   ! Adjust local constants.  Used to support simple models.

   real(R8), optional, intent(in) :: zvir
   real(R8), optional, intent(in) :: cpair
   real(R8), optional, intent(in) :: cpvir
   real(R8), optional, intent(in) :: karman
   real(R8), optional, intent(in) :: gravit
   real(R8), optional, intent(in) :: latvap
   real(R8), optional, intent(in) :: latice
   real(R8), optional, intent(in) :: stebol
   real(r8), optional, intent(in)  :: flux_convergence_tolerance
   integer(in), optional, intent(in) :: flux_convergence_max_iteration
   logical, optional, intent(in) :: coldair_outbreak_mod
   !----------------------------------------------------------------------------

   if (present(zvir))   loc_zvir   = zvir
   if (present(cpair))  loc_cpdair = cpair
   if (present(cpvir))  loc_cpvir  = cpvir
   if (present(karman)) loc_karman = karman
   if (present(gravit)) loc_g      = gravit
   if (present(latvap)) loc_latvap = latvap
   if (present(latice)) loc_latice = latice
   if (present(stebol)) loc_stebol = stebol
   if (present(flux_convergence_tolerance)) flux_con_tol = flux_convergence_tolerance
   if (present(flux_convergence_max_iteration)) flux_con_max_iter = flux_convergence_max_iteration
   if(present(coldair_outbreak_mod)) use_coldair_outbreak_mod = coldair_outbreak_mod
end subroutine shr_flux_adjust_constants
!===============================================================================
! !BOP =========================================================================
!
! !IROUTINE: shr_flux_atmOcn -- internal atm/ocn flux calculation
!
! !DESCRIPTION:
!
!     Internal atm/ocn flux calculation
!
! !REVISION HISTORY:
!     2002-Jun-10 - B. Kauffman - code migrated from cpl5 to cpl6
!     2003-Apr-02 - B. Kauffman - taux & tauy now utilize ocn velocity
!     2003-Apr-02 - B. Kauffman - tref,qref,duu10n mods as per Bill Large
!     2006-Nov-07 - B. Kauffman - code migrated from cpl6 to share
!
!     2011-Mar-13 - J. Nusbaumer - Water Isotope ocean flux added.
!
! !INTERFACE: ------------------------------------------------------------------

SUBROUTINE shr_flux_atmOcn(nMax  ,zbot  ,ubot  ,vbot  ,thbot ,   & 
           &               qbot  ,s16O  ,sHDO  ,s18O  ,rbot  ,   &
           &               tbot  ,us    ,vs    ,   &
           &               ts    ,mask  ,sen   ,lat   ,lwup  ,   &
           &               r16O, rhdo, r18O, &
           &               evap  ,evap_16O, evap_HDO, evap_18O, &
           &               taux  ,tauy  ,tref  ,qref  ,   &
           &               duu10n,  ustar_sv   ,re_sv ,ssq_sv,   &
           &               missval    )

! !USES:

   use water_isotopes, only: wiso_flxoce !subroutine used to calculate water isotope fluxes.

   implicit none

! !INPUT/OUTPUT PARAMETERS:

   !--- input arguments --------------------------------
   integer(IN),intent(in) ::       nMax  ! data vector length
   integer(IN),intent(in) :: mask (nMax) ! ocn domain mask       0 <=> out of domain
   real(R8)   ,intent(in) :: zbot (nMax) ! atm level height      (m)
   real(R8)   ,intent(in) :: ubot (nMax) ! atm u wind            (m/s)
   real(R8)   ,intent(in) :: vbot (nMax) ! atm v wind            (m/s)
   real(R8)   ,intent(in) :: thbot(nMax) ! atm potential T       (K)
   real(R8)   ,intent(in) :: qbot (nMax) ! atm specific humidity (kg/kg)
   real(R8)   ,intent(in) :: s16O (nMax) ! atm H216O tracer conc. (kg/kg)
   real(R8)   ,intent(in) :: sHDO (nMax) ! atm HDO tracer conc.  (kg/kg)
   real(R8)   ,intent(in) :: s18O (nMax) ! atm H218O tracer conc. (kg/kg)
   real(R8)   ,intent(in) :: r16O (nMax) ! ocn H216O tracer ratio/Rstd
   real(R8)   ,intent(in) :: rHDO (nMax) ! ocn HDO tracer ratio/Rstd
   real(R8)   ,intent(in) :: r18O (nMax) ! ocn H218O tracer ratio/Rstd
   real(R8)   ,intent(in) :: rbot (nMax) ! atm air density       (kg/m^3)
   real(R8)   ,intent(in) :: tbot (nMax) ! atm T                 (K)
   real(R8)   ,intent(in) :: us   (nMax) ! ocn u-velocity        (m/s)
   real(R8)   ,intent(in) :: vs   (nMax) ! ocn v-velocity        (m/s)
   real(R8)   ,intent(in) :: ts   (nMax) ! ocn temperature       (K)

   !--- output arguments -------------------------------
   real(R8),intent(out)  ::  sen  (nMax) ! heat flux: sensible    (W/m^2)
   real(R8),intent(out)  ::  lat  (nMax) ! heat flux: latent      (W/m^2)
   real(R8),intent(out)  ::  lwup (nMax) ! heat flux: lw upward   (W/m^2)
   real(R8),intent(out)  ::  evap (nMax) ! water flux: evap  ((kg/s)/m^2)
   real(R8),intent(out)  ::  evap_16O (nMax) ! water flux: evap ((kg/s/m^2)
   real(R8),intent(out)  ::  evap_HDO (nMax) ! water flux: evap ((kg/s)/m^2)
   real(R8),intent(out)  ::  evap_18O (nMax) ! water flux: evap ((kg/s/m^2)
   real(R8),intent(out)  ::  taux (nMax) ! surface stress, zonal      (N)
   real(R8),intent(out)  ::  tauy (nMax) ! surface stress, maridional (N)
   real(R8),intent(out)  ::  tref (nMax) ! diag:  2m ref height T     (K)
   real(R8),intent(out)  ::  qref (nMax) ! diag:  2m ref humidity (kg/kg)
   real(R8),intent(out)  :: duu10n(nMax) ! diag: 10m wind speed squared (m/s)^2

   real(R8),intent(out),optional :: ustar_sv(nMax) ! diag: ustar
   real(R8),intent(out),optional :: re_sv   (nMax) ! diag: sqrt of exchange coefficient (water)
   real(R8),intent(out),optional :: ssq_sv  (nMax) ! diag: sea surface humidity  (kg/kg)

   real(R8),intent(in) ,optional :: missval        ! masked value

! !EOP

   !--- local constants --------------------------------
   real(R8),parameter :: umin  =  0.5_R8 ! minimum wind speed       (m/s)
   real(R8),parameter :: zref  = 10.0_R8 ! reference height           (m)
   real(R8),parameter :: ztref =  2.0_R8 ! reference height for air T (m)

   !--- local variables --------------------------------
   integer(IN) :: n      ! vector loop index
   integer(IN) :: iter
   real(R8)    :: vmag   ! surface wind magnitude   (m/s)
   real(R8)    :: ssq    ! sea surface humidity     (kg/kg)
   real(R8)    :: delt   ! potential T difference   (K)
   real(R8)    :: delq   ! humidity difference      (kg/kg)
   real(R8)    :: stable ! stability factor
   real(R8)    :: rdn    ! sqrt of neutral exchange coeff (momentum)
   real(R8)    :: rhn    ! sqrt of neutral exchange coeff (heat)
   real(R8)    :: ren    ! sqrt of neutral exchange coeff (water)
   real(R8)    :: rd     ! sqrt of exchange coefficient (momentum)
   real(R8)    :: rh     ! sqrt of exchange coefficient (heat)
   real(R8)    :: re     ! sqrt of exchange coefficient (water)
   real(R8)    :: ustar  ! ustar
   real(r8)     :: ustar_prev
   real(R8)    :: qstar  ! qstar
   real(R8)    :: tstar  ! tstar
   real(R8)    :: hol    ! H (at zbot) over L
   real(R8)    :: xsq    ! ?
   real(R8)    :: xqq    ! ?
   real(R8)    :: psimh  ! stability function at zbot (momentum)
   real(R8)    :: psixh  ! stability function at zbot (heat and water)
   real(R8)    :: psix2  ! stability function at ztref reference height
   real(R8)    :: alz    ! ln(zbot/zref)
   real(R8)    :: al2    ! ln(zref/ztref)
   real(R8)    :: u10n   ! 10m neutral wind
   real(R8)    :: tau    ! stress at zbot
   real(R8)    :: cp     ! specific heat of moist air
   real(R8)    :: fac    ! vertical interpolation factor
   real(R8)    :: spval  ! local missing value

   !--- local functions --------------------------------
   real(R8)    :: qsat   ! function: the saturation humididty of air (kg/m^3)
   real(R8)    :: cdn    ! function: neutral drag coeff at 10m
   real(R8)    :: psimhu ! function: unstable part of psimh
   real(R8)    :: psixhu ! function: unstable part of psimx
   real(R8)    :: Umps   ! dummy arg ~ wind velocity (m/s)
   real(R8)    :: Tk     ! dummy arg ~ temperature (K)
   real(R8)    :: xd     ! dummy arg ~ ?
   !--- for cold air outbreak calc --------------------------------
   real(R8)    :: tdiff(nMax)               ! tbot - ts
   real(R8)    :: vscl


   qsat(Tk)   = 640380.0_R8 / exp(5107.4_R8/Tk)
   cdn(Umps)  =   0.0027_R8 / Umps + 0.000142_R8 + 0.0000764_R8 * Umps
   psimhu(xd) = log((1.0_R8+xd*(2.0_R8+xd))*(1.0_R8+xd*xd)/8.0_R8) - 2.0_R8*atan(xd) + 1.571_R8
   psixhu(xd) = 2.0_R8 * log((1.0_R8 + xd*xd)/2.0_R8)

   !--- formats ----------------------------------------
   character(*),parameter :: subName = '(shr_flux_atmOcn) '
   character(*),parameter ::   F00 = "('(shr_flux_atmOcn) ',4a)"

!-------------------------------------------------------------------------------
! PURPOSE:
!   computes atm/ocn surface fluxes
!
! NOTES:
!   o all fluxes are positive downward
!   o net heat flux = net sw + lw up + lw down + sen + lat
!   o here, tstar = <WT>/U*, and qstar = <WQ>/U*.
!   o wind speeds should all be above a minimum speed (eg. 1.0 m/s)
!
! ASSUMPTIONS:
!   o Neutral 10m drag coeff: cdn = .0027/U10 + .000142 + .0000764 U10
!   o Neutral 10m stanton number: ctn = .0327 sqrt(cdn), unstable
!                                 ctn = .0180 sqrt(cdn), stable
!   o Neutral 10m dalton number:  cen = .0346 sqrt(cdn)
!   o The saturation humidity of air at T(K): qsat(T)  (kg/m^3)
!-------------------------------------------------------------------------------

   if (debug > 0 .and. s_loglev > 0) write(s_logunit,F00) "enter"

   if (present(missval)) then
      spval = missval
   else
      spval = shr_const_spval
   endif
   u10n = spval
   rh = spval
   psixh = spval
   hol=spval

  !--- for cold air outbreak calc --------------------------------
   tdiff= tbot - ts

   al2 = log(zref/ztref)
   DO n=1,nMax
     if (mask(n) /= 0) then

        !--- compute some needed quantities ---
<<<<<<< HEAD

        ! old version
        !vmag   = max(umin, sqrt( (ubot(n)-us(n))**2 + (vbot(n)-vs(n))**2) )

        !--- vmag+ugust (convective gustiness) Limit to a max precip 6 cm/day = 0.00069444 m/s.
        !--- reverts to original formula if gust_fac=0

        !PMA saves vmag_old for taux tauy computation

        vmag_old    = max(umin, sqrt( (ubot(n)-us(n))**2 + (vbot(n)-vs(n))**2) )

        if (gust_fac .gt. 1.e-12_R8) then
         vmag       = max(umin, sqrt( (ubot(n)-us(n))**2 + (vbot(n)-vs(n))**2) + ugust(min(prec_gust(n),6.94444e-4_R8)))
        else
         vmag       = vmag_old
        endif
        if (use_coldair_outbreak_mod) then
=======
        vmag   = max(umin, sqrt( (ubot(n)-us(n))**2 + (vbot(n)-vs(n))**2) )
         if (use_coldair_outbreak_mod) then
>>>>>>> 8e09f00f
            ! Cold Air Outbreak Modification:
            ! Increase windspeed for negative tbot-ts
            ! based on Mahrt & Sun 1995,MWR

<<<<<<< HEAD
           if (tdiff(n).lt.td0) then
              vscl=min((1._R8+alpha*(abs(tdiff(n)-td0)**0.5_R8/abs(vmag))),maxscl)
              vmag=vmag*vscl
              vmag_old=vmag_old*vscl
           endif
        endif
=======
            if (tdiff(n).lt.td0) then
               vscl=min((1._R8+alpha*(abs(tdiff(n)-td0)**0.5_R8/abs(vmag))),maxscl)
               vmag=vmag*vscl
            endif
         endif

>>>>>>> 8e09f00f
        ssq    = 0.98_R8 * qsat(ts(n)) / rbot(n)   ! sea surf hum (kg/kg)
        delt   = thbot(n) - ts(n)                  ! pot temp diff (K)
        delq   = qbot(n) - ssq                     ! spec hum dif (kg/kg)
        alz    = log(zbot(n)/zref)
        cp     = loc_cpdair*(1.0_R8 + loc_cpvir*ssq)

        !------------------------------------------------------------
        ! first estimate of Z/L and ustar, tstar and qstar
        !------------------------------------------------------------
        !--- neutral coefficients, z/L = 0.0 ---
        stable = 0.5_R8 + sign(0.5_R8 , delt)
        rdn    = sqrt(cdn(vmag))
        rhn    = (1.0_R8-stable) * 0.0327_R8 + stable * 0.018_R8
        ren    = 0.0346_R8

        !--- ustar, tstar, qstar ---
        ustar = rdn * vmag
        tstar = rhn * delt
        qstar = ren * delq
        ustar_prev = ustar*2.0_R8
        iter = 0
        do while( abs((ustar - ustar_prev)/ustar) > flux_con_tol .and. iter < flux_con_max_iter)
           iter = iter + 1
           ustar_prev = ustar
           !--- compute stability & evaluate all stability functions ---
           hol  = loc_karman*loc_g*zbot(n)*  &
                (tstar/thbot(n)+qstar/(1.0_R8/loc_zvir+qbot(n)))/ustar**2
           hol  = sign( min(abs(hol),10.0_R8), hol )
           stable = 0.5_R8 + sign(0.5_R8 , hol)
           xsq    = max(sqrt(abs(1.0_R8 - 16.0_R8*hol)) , 1.0_R8)
           xqq    = sqrt(xsq)
           psimh  = -5.0_R8*hol*stable + (1.0_R8-stable)*psimhu(xqq)
           psixh  = -5.0_R8*hol*stable + (1.0_R8-stable)*psixhu(xqq)

           !--- shift wind speed using old coefficient ---
           rd   = rdn / (1.0_R8 + rdn/loc_karman*(alz-psimh))
           u10n = vmag * rd / rdn

           !--- update transfer coeffs at 10m and neutral stability ---
           rdn = sqrt(cdn(u10n))
           ren = 0.0346_R8
           rhn = (1.0_R8-stable)*0.0327_R8 + stable * 0.018_R8

           !--- shift all coeffs to measurement height and stability ---
           rd = rdn / (1.0_R8 + rdn/loc_karman*(alz-psimh))
           rh = rhn / (1.0_R8 + rhn/loc_karman*(alz-psixh))
           re = ren / (1.0_R8 + ren/loc_karman*(alz-psixh))

           !--- update ustar, tstar, qstar using updated, shifted coeffs --
           ustar = rd * vmag
           tstar = rh * delt
           qstar = re * delq
        enddo
        if (iter < 1) then
           write(s_logunit,*) ustar,ustar_prev,flux_con_tol,flux_con_max_iter
           call shr_sys_abort('No iterations performed ' // errMsg(sourcefile, __LINE__))
        end if
        !------------------------------------------------------------
        ! compute the fluxes
        !------------------------------------------------------------

        tau = rbot(n) * ustar * ustar

        !--- momentum flux ---
        taux(n) = tau * (ubot(n)-us(n)) / vmag
        tauy(n) = tau * (vbot(n)-vs(n)) / vmag

        !--- heat flux ---
        sen (n) =          cp * tau * tstar / ustar
        lat (n) =  loc_latvap * tau * qstar / ustar
        lwup(n) = -loc_stebol * ts(n)**4

        !--- water flux ---
        evap(n) = lat(n)/loc_latvap

        !---water isotope flux ---

        call wiso_flxoce(2,rbot(n),zbot(n),s16O(n),ts(n),r16O(n),ustar,re,ssq,evap_16O(n), &
                         qbot(n),evap(n))
        call wiso_flxoce(3,rbot(n),zbot(n),sHDO(n),ts(n),rHDO(n),ustar,re,ssq, evap_HDO(n),&
                         qbot(n),evap(n))
        call wiso_flxoce(4,rbot(n),zbot(n),s18O(n),ts(n),r18O(n),ustar,re,ssq, evap_18O(n), &
                         qbot(n),evap(n))

        !------------------------------------------------------------
        ! compute diagnositcs: 2m ref T & Q, 10m wind speed squared
        !------------------------------------------------------------
        hol = hol*ztref/zbot(n)
        xsq = max( 1.0_R8, sqrt(abs(1.0_R8-16.0_R8*hol)) )
        xqq = sqrt(xsq)
        psix2   = -5.0_R8*hol*stable + (1.0_R8-stable)*psixhu(xqq)
        fac     = (rh/loc_karman) * (alz + al2 - psixh + psix2 )
        tref(n) = thbot(n) - delt*fac
        tref(n) = tref(n) - 0.01_R8*ztref   ! pot temp to temp correction
        fac     = (re/loc_karman) * (alz + al2 - psixh + psix2 )
        qref(n) =  qbot(n) - delq*fac

        duu10n(n) = u10n*u10n ! 10m wind speed squared

        !------------------------------------------------------------
        ! optional diagnostics, needed for water tracer fluxes (dcn)
        !------------------------------------------------------------
        if (present(ustar_sv)) ustar_sv(n) = ustar
        if (present(re_sv   )) re_sv(n)    = re
        if (present(ssq_sv  )) ssq_sv(n)   = ssq

     else
        !------------------------------------------------------------
        ! no valid data here -- out of domain
        !------------------------------------------------------------
        sen   (n) = spval  ! sensible         heat flux  (W/m^2)
        lat   (n) = spval  ! latent           heat flux  (W/m^2)
        lwup  (n) = spval  ! long-wave upward heat flux  (W/m^2)
        evap  (n) = spval  ! evaporative water flux ((kg/s)/m^2)
        evap_16O (n) = spval !water tracer flux (kg/s)/m^2)
        evap_HDO (n) = spval !HDO tracer flux  (kg/s)/m^2)
        evap_18O (n) = spval !H218O tracer flux (kg/s)/m^2)
        taux  (n) = spval  ! x surface stress (N)
        tauy  (n) = spval  ! y surface stress (N)
        tref  (n) = spval  !  2m reference height temperature (K)
        qref  (n) = spval  !  2m reference height humidity (kg/kg)
        duu10n(n) = spval  ! 10m wind speed squared (m/s)^2

        if (present(ustar_sv)) ustar_sv(n) = spval
        if (present(re_sv   )) re_sv   (n) = spval
        if (present(ssq_sv  )) ssq_sv  (n) = spval
     endif
   ENDDO

END subroutine shr_flux_atmOcn

real(R8) elemental function cuberoot(a)
  real(R8), intent(in) :: a
  real(R8), parameter :: one_third = 1._R8/3._R8
  cuberoot = sign(abs(a)**one_third, a)
end function cuberoot

!===============================================================================
! !BOP =========================================================================
!
! !IROUTINE: shr_flux_atmOcn_diurnal -- internal atm/ocn flux calculation
!
! !DESCRIPTION:
!
!     Internal atm/ocn flux calculation
!
! !REVISION HISTORY:
!     2002-Jun-10 - B. Kauffman - code migrated from cpl5 to cpl6
!     2003-Apr-02 - B. Kauffman - taux & tauy now utilize ocn velocity
!     2003-Apr-02 - B. Kauffman - tref,qref,duu10n mods as per Bill Large
!     2006-Nov-07 - B. Kauffman - code migrated from cpl6 to share
!
! !INTERFACE: ------------------------------------------------------------------

SUBROUTINE shr_flux_atmOcn_diurnal &
                          (nMax  ,zbot  ,ubot  ,vbot  ,thbot ,             &
                           qbot  ,s16O  ,sHDO  ,s18O  ,rbot  ,             &
                           tbot  ,us    ,vs    ,                           &
                           ts    ,mask  ,sen   ,lat   ,lwup  ,             &
                           r16O  ,rhdo  ,r18O  ,evap  ,evap_16O,           &
                           evap_HDO     ,evap_18O,                         &
                           taux  ,tauy  ,tref  ,qref  ,                    &
                           uGust, lwdn , swdn , swup, prec   ,             &
                           swpen, ocnsal, ocn_prognostic, flux_diurnal,    &
                           latt, long , warm , salt , speed, regime,       &
                           warmMax, windMax, qSolAvg, windAvg,             &
                           warmMaxInc, windMaxInc, qSolInc, windInc, nInc, &
                           tBulk, tSkin, tSkin_day, tSkin_night,           &
                           cSkin, cSkin_night, secs ,dt,                   &
                           duu10n,  ustar_sv   ,re_sv ,ssq_sv,             &
                           missval, cold_start    )
! !USES:

   use water_isotopes, only: wiso_flxoce !subroutine used to calculate water isotope fluxes.

   implicit none

! !INPUT/OUTPUT PARAMETERS:

   !--- input arguments --------------------------------
   integer(IN),intent(in) ::       nMax  ! data vector length
   integer(IN),intent(in) :: mask (nMax) ! ocn domain mask       0 <=> out of domain
   real(R8)   ,intent(in) :: zbot (nMax) ! atm level height      (m)
   real(R8)   ,intent(in) :: ubot (nMax) ! atm u wind            (m/s)
   real(R8)   ,intent(in) :: vbot (nMax) ! atm v wind            (m/s)
   real(R8)   ,intent(in) :: thbot(nMax) ! atm potential T       (K)
   real(R8)   ,intent(in) :: qbot (nMax) ! atm specific humidity (kg/kg)
   real(R8)   ,intent(in) :: s16O (nMax) ! atm H216O tracer conc. (kg/kg)
   real(R8)   ,intent(in) :: sHDO (nMax) ! atm HDO tracer conc.  (kg/kg)
   real(R8)   ,intent(in) :: s18O (nMax) ! atm H218O tracer conc. (kg/kg)
   real(R8)   ,intent(in) :: r16O (nMax) ! ocn H216O tracer ratio/Rstd
   real(R8)   ,intent(in) :: rHDO (nMax) ! ocn HDO tracer ratio/Rstd
   real(R8)   ,intent(in) :: r18O (nMax) ! ocn H218O tracer ratio/Rstd
   real(R8)   ,intent(in) :: rbot (nMax) ! atm air density       (kg/m^3)
   real(R8)   ,intent(in) :: tbot (nMax) ! atm T                 (K)
   real(R8)   ,intent(in) :: us   (nMax) ! ocn u-velocity        (m/s)
   real(R8)   ,intent(in) :: vs   (nMax) ! ocn v-velocity        (m/s)
   real(R8)   ,intent(in) :: ts   (nMax) ! ocn temperature       (K)

   !--- new    arguments -------------------------------
   real(R8),intent(inout) :: swpen (nMax)       ! NEW
   real(R8),intent(inout) :: ocnsal(nMax)       ! NEW (kg/kg)
   logical ,intent(in)    :: ocn_prognostic     ! NEW
   logical ,intent(in)    :: flux_diurnal       ! NEW logical for diurnal on/off

   real(R8),intent(in)    :: uGust (nMax)      ! NEW not used
   real(R8),intent(in)    :: lwdn  (nMax)       ! NEW
   real(R8),intent(in)    :: swdn  (nMax)       ! NEW
   real(R8),intent(in)    :: swup  (nMax)       ! NEW
   real(R8),intent(in)    :: prec  (nMax)       ! NEW
   real(R8),intent(in)    :: latt  (nMax)       ! NEW
   real(R8),intent(in)    :: long  (nMax)       ! NEW
   real(R8),intent(inout) :: warm  (nMax)       ! NEW
   real(R8),intent(inout) :: salt  (nMax)       ! NEW
   real(R8),intent(inout) :: speed (nMax)       ! NEW
   real(R8),intent(inout) :: regime(nMax)       ! NEW
   real(R8),intent(out)   :: warmMax(nMax)      ! NEW
   real(R8),intent(out)   :: windMax(nMax)      ! NEW
   real(R8),intent(inout) :: qSolAvg(nMax)      ! NEW
   real(R8),intent(inout) :: windAvg(nMax)      ! NEW
   real(R8),intent(inout) :: warmMaxInc(nMax)   ! NEW
   real(R8),intent(inout) :: windMaxInc(nMax)   ! NEW
   real(R8),intent(inout) :: qSolInc(nMax)      ! NEW
   real(R8),intent(inout) :: windInc(nMax)      ! NEW
   real(R8),intent(inout) :: nInc(nMax)         ! NEW

   real(R8),intent(out)   :: tBulk (nMax)       ! NEW
   real(R8),intent(out)   :: tSkin (nMax)       ! NEW
   real(R8),intent(out)   :: tSkin_day (nMax)   ! NEW
   real(R8),intent(out)   :: tSkin_night (nMax) ! NEW
   real(R8),intent(out)   :: cSkin (nMax)       ! NEW
   real(R8),intent(out)   :: cSkin_night (nMax) ! NEW
   integer(IN),intent(in) :: secs               ! NEW  elsapsed seconds in day (GMT)
   integer(IN),intent(in) :: dt                 ! NEW
   logical ,intent(in)    :: cold_start         ! cold start flag

   real(R8),intent(in) ,optional :: missval     ! masked value

   !--- output arguments -------------------------------
   real(R8),intent(out)  ::  sen  (nMax) ! heat flux: sensible    (W/m^2)
   real(R8),intent(out)  ::  lat  (nMax) ! heat flux: latent      (W/m^2)
   real(R8),intent(out)  ::  lwup (nMax) ! heat flux: lw upward   (W/m^2)
   real(R8),intent(out)  ::  evap (nMax) ! water flux: evap  ((kg/s)/m^2)
   real(R8),intent(out)  ::  evap_16O (nMax) ! water flux: evap ((kg/s/m^2)
   real(R8),intent(out)  ::  evap_HDO (nMax) ! water flux: evap ((kg/s)/m^2)
   real(R8),intent(out)  ::  evap_18O (nMax) ! water flux: evap ((kg/s/m^2)
   real(R8),intent(out)  ::  taux (nMax) ! surface stress, zonal      (N)
   real(R8),intent(out)  ::  tauy (nMax) ! surface stress, maridional (N)
   real(R8),intent(out)  ::  tref (nMax) ! diag:  2m ref height T     (K)
   real(R8),intent(out)  ::  qref (nMax) ! diag:  2m ref humidity (kg/kg)
   real(R8),intent(out)  :: duu10n(nMax) ! diag: 10m wind speed squared (m/s)^2

   real(R8),intent(out),optional :: ustar_sv(nMax) ! diag: ustar
   real(R8),intent(out),optional :: re_sv   (nMax) ! diag: sqrt of exchange coefficient (water)
   real(R8),intent(out),optional :: ssq_sv  (nMax) ! diag: sea surface humidity  (kg/kg)

! !EOP


   !--- local constants --------------------------------
   real(R8),parameter :: umin  =  0.5_R8 ! minimum wind speed       (m/s)
   real(R8),parameter :: zref  = 10.0_R8 ! reference height           (m)
   real(R8),parameter :: ztref =  2.0_R8 ! reference height for air T (m)

   real(R8),parameter :: lambdaC  = 6.0_R8
   real(R8),parameter :: lambdaL  = 0.0_R8
   real(R8),parameter :: doLMax   = 1.0_R8
   real(R8),parameter :: pwr      = 0.2_R8
   real(R8),parameter :: Rizero   = 1.0_R8
   real(R8),parameter :: NUzero   = 40.0e-4_R8
   real(R8),parameter :: Prandtl  = 1.0_R8
   real(R8),parameter :: kappa0   = 0.2e-4_R8

   real(R8),parameter :: F0       = 0.5_R8
   real(R8),parameter :: F1       = 0.15_R8
   real(R8),parameter :: R1       = 10.0_R8

   real(R8),parameter :: Ricr     = 0.30_R8
   real(R8),parameter :: tiny     = 1.0e-12_R8
   real(R8),parameter :: tiny2    = 1.0e-6_R8
   real(R8),parameter :: pi       = SHR_CONST_PI


   !--- local variables --------------------------------
   integer(IN) :: n       ! vector loop index
   integer(IN) :: iter       ! iteration loop index
   integer(IN) :: lsecs   ! local seconds elapsed
   integer(IN) :: lonsecs ! incrememnt due to lon offset
   real(R8)    :: vmag    ! surface wind magnitude   (m/s)
   real(R8)    :: ssq     ! sea surface humidity     (kg/kg)
   real(R8)    :: delt    ! potential T difference   (K)
   real(R8)    :: delq    ! humidity difference      (kg/kg)
   real(R8)    :: stable  ! stability factor
   real(R8)    :: rdn     ! sqrt of neutral exchange coeff (momentum)
   real(R8)    :: rhn     ! sqrt of neutral exchange coeff (heat)
   real(R8)    :: ren     ! sqrt of neutral exchange coeff (water)
   real(R8)    :: rd      ! sqrt of exchange coefficient (momentum)
   real(R8)    :: rh      ! sqrt of exchange coefficient (heat)
   real(R8)    :: re      ! sqrt of exchange coefficient (water)
   real(R8)    :: ustar   ! ustar
   real(R8)    :: ustar_prev   ! ustar
   real(R8)    :: qstar   ! qstar
   real(R8)    :: tstar   ! tstar
   real(R8)    :: hol     ! H (at zbot) over L
   real(R8)    :: xsq     ! ?
   real(R8)    :: xqq     ! ?
   real(R8)    :: psimh   ! stability function at zbot (momentum)
   real(R8)    :: psixh   ! stability function at zbot (heat and water)
   real(R8)    :: psix2   ! stability function at ztref reference height
   real(R8)    :: alz     ! ln(zbot/zref)
   real(R8)    :: al2     ! ln(zref/ztref)
   real(R8)    :: u10n    ! 10m neutral wind
   real(R8)    :: tau     ! stress at zbot
   real(R8)    :: cp      ! specific heat of moist air
   real(R8)    :: fac     ! vertical interpolation factor
   real(R8)    :: DTiter  !
   real(R8)    :: DSiter  !
   real(R8)    :: DViter  !

   real(R8)    :: Dcool   !
   real(R8)    :: Qdel    ! net cool skin heating
   real(R8)    :: Hd      ! net heating above -z=d
   real(R8)    :: Hb      ! net kinematic heating above -z = delta
   real(R8)    :: lambdaV !
   real(R8)    :: Fd      ! net fresh water forcing above -z=d
   real(R8)    :: ustarw  ! surface wind forcing of layer above -z=d

   real(R8)    :: Qsol   ! solar heat flux (W/m2)
   real(R8)    :: Qnsol  ! non-solar heat flux (W/m2)

   real(R8)    :: SSS  ! sea surface salinity
   real(R8)    :: alphaT  !
   real(R8)    :: betaS  !

   real(R8)    :: doL     ! ocean forcing stablity parameter
   real(R8)    :: Rid     ! Richardson number at depth d
   real(R8)    :: Ribulk  ! Bulk  Richardson number at depth d
   real(R8)    :: FofRi   ! Richardon number dependent diffusivity
   real(R8)    :: Smult   ! multiplicative term based on regime
   real(R8)    :: Sfact   ! multiplicative term based on regime
   real(R8)    :: Kdiff   ! diffusive term based on regime
   real(R8)    :: Kvisc   ! viscosity term based on regime
   real(R8)    :: rhocn   !
   real(R8)    :: rcpocn  !
   real(R8)    :: Nreset  ! value for multiplicative reset factor
   logical     :: lmidnight
   logical     :: ltwopm
   logical     :: ltwoam
   logical     :: lfullday
   integer     :: nsum
   real(R8)    :: pexp   ! eqn 19
   real(R8)    :: AMP    ! eqn 18
   real(R8)    :: dif3
   real(R8)    :: phid
   real(R8)    :: spval

   !--- local functions --------------------------------
   real(R8)    :: qsat   ! function: the saturation humididty of air (kg/m^3)
   real(R8)    :: cdn    ! function: neutral drag coeff at 10m
   real(R8)    :: psimhu ! function: unstable part of psimh
   real(R8)    :: psixhu ! function: unstable part of psimx
   real(R8)    :: Umps   ! dummy arg ~ wind velocity (m/s)
   real(R8)    :: Tk     ! dummy arg ~ temperature (K)
   real(R8)    :: xd     ! dummy arg ~ ?
   real(R8)    :: molvisc ! molecular viscosity
   real(R8)    :: molPr   ! molecular Prandtl number

   !--- for cold air outbreak calc --------------------------------
   real(R8)    :: tdiff(nMax)               ! tbot - ts
   real(R8)    :: vscl

   qsat(Tk)   = 640380.0_R8 / exp(5107.4_R8/Tk)
   cdn(Umps)  =   0.0027_R8 / Umps + 0.000142_R8 + 0.0000764_R8 * Umps
   psimhu(xd) = log((1.0_R8+xd*(2.0_R8+xd))*(1.0_R8+xd*xd)/8.0_R8) - 2.0_R8*atan(xd) + 1.571_R8
   psixhu(xd) = 2.0_R8 * log((1.0_R8 + xd*xd)/2.0_R8)
   molvisc(Tk)  = 1.623e-6_R8 * exp((-1.0_R8*(Tk-273.15_R8))/45.2_R8)
   molPr(Tk)    = 11.64_R8 * exp((-1.0_R8*(Tk-273.15_R8))/40.7_R8)

   !--- formats ----------------------------------------
   character(*),parameter :: subName = '(shr_flux_atmOcn_diurnal) '
   character(*),parameter ::   F00 = "('(shr_flux_atmOcn_diurnal) ',4a)"

!-------------------------------------------------------------------------------
! PURPOSE:
!   computes atm/ocn surface fluxes
!
! NOTES:
!   o all fluxes are positive downward
!   o net heat flux = net sw + lw up + lw down + sen + lat
!   o here, tstar = <WT>/U*, and qstar = <WQ>/U*.
!   o wind speeds should all be above a minimum speed (eg. 1.0 m/s)
!
! ASSUMPTIONS:
!   o Neutral 10m drag coeff: cdn = .0027/U10 + .000142 + .0000764 U10
!   o Neutral 10m stanton number: ctn = .0327 sqrt(cdn), unstable
!                                 ctn = .0180 sqrt(cdn), stable
!   o Neutral 10m dalton number:  cen = .0346 sqrt(cdn)
!   o The saturation humidity of air at T(K): qsat(T)  (kg/m^3)
!-------------------------------------------------------------------------------

   if (debug > 0 .and. s_loglev > 0) write(s_logunit,F00) "enter"

   ! this is especially for flux_diurnal calculations
   if (.not. flux_diurnal) then
      write(s_logunit,F00) "ERROR: flux_diurnal must be true"
      call shr_sys_abort(subName//"flux diurnal must be true")
   endif
   spval = shr_const_spval
   rh = spval
   dviter = spval
   dtiter = spval
   dsiter = spval
   al2 = log(zref/ztref)
  !--- for cold air outbreak calc --------------------------------
   tdiff= tbot - ts

   ! equations 18 and 19
   AMP = 1.0_R8/F0-1.0_R8
   pexp = log( (1.0_R8/F1-F0) / (1.0_R8-F0) ) / log(R1)

   if (.not. ocn_prognostic) then
      ! Set swpen and ocean salinity from following analytic expressions
      swpen(:) = 0.67_R8*(exp((-1._R8*shr_const_zsrflyr)/1.0_R8)) + &
           0.33_R8*exp((-1._R8*shr_const_zsrflyr)/17.0_R8)
      ocnsal(:) = shr_const_ocn_ref_sal/1000.0_R8
   else
      ! use swpen and ocnsal from input argument
   endif

   if (cold_start) then
      !         if (s_loglev > 0) then
      write(s_logunit,F00) "Initialize diurnal cycle fields"
      !         end if
      warm       (:) = 0.0_R8
      salt       (:) = 0.0_R8
      speed      (:) = 0.0_R8
      regime     (:) = 0.0_R8
      qSolAvg    (:) = 0.0_R8
      windAvg    (:) = 0.0_R8
      warmMax    (:) = 0.0_R8
      windMax    (:) = 0.0_R8
      warmMaxInc (:) = 0.0_R8
      windMaxInc (:) = 0.0_R8
      qSolInc    (:) = 0.0_R8
      windInc    (:) = 0.0_R8
      nInc       (:) = 0.0_R8
      tSkin_day  (:) = ts(:)
      tSkin_night(:) = ts(:)
      cSkin_night(:) = 0.0_R8
   endif

   DO n=1,nMax

      if (mask(n) /= 0) then

         !--- compute some initial and useful flux quantities ---

         vmag     = max(umin, sqrt( (ubot(n)-us(n))**2 + (vbot(n)-vs(n))**2) )
         if (use_coldair_outbreak_mod) then
            ! Cold Air Outbreak Modification:
            ! Increase windspeed for negative tbot-ts
            ! based on Mahrt & Sun 1995,MWR

            if (tdiff(n).lt.td0) then
               vscl=min((1._R8+alpha*(abs(tdiff(n)-td0)**0.5_R8/abs(vmag))),maxscl)
               vmag=vmag*vscl
            endif
         endif
         alz      = log(zbot(n)/zref)
         hol      = 0.0
         psimh    = 0.0
         psixh    = 0.0
         rdn      = sqrt(cdn(vmag))

         tBulk(n) = ts(n)+warm(n)    ! first guess for tBulk from read in ts,warm
         tSkin(n) = tBulk(n)
         Qsol     = swdn(n) + swup(n)
         SSS      = 1000.0_R8*ocnsal(n)+salt(n)
         lambdaV = lambdaC

         alphaT   = 0.000297_R8*(1.0_R8+0.0256_R8*(ts(n)-298.15_R8)+0.003_R8*(SSS - 35.0_R8))
         betaS    = 0.000756_R8*(1.0_R8-0.0016_R8*(ts(n)-298.15_R8))
         rhocn    = 1023.342_R8*(1.0_R8-0.000297_R8*(ts(n)-298.15_R8)+0.000756_R8 * (SSS - 35.0_R8))
         rcpocn   = rhocn * 3990.0_R8*(1.0_R8-0.0012_R8*(SSS - 35.0_R8))

         Rid =  shr_const_g * (alphaT*warm(n) - betaS*salt(n)) *pwr*shr_const_zsrflyr  / &
              ( pwr*MAX(tiny,speed(n)) )**2

         Ribulk = 0.0

         !----------------------------------------------------------
         ! convert elapsed time from GMT to local &
         ! check elapsed time. reset warm if near lsecs = reset_sec
         !----------------------------------------------------------
         Nreset = 1.0_R8

         lonsecs   = ceiling(long(n)/360.0_R8*86400.0)
         lsecs     = mod(secs + lonsecs,86400)

         lmidnight = (lsecs >= 0     .and. lsecs < dt)        ! 0 = midnight
         ltwopm    = (lsecs >= 48600 .and. lsecs < 48600+dt)  ! 48600 = 1:30pm
         ltwoam    = (lsecs >= 5400  .and. lsecs < 5400 +dt)  ! 5400 = 1:30am
         lfullday  = (lsecs > 86400-dt .and. lsecs <= 86400)
         nsum = nint(nInc(n))

         if ( lmidnight ) then
            Regime(n)  = 1.0_R8               !  RESET DIURNAL
            warm(n)    = 0.0_R8
            salt(n)    = 0.0_R8
            speed(n)   = 0.0_R8
         endif

         ssq    = 0.98_R8 * qsat(tBulk(n)) / rbot(n)   ! sea surf hum (kg/kg)
         delt   = thbot(n) - tBulk(n)                  ! pot temp diff (K)
         delq   = qbot(n) - ssq                     ! spec hum dif (kg/kg)
         cp     = shr_const_cpdair*(1.0_R8 + shr_const_cpvir*ssq)
         stable = 0.5_R8 + sign(0.5_R8 , delt)


         !--- shift wind speed using old coefficient  and stability function

         rd   = rdn / (1.0_R8 + rdn/shr_const_karman*(alz-psimh))
         u10n = vmag * rd / rdn

         !--- initial neutral  transfer coeffs at 10m
         rdn    = sqrt(cdn(u10n))
         rhn    = (1.0_R8-stable) * 0.0327_R8 + stable * 0.018_R8
         ren    = 0.0346_R8

         !--- initial ustar, tstar, qstar ---
         ustar = rdn * vmag
         tstar = rhn * delt
         qstar = ren * delq

        ustar_prev = ustar * 2.0_R8
        iter = 0
        ! --- iterate ---
        ! Originally this code did three iterations while the non-diurnal version did two
        ! So in the new loop this is <= flux_con_max_iter instead of < so that the same defaults
        ! will give the same answers in both cases.
        do while( abs((ustar - ustar_prev)/ustar) > flux_con_tol .and. iter <= flux_con_max_iter)
            iter = iter + 1
            ustar_prev = ustar
            !------------------------------------------------------------
            ! iterate to converge on FLUXES  Z/L, ustar, tstar and qstar
            ! and on Rid  in the DIURNAL CYCLE
            !------------------------------------------------------------
            Smult = 0.0_R8
            Sfact = 0.0_R8
            Kdiff = 0.0_R8
            Kvisc = 0.0_R8
            dif3 = 0.0_R8

            ustarw  = ustar*sqrt(max(tiny,rbot(n)/rhocn))
            Qnsol   = lwdn(n) - shr_const_stebol*(tSkin(n))**4 + &
                 rbot(n)*ustar*(cp*tstar + shr_const_latvap*qstar)
            Hd      = (Qnsol   + Qsol*(1.0_R8-swpen(n)) ) / rcpocn
            Fd      = (prec(n) + rbot(n)*ustar*qstar ) * SSS / rhocn

            !--- COOL SKIN EFFECT ---
            Dcool  = lambdaV*molvisc(tBulk(n)) / ustarw
            Qdel   = Qnsol + Qsol * &
                 (0.137_R8 + 11.0_R8*Dcool - 6.6e-5/Dcool *(1.0_R8 - exp((-1.0_R8*Dcool)/8.0e-4)))
            Hb = (Qdel/rcpocn)+(Fd*betaS/alphaT)
            Hb = min(Hb , 0.0_R8)

!            lambdaV = lambdaC*(1.0_R8 + ( (0.0_R8-Hb)*16.0_R8*molvisc(tBulk(n))* &
!                 shr_const_g*alphaT*molPr(tBulk(n))**2/ustarw**4)**0.75)**(-1._R8/3._R8)
            lambdaV = 6.5_R8
            cSkin(n) =  MIN(0.0_R8, lambdaV * molPr(tBulk(n)) * Qdel / ustarw / rcpocn )

            !--- REGIME ---
            doL = shr_const_zsrflyr*shr_const_karman*shr_const_g* &
                 (alphaT*Hd + betaS*Fd ) / ustarw**3
            Rid = MAX(0.0_R8,Rid)
            Smult = dt * (pwr+1.0_R8) / (shr_const_zsrflyr*pwr)
            Sfact = dt * (pwr+1.0_R8) / (shr_const_zsrflyr)**2
            FofRi = 1.0_R8/(1.0_R8 + AMP*(Rid/Rizero)**pexp)

            if ( (doL.gt.0.0_R8) .and. (Qsol.gt.0.0)  ) then
               phid  = MIN(1.0_R8 + 5.0_R8 * doL, 5.0_R8 + doL)
               FofRi = 1.0_R8/(1.0_R8 + AMP*(Rid/Rizero)**pexp)
               dif3 = (kappa0 + NUzero *FofRi)

               if ((doL.le.lambdaL).and.(NINT(regime(n)).le.2)) then
                  regime(n) = 2.0_R8
                  Kdiff =  shr_const_karman * ustarw * shr_const_zsrflyr / phid
                  Kvisc = Kdiff * (1.0_R8 - doL/lambdaL)**2 + &
                       dif3 * (doL/lambdaL)**2 * (3.0_R8 - 2.0_R8 * doL/lambdaL)
                  Kdiff = Kvisc
               else
                  regime(n) = 3.0_R8
                  Kdiff =          kappa0 + NUzero * FofRi
                  Kvisc = Prandtl* kappa0 + NUzero * FofRi
               endif
            else
               if (regime(n).eq.1.0_R8) then
                  Smult      = 0.0_R8
               else
                  if (Ribulk .gt. Ricr) then
                     regime(n) = 3.0_R8
                     Kdiff =          kappa0 + NUzero * FofRi
                     Kvisc = Prandtl* kappa0 + NUzero * FofRi
                  else
                     regime(n) = 4.0_R8
                     Kdiff = shr_const_karman*ustarw*shr_const_zsrflyr *cuberoot(1.0_R8-7.0_R8*doL)
                     Kvisc = Kdiff
                  endif
               endif

            endif

            !--- IMPLICIT INTEGRATION ---

            DTiter = (warm(n)  +(Smult*Hd))               /(1.+ Sfact*Kdiff)
            DSiter = (salt(n)  -(Smult*Fd))               /(1.+ Sfact*Kdiff)
            DViter = (speed(n) +(Smult*ustarw*ustarw))    /(1.+ Sfact*Kvisc)
            DTiter = MAX( 0.0_R8, DTiter)
            DViter = MAX( 0.0_R8, DViter)

            Rid =(shr_const_g*(alphaT*DTiter-betaS*DSiter)*pwr*shr_const_zsrflyr)  / &
                 (pwr*MAX(tiny,DViter))**2
            Ribulk = Rid * pwr
            Ribulk = 0.0_R8
            tBulk(n) = ts(n) + DTiter
            tSkin(n) = tBulk(n) + cskin(n)

            !--need to update ssq,delt,delq as function of tBulk ----

            ssq    = 0.98_R8 * qsat(tBulk(n)) / rbot(n)   ! sea surf hum (kg/kg)
            delt   = thbot(n) - tBulk(n)                  ! pot temp diff (K)
            delq   = qbot(n) - ssq                        ! spec hum dif (kg/kg)

            !--- UPDATE FLUX ITERATION ---

            !--- compute stability & evaluate all stability functions ---
            hol  = shr_const_karman*shr_const_g*zbot(n)*  &
                   (tstar/thbot(n)+qstar/(1.0_R8/shr_const_zvir+qbot(n)))/ustar**2
            hol  = sign( min(abs(hol),10.0_R8), hol )
            stable = 0.5_R8 + sign(0.5_R8 , hol)
            xsq    = max(sqrt(abs(1.0_R8 - 16.0_R8*hol)) , 1.0_R8)
            xqq    = sqrt(xsq)
            psimh  = -5.0_R8*hol*stable + (1.0_R8-stable)*psimhu(xqq)
            psixh  = -5.0_R8*hol*stable + (1.0_R8-stable)*psixhu(xqq)

            !--- shift wind speed using old coefficient  and stability function  ---
            rd   = rdn / (1.0_R8 + rdn/shr_const_karman*(alz-psimh))
            u10n = vmag * rd / rdn

            !--- update neutral  transfer coeffs at 10m
            rdn    = sqrt(cdn(u10n))
            rhn    = (1.0_R8-stable) * 0.0327_R8 + stable * 0.018_R8
            ren    = 0.0346_R8

            !--- shift all coeffs to measurement height and stability ---
            rd = rdn / (1.0_R8 + rdn/shr_const_karman*(alz-psimh))
            rh = rhn / (1.0_R8 + rhn/shr_const_karman*(alz-psixh))
            re = ren / (1.0_R8 + ren/shr_const_karman*(alz-psixh))

            ustar = rd * vmag
            tstar = rh * delt
            qstar = re * delq

         ENDDO   ! end iteration loop
         if (iter < 1) then
            call shr_sys_abort('No iterations performed ' // errMsg(sourcefile, __LINE__))
         end if
         !--- COMPUTE FLUXES TO ATMOSPHERE AND OCEAN ---
         tau = rbot(n) * ustar * ustar

         !--- momentum flux ---
         taux(n) = tau * (ubot(n)-us(n)) / vmag
         tauy(n) = tau * (vbot(n)-vs(n)) / vmag

         !--- heat flux ---
         sen (n) =                cp * tau * tstar / ustar
         lat (n) =  shr_const_latvap * tau * qstar / ustar
         lwup(n) = -shr_const_stebol * Tskin(n)**4

         !--- water flux ---
         evap(n) = lat(n)/shr_const_latvap

         !---water isotope flux ---

         call wiso_flxoce(2,rbot(n),zbot(n),s16O(n),ts(n),r16O(n),ustar,re,ssq, evap_16O(n),&
                          qbot(n),evap(n))
         call wiso_flxoce(3,rbot(n),zbot(n),sHDO(n),ts(n),rHDO(n),ustar,re,ssq, evap_HDO(n),&
                          qbot(n),evap(n))
         call wiso_flxoce(4,rbot(n),zbot(n),s18O(n),ts(n),r18O(n),ustar,re,ssq, evap_18O(n),&
                          qbot(n),evap(n))

         !------------------------------------------------------------
         ! compute diagnostics: 2m ref T & Q, 10m wind speed squared
         !------------------------------------------------------------

         hol = hol*ztref/zbot(n)
         xsq = max( 1.0_R8, sqrt(abs(1.0_R8-16.0_R8*hol)) )
         xqq = sqrt(xsq)
         psix2   = -5.0_R8*hol*stable + (1.0_R8-stable)*psixhu(xqq)
         fac     = (rh/shr_const_karman) * (alz + al2 - psixh + psix2 )
         tref(n) = thbot(n) - delt*fac
         tref(n) = tref(n) - 0.01_R8*ztref   ! pot temp to temp correction
         fac     = (re/shr_const_karman) * (alz + al2 - psixh + psix2 )
         qref(n) =  qbot(n) - delq*fac

         duu10n(n) = u10n*u10n ! 10m wind speed squared

         if (flux_diurnal) then

            !------------------------------------------------------------
            ! update new prognostic variables
            !------------------------------------------------------------

            warm  (n) = DTiter
            salt  (n) = DSiter
            speed (n) = DViter

            if (ltwopm) then
               tSkin_day(n) = tSkin(n)
               warmmax(n) = max(DTiter,0.0_R8)
            endif

            if (ltwoam) then
               tSkin_night(n) = tSkin(n)
               cSkin_night(n) = cSkin(n)
            endif

            if ((lmidnight).and.(lfullday)) then
               qSolAvg(n) = qSolInc(n)/real(nsum+1,R8)
               windAvg(n) = windInc(n)/real(nsum+1,R8)
               ! warmMax(n) = max(DTiter,warmMaxInc(n))
               windMax(n) = max(u10n,windMaxInc(n))

               nsum = 0

               qSolInc(n) = Qsol
               windInc(n) = u10n

               ! warmMaxInc(n) = 0.0_R8
               windMaxInc(n) = 0.0_R8

!               tSkin_night(n) = tSkin(n)
!               cSkin_night(n) = cSkin(n)

            else

               if ((lmidnight).and.(.not.(lfullday))) then

                  nsum = 0

                  qSolInc(n) = Qsol
                  windInc(n) = u10n

                  ! warmMaxInc(n) = 0.0_R8
                  windMaxInc(n) = 0.0_R8

               else

                  nsum = nsum + 1

                  ! warmMaxInc (n) = max(DTiter,warmMaxInc(n))
                  windMaxInc (n) = max(u10n, windMaxInc(n))
                  ! windMaxInc (n) = max(Qsol, windMaxInc(n))
                  qSolInc    (n) = qSolInc(n)+Qsol
                  windInc    (n) = windInc(n)+u10n

               endif
            endif

            nInc(n) = real(nsum,R8) ! set nInc to incremented or reset nsum


            if (present(ustar_sv)) ustar_sv(n) = ustar
            if (present(re_sv   )) re_sv   (n) = re
            if (present(ssq_sv  )) ssq_sv  (n) = ssq

         else              ! mask = 0

            !------------------------------------------------------------
            ! no valid data here -- out of domain
            !------------------------------------------------------------
            warm       (n) = spval ! NEW
            salt       (n) = spval ! NEW
            speed      (n) = spval ! NEW
            regime     (n) = spval ! NEW
            tBulk      (n) = spval ! NEW
            tSkin      (n) = spval ! NEW
            tSkin_night(n) = spval ! NEW
            tSkin_day  (n) = spval ! NEW
            cSkin      (n) = spval ! NEW
            cSkin_night(n) = spval ! NEW
            warmMax    (n) = spval ! NEW
            windMax    (n) = spval ! NEW
            qSolAvg    (n) = spval ! NEW
            windAvg    (n) = spval ! NEW
            warmMaxInc (n) = spval ! NEW
            windMaxInc (n) = spval ! NEW
            qSolInc    (n) = spval ! NEW
            windInc    (n) = spval ! NEW
            nInc       (n) = 0.0_R8 ! NEW

            sen   (n)    = spval  ! sensible         heat flux  (W/m^2)
            lat   (n)    = spval  ! latent           heat flux  (W/m^2)
            lwup  (n)    = spval  ! long-wave upward heat flux  (W/m^2)
            evap  (n)    = spval  ! evaporative water flux ((kg/s)/m^2)
            evap_16O (n) = spval  ! water tracer flux (kg/s)/m^2)
            evap_HDO (n) = spval  ! HDO tracer flux  (kg/s)/m^2)
            evap_18O (n) = spval  ! H218O tracer flux (kg/s)/m^2)
            taux  (n)    = spval  ! x surface stress (N)
            tauy  (n)    = spval  ! y surface stress (N)
            tref  (n)    = spval  ! 2m reference height temperature (K)
            qref  (n)    = spval  ! 2m reference height humidity (kg/kg)
            duu10n(n)    = spval  ! 10m wind speed squared (m/s)^2

            if (present(ustar_sv)) ustar_sv(n) = spval
            if (present(re_sv   )) re_sv   (n) = spval
            if (present(ssq_sv  )) ssq_sv  (n) = spval

         endif   ! mask

      endif ! flux diurnal logic

   ENDDO ! end n loop

END subroutine shr_flux_atmOcn_diurnal

!===============================================================================
!BOP ===========================================================================
!
! !IROUTINE: shr_flux_atmIce -- computes atm/ice fluxes
!
! !DESCRIPTION:
!    Computes atm/ice fluxes
!
! !REVISION HISTORY:
!    2006-Jun-12 - B. Kauffman, first version, adapted from dice6 code
!
! !INTERFACE: ------------------------------------------------------------------

subroutine shr_flux_atmIce(mask  ,zbot  ,ubot  ,vbot  ,thbot  &
               &          ,qbot  ,rbot  ,tbot  ,ts    ,sen    &
               &          ,lat   ,lwup  ,evap  ,taux  ,tauy   &
               &          ,tref  ,qref                        )

   implicit none

! !INPUT/OUTPUT PARAMETERS:

   !--- input arguments --------------------------------
   integer(IN),intent(in)  :: mask (:)    ! 0 <=> cell NOT in model domain
   real(R8)   ,intent(in)  :: zbot (:)    ! atm level height  (m)
   real(R8)   ,intent(in)  :: ubot (:)    ! atm u wind     (m/s)
   real(R8)   ,intent(in)  :: vbot (:)    ! atm v wind     (m/s)
   real(R8)   ,intent(in)  :: thbot(:)    ! atm potential T   (K)
   real(R8)   ,intent(in)  :: qbot (:)    ! atm specific humidity (kg/kg)
   real(R8)   ,intent(in)  :: rbot (:)    ! atm air density   (kg/m^3)
   real(R8)   ,intent(in)  :: tbot (:)    ! atm T       (K)
   real(R8)   ,intent(in)  :: ts   (:)    ! surface temperature

   !--- output arguments -------------------------------
   real(R8)   ,intent(out) :: sen  (:)    ! sensible      heat flux  (W/m^2)
   real(R8)   ,intent(out) :: lat  (:)    ! latent        heat flux  (W/m^2)
   real(R8)   ,intent(out) :: lwup (:)    ! long-wave upward heat flux  (W/m^2)
   real(R8)   ,intent(out) :: evap (:)    ! evaporative water flux ((kg/s)/m^2)
   real(R8)   ,intent(out) :: taux (:)    ! x surface stress (N)
   real(R8)   ,intent(out) :: tauy (:)    ! y surface stress (N)
   real(R8)   ,intent(out) :: tref (:)    ! 2m reference height temperature
   real(R8)   ,intent(out) :: qref (:)    ! 2m reference height humidity

!EOP

   !--- local constants --------------------------------
   real(R8),parameter :: umin   =  1.0_R8            ! minimum wind speed (m/s)
   real(R8),parameter :: zref   = 10.0_R8            ! ref height           ~ m
   real(R8),parameter :: ztref  =  2.0_R8            ! ref height for air T ~ m
   real(R8),parameter :: spval  = shr_const_spval    ! special value
   real(R8),parameter :: zzsice = 0.0005_R8          ! ice surface roughness

   !--- local variables --------------------------------
   integer(IN) :: lsize  ! array dimensions
   integer(IN) :: n      ! array indicies
   real(R8)    :: vmag   ! surface wind magnitude   (m/s)
   real(R8)    :: thvbot ! virtual temperature      (K)
   real(R8)    :: ssq    ! sea surface humidity     (kg/kg)
   real(R8)    :: delt   ! potential T difference   (K)
   real(R8)    :: delq   ! humidity difference      (kg/kg)
   real(R8)    :: stable ! stability factor
   real(R8)    :: rdn    ! sqrt of neutral exchange coefficient (momentum)
   real(R8)    :: rhn    ! sqrt of neutral exchange coefficient (heat)
   real(R8)    :: ren    ! sqrt of neutral exchange coefficient (water)
   real(R8)    :: rd     ! sqrt of exchange coefficient (momentum)
   real(R8)    :: rh     ! sqrt of exchange coefficient (heat)
   real(R8)    :: re     ! sqrt of exchange coefficient (water)
   real(R8)    :: ustar  ! ustar
   real(R8)    :: qstar  ! qstar
   real(R8)    :: tstar  ! tstar
   real(R8)    :: hol    ! H (at zbot) over L
   real(R8)    :: xsq    ! temporary variable
   real(R8)    :: xqq    ! temporary variable
   real(R8)    :: psimh  ! stability function at zbot (momentum)
   real(R8)    :: psixh  ! stability function at zbot (heat and water)
   real(R8)    :: alz    ! ln(zbot/z10)
   real(R8)    :: ltheat ! latent heat for surface
   real(R8)    :: tau    ! stress at zbot
   real(R8)    :: cp     ! specific heat of moist air

   real(R8)    :: bn     ! exchange coef funct for interpolation
   real(R8)    :: bh     ! exchange coef funct for interpolation
   real(R8)    :: fac    ! interpolation factor
   real(R8)    :: ln0    ! log factor for interpolation
   real(R8)    :: ln3    ! log factor for interpolation

   !--- local functions --------------------------------
   real(R8)   :: Tk      ! temperature (K)
   real(R8)   :: qsat    ! the saturation humidity of air (kg/m^3)
   real(R8)   :: dqsatdt ! derivative of qsat wrt surface temperature
   real(R8)   :: xd      ! dummy argument
   real(R8)   :: psimhu  ! unstable part of psimh
   real(R8)   :: psixhu  ! unstable part of psimx

   qsat(Tk)    = 627572.4_R8 / exp(5107.4_R8/Tk)
   dqsatdt(Tk) = (5107.4_R8 / Tk**2) * 627572.4_R8 / exp(5107.4_R8/Tk)
   psimhu(xd)  = log((1.0_R8+xd*(2.0_R8+xd))*(1.0_R8+xd*xd)/8.0_R8) - 2.0_R8*atan(xd) + 1.571_R8
   psixhu(xd)  =  2.0_R8 * log((1.0_R8 + xd*xd)/2.0_R8)

   !--- formats ----------------------------------------
   character(*),parameter :: subName =  "(shr_flux_atmIce) "

!-------------------------------------------------------------------------------
! PURPOSE:
!   using atm & ice state variables, compute atm/ice fluxes
!   and diagnostic 10m air temperature and humidity
!
! NOTE:
!   o all fluxes are positive downward
!   o net heat flux = net sw + lw up + lw down + sen + lat
!   o here, tstar = <WT>/U*, and qstar = <WQ>/U*.
!   o wind speeds should all be above a minimum speed (eg. 1.0 m/s)
!
! ASSUME:
!   o The saturation humidity of air at T(K): qsat(T)  (kg/m^3)
!-------------------------------------------------------------------------------

   lsize = size(tbot)

   do n = 1,lsize

     if (mask(n) == 0) then
        sen  (n) = spval
        lat  (n) = spval
        lwup (n) = spval
        evap (n) = spval
        taux (n) = spval
        tauy (n) = spval
        tref (n) = spval
        qref (n) = spval
     else
        !--- define some needed variables ---
        vmag   = max(umin, sqrt(ubot(n)**2+vbot(n)**2))
        thvbot = thbot(n)*(1.0_R8 + loc_zvir * qbot(n)) ! virtual pot temp (K)
         ssq   =  qsat  (ts(n)) / rbot(n)           ! sea surf hum (kg/kg)
        delt   = thbot(n) - ts(n)                   ! pot temp diff (K)
        delq   = qbot(n) - ssq                        ! spec hum dif (kg/kg)
        alz    = log(zbot(n)/zref)
        cp     = loc_cpdair*(1.0_R8 + loc_cpvir*ssq)
        ltheat = loc_latvap + loc_latice

        !----------------------------------------------------------
        ! first estimate of Z/L and ustar, tstar and qstar
        !----------------------------------------------------------

        !--- neutral coefficients, z/L = 0.0 ---
        rdn = loc_karman/log(zref/zzsice)
        rhn = rdn
        ren = rdn

        !--- ustar,tstar,qstar ----
        ustar = rdn * vmag
        tstar = rhn * delt
        qstar = ren * delq

        !--- compute stability & evaluate all stability functions ---
        hol    = loc_karman * loc_g * zbot(n) &
        &     * (tstar/thvbot+qstar/(1.0_R8/loc_zvir+qbot(n))) / ustar**2
        hol    = sign( min(abs(hol),10.0_R8), hol )
        stable = 0.5_R8 + sign(0.5_R8 , hol)
        xsq    = max(sqrt(abs(1.0_R8 - 16.0_R8*hol)) , 1.0_R8)
        xqq    = sqrt(xsq)
        psimh  = -5.0_R8*hol*stable + (1.0_R8-stable)*psimhu(xqq)
        psixh  = -5.0_R8*hol*stable + (1.0_R8-stable)*psixhu(xqq)

        !--- shift all coeffs to measurement height and stability ---
        rd = rdn / (1.0_R8+rdn/loc_karman*(alz-psimh))
        rh = rhn / (1.0_R8+rhn/loc_karman*(alz-psixh))
        re = ren / (1.0_R8+ren/loc_karman*(alz-psixh))

        !--- update ustar, tstar, qstar w/ updated, shifted coeffs --
        ustar = rd * vmag
        tstar = rh * delt
        qstar = re * delq

        !----------------------------------------------------------
        ! iterate to converge on Z/L, ustar, tstar and qstar
        !----------------------------------------------------------

        !--- compute stability & evaluate all stability functions ---
        hol    = loc_karman * loc_g * zbot(n) &
        &      * (tstar/thvbot+qstar/(1.0_R8/loc_zvir+qbot(n))) / ustar**2
        hol    = sign( min(abs(hol),10.0_R8), hol )
        stable = 0.5_R8 + sign(0.5_R8 , hol)
        xsq    = max(sqrt(abs(1.0_R8 - 16.0_R8*hol)) , 1.0_R8)
        xqq    = sqrt(xsq)
        psimh  = -5.0_R8*hol*stable + (1.0_R8-stable)*psimhu(xqq)
        psixh  = -5.0_R8*hol*stable + (1.0_R8-stable)*psixhu(xqq)

        !--- shift all coeffs to measurement height and stability ---
        rd = rdn / (1.0_R8+rdn/loc_karman*(alz-psimh))
        rh = rhn / (1.0_R8+rhn/loc_karman*(alz-psixh))
        re = ren / (1.0_R8+ren/loc_karman*(alz-psixh))

        !--- update ustar, tstar, qstar w/ updated, shifted coeffs --
        ustar = rd * vmag
        tstar = rh * delt
        qstar = re * delq

        !----------------------------------------------------------
        ! compute the fluxes
        !----------------------------------------------------------

        tau = rbot(n) * ustar * ustar

        !--- momentum flux ---
        taux(n) = tau * ubot(n) / vmag
        tauy(n) = tau * vbot(n) / vmag

        !--- heat flux ---
        sen (n) =   cp * tau * tstar / ustar
        lat (n) =  ltheat * tau * qstar / ustar
        lwup(n) = -loc_stebol * ts(n)**4

        !--- water flux ---
        evap(n) = lat(n)/ltheat

        !----------------------------------------------------------
        ! compute diagnostic: 2m reference height temperature
        !----------------------------------------------------------

        !--- Compute function of exchange coefficients. Assume that
        !--- cn = rdn*rdn, cm=rd*rd and ch=rh*rd, and therefore
        !--- 1/sqrt(cn(n))=1/rdn and sqrt(cm(n))/ch(n)=1/rh
        bn = loc_karman/rdn
        bh = loc_karman/rh

        !--- Interpolation factor for stable and unstable cases
        ln0 = log(1.0_R8 + (ztref/zbot(n))*(exp(bn) - 1.0_R8))
        ln3 = log(1.0_R8 + (ztref/zbot(n))*(exp(bn - bh) - 1.0_R8))
        fac = (ln0 - ztref/zbot(n)*(bn - bh))/bh * stable &
        &   + (ln0 - ln3)/bh * (1.0_R8-stable)
        fac = min(max(fac,0.0_R8),1.0_R8)

        !--- actual interpolation
        tref(n) = ts(n) + (tbot(n) - ts(n))*fac
        qref(n) = qbot(n) - delq*fac

     endif
   enddo

end subroutine shr_flux_atmIce

!===============================================================================
! !BOP =========================================================================
!
! !IROUTINE: shr_flux_MOstability -- Monin-Obukhov BL stability functions
!
! !DESCRIPTION:
!
!    Monin-Obukhov boundary layer stability functions, two options:
!    turbulent velocity scales or gradient and integral functions
!    via option = shr_flux_MOwScales or shr_flux_MOfunctions
!
! !REVISION HISTORY:
!    2007-Sep-19 - B. Kauffman, Bill Large - first version
!
! !INTERFACE: ------------------------------------------------------------------

subroutine shr_flux_MOstability(option,arg1,arg2,arg3,arg4,arg5)

! !USES:

   implicit none

! !INPUT/OUTPUT PARAMETERS:

   integer(IN),intent(in)           :: option ! shr_flux_MOwScales or MOfunctions
   real(R8)   ,intent(in)           :: arg1   ! scales: uStar (in)  funct: zeta (in)
   real(R8)   ,intent(inout)        :: arg2   ! scales: zkB   (in)  funct: phim (out)
   real(R8)   ,intent(out)          :: arg3   ! scales: phim  (out) funct: phis (out)
   real(R8)   ,intent(out)          :: arg4   ! scales: phis  (out) funct: psim (out)
   real(R8)   ,intent(out),optional :: arg5   ! scales:    (unused) funct: psis (out)

! !EOP

   !----- local variables -----
   real(R8)           :: zeta  ! z/L
   real(R8)           :: uStar ! friction velocity
   real(R8)           :: zkB   ! (height)*(von Karman)*(surface bouyancy flux)
   real(R8)           :: phim  ! momentum    gradient function or scale
   real(R8)           :: phis  ! temperature gradient function or scale
   real(R8)           :: psim  ! momentum    integral function or scale
   real(R8)           :: psis  ! temperature integral function or scale
   real(R8)           :: temp  ! temporary-variable/partial calculation

   !----- local variables, stable case -----
   real(R8),parameter :: uStarMin = 0.001_R8 ! lower bound on uStar
   real(R8),parameter :: a = 1.000_R8  ! constant from Holtslag & de Bruin, equation 12
   real(R8),parameter :: b = 0.667_R8  ! constant from Holtslag & de Bruin, equation 12
   real(R8),parameter :: c = 5.000_R8  ! constant from Holtslag & de Bruin, equation 12
   real(R8),parameter :: d = 0.350_R8  ! constant from Holtslag & de Bruin, equation 12

   !----- local variables, unstable case -----
   real(R8),parameter :: a2 = 3.0_R8   ! constant from Wilson, equation 10

   !----- formats -----
   character(*),parameter :: subName = '(shr_flux_MOstability) '
   character(*),parameter ::   F00 = "('(shr_flux_MOstability) ',4a)"
   character(*),parameter ::   F01 = "('(shr_flux_MOstability) ',a,i5)"

!-------------------------------------------------------------------------------
! Notes::
!   o this could be two routines, but are one to help keep them aligned
!   o the stable calculation is taken from...
!     A.A.M. HoltSlag and H.A.R. de Bruin, 1988:
!     "Applied Modeling of the Nighttime Surface Energy Balance over Land",
!     Journal of Applied Meteorology, Vol. 27, No. 6, June 1988, 659-704
!   o the unstable calculation is taken from...
!     D. Keith Wilson, 2001: "An Alternative Function for the Wind and
!     Temperature Gradients in Unstable Surface Layers",
!     Boundary-Layer Meteorology, 99 (2001), 151-158
!-------------------------------------------------------------------------------

   !----- check for consistancy between option and arguments ------------------
   if (debug > 1 .and. s_loglev > 0) then
      if (debug > 2) write(s_logunit,F01) "enter, option = ",option
      if ( option == shr_flux_MOwScales .and. present(arg5) ) then
         write(s_logunit,F01) "ERROR: option1 must have four arguments"
         call shr_sys_abort(subName//"option inconsistant with arguments")
      else if ( option == shr_flux_MOfunctions .and. .not. present(arg5) ) then
         write(s_logunit,F01) "ERROR: option2 must have five arguments"
         call shr_sys_abort(subName//"option inconsistant with arguments")
      else
         write(s_logunit,F01) "invalid option = ",option
         call shr_sys_abort(subName//"invalid option")
      end if
   end if

   !------ velocity scales option ----------------------------------------------
   if (option == shr_flux_MOwScales) then

      !--- input ---
      uStar = arg1
      zkB   = arg2

      if (zkB >= 0.0_R8) then ! ----- stable -----
         zeta = zkB/(max(uStar,uStarMin)**3)
         temp = exp(-d*zeta)
         phim = uStar/(1.0_R8 + zeta*(a + b*(1.0_R8 + c - d*zeta)*temp))
         phis = phim
      else                    ! ----- unstable -----
         temp = (zkB*zkB)**(1.0_R8/a2)   ! note: zkB < 0, zkB*zkB > 0
         phim = sqrt(uStar**2 + shr_flux_MOgammaM*temp)
         phis = sqrt(uStar**2 + shr_flux_MOgammaS*temp)
      end if

      !--- output ---
      arg3 = phim
      arg4 = phis
   !  arg5 = <unused>

   !------ stability function option -------------------------------------------
   else if (option == shr_flux_MOfunctions) then

      !--- input ---
      zeta  = arg1

      if (zeta >= 0.0_R8) then ! ----- stable -----
         temp = exp(-d*zeta)
         phim =        1.0_R8 + zeta*(a + b*(1.0_R8 + c - d*zeta)*temp)
         phis = phim
         psim = -a*zeta - b*(zeta - c/d)*temp - b*c/d
         psis = psim
      else                    ! ----- unstable ----
         temp = (zeta*zeta)**(1.0_R8/a2)   ! note: zeta < 0, zeta*zeta > 0
         phim = 1.0_R8/sqrt(1.0_R8 + shr_flux_MOgammaM*temp)
         phis = 1.0_R8/sqrt(1.0_R8 + shr_flux_MOgammaS*temp)
         psim = a2*log(0.5_R8 + 0.5_R8/phim)
         psis = a2*log(0.5_R8 + 0.5_R8/phis)
      end if

      !--- output ---
      arg2 = phim
      arg3 = phis
      arg4 = psim
      arg5 = psis
   !----------------------------------------------------------------------------
   else
      write(s_logunit,F01) "invalid option = ",option
      call shr_sys_abort(subName//"invalid option")
   endif

end subroutine shr_flux_MOstability

!===============================================================================
!===============================================================================

end module shr_flux_mod<|MERGE_RESOLUTION|>--- conflicted
+++ resolved
@@ -291,47 +291,17 @@
      if (mask(n) /= 0) then
 
         !--- compute some needed quantities ---
-<<<<<<< HEAD
-
-        ! old version
-        !vmag   = max(umin, sqrt( (ubot(n)-us(n))**2 + (vbot(n)-vs(n))**2) )
-
-        !--- vmag+ugust (convective gustiness) Limit to a max precip 6 cm/day = 0.00069444 m/s.
-        !--- reverts to original formula if gust_fac=0
-
-        !PMA saves vmag_old for taux tauy computation
-
-        vmag_old    = max(umin, sqrt( (ubot(n)-us(n))**2 + (vbot(n)-vs(n))**2) )
-
-        if (gust_fac .gt. 1.e-12_R8) then
-         vmag       = max(umin, sqrt( (ubot(n)-us(n))**2 + (vbot(n)-vs(n))**2) + ugust(min(prec_gust(n),6.94444e-4_R8)))
-        else
-         vmag       = vmag_old
-        endif
+        vmag   = max(umin, sqrt( (ubot(n)-us(n))**2 + (vbot(n)-vs(n))**2) )
         if (use_coldair_outbreak_mod) then
-=======
-        vmag   = max(umin, sqrt( (ubot(n)-us(n))**2 + (vbot(n)-vs(n))**2) )
-         if (use_coldair_outbreak_mod) then
->>>>>>> 8e09f00f
             ! Cold Air Outbreak Modification:
             ! Increase windspeed for negative tbot-ts
             ! based on Mahrt & Sun 1995,MWR
 
-<<<<<<< HEAD
-           if (tdiff(n).lt.td0) then
-              vscl=min((1._R8+alpha*(abs(tdiff(n)-td0)**0.5_R8/abs(vmag))),maxscl)
-              vmag=vmag*vscl
-              vmag_old=vmag_old*vscl
-           endif
-        endif
-=======
             if (tdiff(n).lt.td0) then
                vscl=min((1._R8+alpha*(abs(tdiff(n)-td0)**0.5_R8/abs(vmag))),maxscl)
                vmag=vmag*vscl
             endif
-         endif
-
->>>>>>> 8e09f00f
+        endif
         ssq    = 0.98_R8 * qsat(ts(n)) / rbot(n)   ! sea surf hum (kg/kg)
         delt   = thbot(n) - ts(n)                  ! pot temp diff (K)
         delq   = qbot(n) - ssq                     ! spec hum dif (kg/kg)
