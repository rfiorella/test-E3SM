module EcophysConType

  ! !USES:
  use shr_kind_mod   , only : r8 => shr_kind_r8
  use shr_log_mod    , only : errMsg => shr_log_errMsg
  use shr_infnan_mod , only : nan => shr_infnan_nan, assignment(=)
  use abortutils     , only : endrun
  !
  implicit none
  save
  public 
  !
  ! !PUBLIC MEMBER FUNCTIONS:
  public :: ecophysconInit
  !
  ! !PUBLIC TYPES:
  type, public :: ecophyscon_type
     integer , allocatable :: noveg         (:)   ! value for not vegetated
     integer , allocatable :: tree          (:)   ! tree or not?
     real(r8), allocatable :: smpso         (:)   ! soil water potential at full stomatal opening (mm)
     real(r8), allocatable :: smpsc         (:)   ! soil water potential at full stomatal closure (mm)
     real(r8), allocatable :: fnitr         (:)   ! foliage nitrogen limitation factor (-)
     real(r8), allocatable :: foln          (:)   ! foliage nitrogen (%)
     real(r8), allocatable :: dleaf         (:)   ! characteristic leaf dimension (m)
     real(r8), allocatable :: c3psn         (:)   ! photosynthetic pathway: 0. = c4, 1. = c3
     real(r8), allocatable :: xl            (:)   ! leaf/stem orientation index
     real(r8), allocatable :: rhol          (:,:) ! leaf reflectance: 1=vis, 2=nir   (numrad)
     real(r8), allocatable :: rhos          (:,:) ! stem reflectance: 1=vis, 2=nir   (numrad)
     real(r8), allocatable :: taul          (:,:) ! leaf transmittance: 1=vis, 2=nir (numrad)
     real(r8), allocatable :: taus          (:,:) ! stem transmittance: 1=vis, 2=nir (numrad)
     real(r8), allocatable :: z0mr          (:)   ! ratio of momentum roughness length to canopy top height (-)
     real(r8), allocatable :: displar       (:)   ! ratio of displacement height to canopy top height (-)
     real(r8), allocatable :: roota_par     (:)   ! rooting distribution parameter [1/m]
     real(r8), allocatable :: rootb_par     (:)   ! rooting distribution parameter [1/m]
     real(r8), allocatable :: rootprof_beta (:)   ! rooting distribution parameter for C and N inputs [unitless]
     real(r8), allocatable :: dwood         (:)   ! wood density (gC/m3)
     real(r8), allocatable :: slatop        (:)   ! specific leaf area at top of canopy, projected area basis [m^2/gC]
     real(r8), allocatable :: dsladlai      (:)   ! dSLA/dLAI, projected area basis [m^2/gC]
     real(r8), allocatable :: leafcn        (:)   ! leaf C:N (gC/gN)
     real(r8), allocatable :: flnr          (:)   ! fraction of leaf N in the Rubisco enzyme (gN Rubisco / gN leaf)
     real(r8), allocatable :: woody         (:)   ! binary flag for woody lifeform (1=woody, 0=not woody)
     real(r8), allocatable :: lflitcn       (:)   ! leaf litter C:N (gC/gN)
     real(r8), allocatable :: frootcn       (:)   ! fine root C:N (gC/gN)
     real(r8), allocatable :: livewdcn      (:)   ! live wood (phloem and ray parenchyma) C:N (gC/gN)
     real(r8), allocatable :: deadwdcn      (:)   ! dead wood (xylem and heartwood) C:N (gC/gN)
     real(r8), allocatable :: graincn       (:)   ! grain C:N (gC/gN) for prognostic crop model
     real(r8), allocatable :: froot_leaf    (:)   ! allocation parameter: new fine root C per new leaf C (gC/gC)
     real(r8), allocatable :: stem_leaf     (:)   ! allocation parameter: new stem c per new leaf C (gC/gC)
     real(r8), allocatable :: croot_stem    (:)   ! allocation parameter: new coarse root C per new stem C (gC/gC)
     real(r8), allocatable :: flivewd       (:)   ! allocation parameter: fraction of new wood that is live 
                                                  ! (phloem and ray parenchyma) (no units)
     real(r8), allocatable :: fcur          (:)   ! allocation parameter: fraction of allocation that goes 
                                                  ! to currently displayed growth, remainder to storage
     real(r8), allocatable :: lf_flab       (:)   ! leaf litter labile fraction
     real(r8), allocatable :: lf_fcel       (:)   ! leaf litter cellulose fraction
     real(r8), allocatable :: lf_flig       (:)   ! leaf litter lignin fraction
     real(r8), allocatable :: fr_flab       (:)   ! fine root litter labile fraction
     real(r8), allocatable :: fr_fcel       (:)   ! fine root litter cellulose fraction
     real(r8), allocatable :: fr_flig       (:)   ! fine root litter lignin fraction
     real(r8), allocatable :: leaf_long     (:)   ! leaf longevity (yrs)
     real(r8), allocatable :: evergreen     (:)   ! binary flag for evergreen leaf habit (0 or 1)
     real(r8), allocatable :: stress_decid  (:)   ! binary flag for stress-deciduous leaf habit (0 or 1)
     real(r8), allocatable :: season_decid  (:)   ! binary flag for seasonal-deciduous leaf habit (0 or 1)
     real(r8), allocatable :: cc_leaf       (:)   ! combustion completeness factor for leaf (0 to 1)
     real(r8), allocatable :: cc_lstem      (:)   ! combustion completeness factor for live stem (0 to 1)
     real(r8), allocatable :: cc_dstem      (:)   ! combustion completeness factor for dead stem (0 to 1)
     real(r8), allocatable :: cc_other      (:)   ! combustion completeness factor for other plant tissues (0 to 1)
     real(r8), allocatable :: fm_leaf       (:)   ! fire-related mortality factor for leaf (0 to 1)
     real(r8), allocatable :: fm_lstem      (:)   ! fire-related mortality factor for live stem (0 to 1)
     real(r8), allocatable :: fm_dstem      (:)   ! fire-related mortality factor for dead stem (0 to 1)
     real(r8), allocatable :: fm_other      (:)   ! fire-related mortality factor for other plant tissues (0 to 1)
     real(r8), allocatable :: fm_root       (:)   ! fire-related mortality factor for fine roots (0 to 1)
     real(r8), allocatable :: fm_lroot      (:)   ! fire-related mortality factor for live roots (0 to 1)
     real(r8), allocatable :: fm_droot      (:)   ! fire-related mortality factor for dead roots (0 to 1)
     real(r8), allocatable :: fertnitro     (:)   ! fertilizer applied (crop)
     real(r8), allocatable :: fleafcn       (:)   ! C:N during grain fill; leaf (crop)
     real(r8), allocatable :: ffrootcn      (:)   ! C:N during grain fill; froot (crop)
     real(r8), allocatable :: fstemcn       (:)   ! C:N during grain fill; stem (crop)
<<<<<<< HEAD
     real(r8), allocatable :: presharv      (:)   ! porportion of residue harvested (crop)
     real(r8), allocatable :: convfact      (:)   ! converstion factor to bu/acre (crop)
     real(r8), allocatable :: fyield        (:)   ! fraction of grain that is actually harvested (crop)
=======


     real(r8), allocatable :: leafcp        (:)   ! leaf C:P (gC/gP)
     real(r8), allocatable :: lflitcp       (:)   ! leaf litter C:P (gC/gP)
     real(r8), allocatable :: frootcp       (:)   ! fine root C:P (gC/gP)
     real(r8), allocatable :: livewdcp      (:)   ! live wood (phloem and ray parenchyma) C:P (gC/gP)
     real(r8), allocatable :: deadwdcp      (:)   ! dead wood (xylem and heartwood) C:P (gC/gP)
     real(r8), allocatable :: graincp       (:)   ! grain C:P (gC/gP) for prognostic crop model

>>>>>>> 739ffe08
  end type Ecophyscon_type

  type(ecophyscon_type), public :: ecophyscon ! patch ecophysiological constants structure

contains

  !-----------------------------------------------------------------------
  subroutine ecophysconInit()
    !
    ! !USES:
    use clm_varpar, only : numrad, numpft 
    use pftvarcon , only : ntree, smpso, smpsc, fnitr
    use pftvarcon , only : z0mr, displar, dleaf, rhol, rhos, taul, taus, xl
    use pftvarcon , only : c3psn, slatop, dsladlai, leafcn, flnr, woody
    use pftvarcon , only : lflitcn, frootcn, livewdcn, deadwdcn, froot_leaf, stem_leaf, croot_stem
    use pftvarcon , only : flivewd, fcur, lf_flab, lf_fcel, lf_flig, fr_flab, fr_fcel, fr_flig
    use pftvarcon , only : leaf_long, evergreen, stress_decid, season_decid
    use pftvarcon , only : fertnitro, graincn, fleafcn, ffrootcn, fstemcn, dwood
<<<<<<< HEAD
    use pftvarcon , only : presharv, convfact, fyield
=======
    use pftvarcon , only : leafcp,lflitcp, frootcp, livewdcp, deadwdcp,graincp
>>>>>>> 739ffe08
    !
    ! !LOCAL VARIABLES:
    integer :: m, ib
    !------------------------------------------------------------------------

    allocate(ecophyscon%noveg         (0:numpft))        ; ecophyscon%noveg        (:)   =huge(1)
    allocate(ecophyscon%tree          (0:numpft))        ; ecophyscon%tree         (:)   =huge(1)
    allocate(ecophyscon%smpso         (0:numpft))        ; ecophyscon%smpso        (:)   =nan
    allocate(ecophyscon%smpsc         (0:numpft))        ; ecophyscon%smpsc        (:)   =nan
    allocate(ecophyscon%fnitr         (0:numpft))        ; ecophyscon%fnitr        (:)   =nan
    allocate(ecophyscon%foln          (0:numpft))        ; ecophyscon%foln         (:)   =nan
    allocate(ecophyscon%dleaf         (0:numpft))        ; ecophyscon%dleaf        (:)   =nan
    allocate(ecophyscon%c3psn         (0:numpft))        ; ecophyscon%c3psn        (:)   =nan
    allocate(ecophyscon%xl            (0:numpft))        ; ecophyscon%xl           (:)   =nan
    allocate(ecophyscon%rhol          (0:numpft,numrad)) ; ecophyscon%rhol         (:,:) =nan
    allocate(ecophyscon%rhos          (0:numpft,numrad)) ; ecophyscon%rhos         (:,:) =nan
    allocate(ecophyscon%taul          (0:numpft,numrad)) ; ecophyscon%taul         (:,:) =nan
    allocate(ecophyscon%taus          (0:numpft,numrad)) ; ecophyscon%taus         (:,:) =nan
    allocate(ecophyscon%z0mr          (0:numpft))        ; ecophyscon%z0mr         (:)   =nan
    allocate(ecophyscon%displar       (0:numpft))        ; ecophyscon%displar      (:)   =nan
    allocate(ecophyscon%roota_par     (0:numpft))        ; ecophyscon%roota_par    (:)   =nan
    allocate(ecophyscon%rootb_par     (0:numpft))        ; ecophyscon%rootb_par    (:)   =nan
    allocate(ecophyscon%slatop        (0:numpft))        ; ecophyscon%slatop       (:)   =nan
    allocate(ecophyscon%dsladlai      (0:numpft))        ; ecophyscon%dsladlai     (:)   =nan
    allocate(ecophyscon%leafcn        (0:numpft))        ; ecophyscon%leafcn       (:)   =nan
    allocate(ecophyscon%flnr          (0:numpft))        ; ecophyscon%flnr         (:)   =nan
    allocate(ecophyscon%woody         (0:numpft))        ; ecophyscon%woody        (:)   =nan
    allocate(ecophyscon%lflitcn       (0:numpft))        ; ecophyscon%lflitcn      (:)   =nan
    allocate(ecophyscon%frootcn       (0:numpft))        ; ecophyscon%frootcn      (:)   =nan
    allocate(ecophyscon%livewdcn      (0:numpft))        ; ecophyscon%livewdcn     (:)   =nan
    allocate(ecophyscon%deadwdcn      (0:numpft))        ; ecophyscon%deadwdcn     (:)   =nan
    allocate(ecophyscon%graincn       (0:numpft))        ; ecophyscon%graincn      (:)   =nan
    allocate(ecophyscon%froot_leaf    (0:numpft))        ; ecophyscon%froot_leaf   (:)   =nan
    allocate(ecophyscon%stem_leaf     (0:numpft))        ; ecophyscon%stem_leaf    (:)   =nan
    allocate(ecophyscon%croot_stem    (0:numpft))        ; ecophyscon%croot_stem   (:)   =nan
    allocate(ecophyscon%flivewd       (0:numpft))        ; ecophyscon%flivewd      (:)   =nan
    allocate(ecophyscon%fcur          (0:numpft))        ; ecophyscon%fcur         (:)   =nan
    allocate(ecophyscon%lf_flab       (0:numpft))        ; ecophyscon%lf_flab      (:)   =nan
    allocate(ecophyscon%lf_fcel       (0:numpft))        ; ecophyscon%lf_fcel      (:)   =nan
    allocate(ecophyscon%lf_flig       (0:numpft))        ; ecophyscon%lf_flig      (:)   =nan
    allocate(ecophyscon%fr_flab       (0:numpft))        ; ecophyscon%fr_flab      (:)   =nan
    allocate(ecophyscon%fr_fcel       (0:numpft))        ; ecophyscon%fr_fcel      (:)   =nan
    allocate(ecophyscon%fr_flig       (0:numpft))        ; ecophyscon%fr_flig      (:)   =nan
    allocate(ecophyscon%leaf_long     (0:numpft))        ; ecophyscon%leaf_long    (:)   =nan
    allocate(ecophyscon%evergreen     (0:numpft))        ; ecophyscon%evergreen    (:)   =nan
    allocate(ecophyscon%stress_decid  (0:numpft))        ; ecophyscon%stress_decid (:)   =nan
    allocate(ecophyscon%season_decid  (0:numpft))        ; ecophyscon%season_decid (:)   =nan
    allocate(ecophyscon%dwood         (0:numpft))        ; ecophyscon%dwood        (:)   =nan
    allocate(ecophyscon%rootprof_beta (0:numpft))        ; ecophyscon%rootprof_beta(:)   =nan
    allocate(ecophyscon%fertnitro     (0:numpft))        ; ecophyscon%fertnitro    (:)   =nan
    allocate(ecophyscon%fleafcn       (0:numpft))        ; ecophyscon%fleafcn      (:)   =nan
    allocate(ecophyscon%ffrootcn      (0:numpft))        ; ecophyscon%ffrootcn     (:)   =nan
    allocate(ecophyscon%fstemcn       (0:numpft))        ; ecophyscon%fstemcn      (:)   =nan
    allocate(ecophyscon%presharv      (0:numpft))        ; ecophyscon%presharv     (:)   =nan
    allocate(ecophyscon%convfact      (0:numpft))        ; ecophyscon%convfact     (:)   =nan
    allocate(ecophyscon%fyield        (0:numpft))        ; ecophyscon%fyield       (:)   =nan


    allocate(ecophyscon%leafcp        (0:numpft))        ; ecophyscon%leafcp       (:)   =nan
    allocate(ecophyscon%lflitcp       (0:numpft))        ; ecophyscon%lflitcp      (:)   =nan
    allocate(ecophyscon%frootcp       (0:numpft))        ; ecophyscon%frootcp      (:)   =nan
    allocate(ecophyscon%livewdcp      (0:numpft))        ; ecophyscon%livewdcp     (:)   =nan
    allocate(ecophyscon%deadwdcp      (0:numpft))        ; ecophyscon%deadwdcp     (:)   =nan
    allocate(ecophyscon%graincp       (0:numpft))        ; ecophyscon%graincp      (:)   =nan

    do m = 0,numpft

       if (m <= ntree) then
          ecophyscon%tree(m) = 1
       else
          ecophyscon%tree(m) = 0
       end if

       do ib = 1,numrad
          ecophyscon%rhol(m,ib)   = rhol(m,ib)
          ecophyscon%rhos(m,ib)   = rhos(m,ib)
          ecophyscon%taul(m,ib)   = taul(m,ib)
          ecophyscon%taus(m,ib)   = taus(m,ib)
       end do

       ecophyscon%z0mr(m)         = z0mr(m)
       ecophyscon%displar(m)      = displar(m)
       ecophyscon%dleaf(m)        = dleaf(m)
       ecophyscon%xl(m)           = xl(m)
       ecophyscon%c3psn(m)        = c3psn(m)
       ecophyscon%slatop(m)       = slatop(m)
       ecophyscon%dsladlai(m)     = dsladlai(m)
       ecophyscon%leafcn(m)       = leafcn(m)
       ecophyscon%flnr(m)         = flnr(m)
       ecophyscon%smpso(m)        = smpso(m)
       ecophyscon%smpsc(m)        = smpsc(m)
       ecophyscon%fnitr(m)        = fnitr(m)
       ecophyscon%woody(m)        = woody(m)
       ecophyscon%lflitcn(m)      = lflitcn(m)
       ecophyscon%frootcn(m)      = frootcn(m)
       ecophyscon%livewdcn(m)     = livewdcn(m)
       ecophyscon%deadwdcn(m)     = deadwdcn(m)
       ecophyscon%graincn(m)      = graincn(m)
       ecophyscon%froot_leaf(m)   = froot_leaf(m)
       ecophyscon%stem_leaf(m)    = stem_leaf(m)
       ecophyscon%croot_stem(m)   = croot_stem(m)
       ecophyscon%flivewd(m)      = flivewd(m)
       ecophyscon%fcur(m)         = fcur(m)
       ecophyscon%lf_flab(m)      = lf_flab(m)
       ecophyscon%lf_fcel(m)      = lf_fcel(m)
       ecophyscon%lf_flig(m)      = lf_flig(m)
       ecophyscon%fr_flab(m)      = fr_flab(m)
       ecophyscon%fr_fcel(m)      = fr_fcel(m)
       ecophyscon%fr_flig(m)      = fr_flig(m)
       ecophyscon%leaf_long(m)    = leaf_long(m)
       ecophyscon%evergreen(m)    = evergreen(m)
       ecophyscon%stress_decid(m) = stress_decid(m)
       ecophyscon%season_decid(m) = season_decid(m)
       ecophyscon%dwood(m)        = dwood
       ecophyscon%fertnitro(m)    = fertnitro(m)
       ecophyscon%fleafcn(m)      = fleafcn(m)
       ecophyscon%ffrootcn(m)     = ffrootcn(m)
       ecophyscon%fstemcn(m)      = fstemcn(m)
<<<<<<< HEAD
       ecophyscon%presharv(m)     = presharv(m)
       ecophyscon%convfact(m)     = convfact(m)
       ecophyscon%fyield(m)       = fyield(m)
=======

       ecophyscon%leafcp(m)       = leafcp(m)
       ecophyscon%lflitcp(m)      = lflitcp(m)
       ecophyscon%frootcp(m)      = frootcp(m)
       ecophyscon%livewdcp(m)     = livewdcp(m)
       ecophyscon%deadwdcp(m)     = deadwdcp(m)
       ecophyscon%graincp(m)      = graincp(m)

>>>>>>> 739ffe08
    end do
  end subroutine ecophysconInit

end module EcophysConType<|MERGE_RESOLUTION|>--- conflicted
+++ resolved
@@ -76,12 +76,9 @@
      real(r8), allocatable :: fleafcn       (:)   ! C:N during grain fill; leaf (crop)
      real(r8), allocatable :: ffrootcn      (:)   ! C:N during grain fill; froot (crop)
      real(r8), allocatable :: fstemcn       (:)   ! C:N during grain fill; stem (crop)
-<<<<<<< HEAD
      real(r8), allocatable :: presharv      (:)   ! porportion of residue harvested (crop)
      real(r8), allocatable :: convfact      (:)   ! converstion factor to bu/acre (crop)
      real(r8), allocatable :: fyield        (:)   ! fraction of grain that is actually harvested (crop)
-=======
-
 
      real(r8), allocatable :: leafcp        (:)   ! leaf C:P (gC/gP)
      real(r8), allocatable :: lflitcp       (:)   ! leaf litter C:P (gC/gP)
@@ -90,7 +87,6 @@
      real(r8), allocatable :: deadwdcp      (:)   ! dead wood (xylem and heartwood) C:P (gC/gP)
      real(r8), allocatable :: graincp       (:)   ! grain C:P (gC/gP) for prognostic crop model
 
->>>>>>> 739ffe08
   end type Ecophyscon_type
 
   type(ecophyscon_type), public :: ecophyscon ! patch ecophysiological constants structure
@@ -109,11 +105,8 @@
     use pftvarcon , only : flivewd, fcur, lf_flab, lf_fcel, lf_flig, fr_flab, fr_fcel, fr_flig
     use pftvarcon , only : leaf_long, evergreen, stress_decid, season_decid
     use pftvarcon , only : fertnitro, graincn, fleafcn, ffrootcn, fstemcn, dwood
-<<<<<<< HEAD
     use pftvarcon , only : presharv, convfact, fyield
-=======
     use pftvarcon , only : leafcp,lflitcp, frootcp, livewdcp, deadwdcp,graincp
->>>>>>> 739ffe08
     !
     ! !LOCAL VARIABLES:
     integer :: m, ib
@@ -232,11 +225,9 @@
        ecophyscon%fleafcn(m)      = fleafcn(m)
        ecophyscon%ffrootcn(m)     = ffrootcn(m)
        ecophyscon%fstemcn(m)      = fstemcn(m)
-<<<<<<< HEAD
        ecophyscon%presharv(m)     = presharv(m)
        ecophyscon%convfact(m)     = convfact(m)
        ecophyscon%fyield(m)       = fyield(m)
-=======
 
        ecophyscon%leafcp(m)       = leafcp(m)
        ecophyscon%lflitcp(m)      = lflitcp(m)
@@ -245,7 +236,6 @@
        ecophyscon%deadwdcp(m)     = deadwdcp(m)
        ecophyscon%graincp(m)      = graincp(m)
 
->>>>>>> 739ffe08
     end do
   end subroutine ecophysconInit
 
