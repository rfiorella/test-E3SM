# Here are the tests belonging to e3sm suites. Format is
# <test>.<grid>.<compset>[.<testmod>]
#
# suite_name : {
#     "inherit" : (suite1, suite2, ...), # Optional. Suites to inherit tests from. Default is None. Tuple, list, or str.
#     "time"    : "HH:MM:SS",            # Optional. Recommended upper-limit on test time.
#     "share"   : True|False,            # Optional. If True, all tests in this suite share a build. Default is False.
#     "tests"   : (test1, test2, ...)    # Optional. The list of tests for this suite. See above for format. Tuple, list, or str.
# }

_TESTS = {

    "e3sm_mosart_developer" : {
        "share" : True,
        "time"  : "0:45:00",
        "tests" : (
            "ERS.r05_r05.RMOSGPCC.mosart-gpcc_1972",
            "ERS.MOS_USRDAT.RMOSGPCC.mosart-mos_usrdat",
            "SMS.MOS_USRDAT.RMOSGPCC.mosart-unstructure",
            "ERS.r05_r05.RMOSGPCC.mosart-heat",
            )
        },

    "e3sm_mosart_exenoshare": {
        "time"  : "0:45:00",
        "tests" : (
            "ERS.ne30pg2_r05_EC30to60E2r2.GPMPAS-JRA.mosart-rof_ocn_2way",
            )
        },

    "e3sm_land_exeshare" : {
        "share" : True,
        "time"  : "0:45:00",
        "tests" : (
            "ERS.f09_g16.IELMBC",
            "ERS.f19_g16.I1850CNECACNTBC.elm-eca",
            "ERS.f19_g16.I1850CNECACTCBC.elm-eca",
            "ERS.f19_g16.I1850CNRDCTCBC.elm-rd",
            "ERS.f09_g16.I1850GSWCNPRDCTCBC.elm-vstrd",
            "ERS.f19_g16.I1850GSWCNPECACNTBC.elm-eca_f19_g16_I1850GSWCNPECACNTBC",
            "ERS.f19_g16.I20TRGSWCNPECACNTBC.elm-eca_f19_g16_I20TRGSWCNPECACNTBC",
            "ERS.f19_g16.I1850GSWCNPRDCTCBC.elm-ctc_f19_g16_I1850GSWCNPRDCTCBC",
            "ERS.f19_g16.I20TRGSWCNPRDCTCBC.elm-ctc_f19_g16_I20TRGSWCNPRDCTCBC",
            )
        },

    "e3sm_land_exenoshare" : {
        "time"  : "0:45:00",
        "tests" : (
            "ERS_Ld20.f45_f45.IELMFATES.elm-fates",
            "ERS.hcru_hcru.I20TRGSWCNPRDCTCBC.elm-erosion",
            )
        },

    "e3sm_land_developer" : {
        "share" : True,
        "time"  : "0:45:00",
        "inherit" : ("e3sm_mosart_developer", "e3sm_mosart_exenoshare", "e3sm_land_exeshare", "e3sm_land_exenoshare"),
        "tests" : (
            "ERS.f19_f19.IELM.elm-ic_f19_f19_ielm",
            "ERS.f19_f19.I1850ELMCN",
            "ERS.f09_g16.I1850ELMCN",
            "ERS.f19_f19.I20TRELMCN",
            "SMS_Ld1.hcru_hcru.I1850CRUELMCN",
            "SMS_Ly2_P1x1.1x1_smallvilleIA.IELMCNCROP.elm-force_netcdf_pio",
            "SMS_Ld20.f45_f45.IELMFATES.elm-fates_rd",
            "SMS_Ld20.f45_f45.IELMFATES.elm-fates_eca",
            "SMS_Ld30.f45_f45.IELMFATES.elm-fates_satphen",
            "ERS.f19_g16.I1850ELM.elm-betr",
            "ERS.f19_g16.I1850ELM.elm-vst",
            "ERS.f09_g16.I1850ELMCN.elm-bgcinterface",
            "ERS.ne11_oQU240.I20TRELM",
            "SMS.r05_r05.I1850ELMCN.elm-qian_1948",
            "SMS_Ly2_P1x1.1x1_smallvilleIA.IELMCNCROP.elm-lulcc_sville",
            "SMS_Ly2_P1x1.1x1_smallvilleIA.IELMCNCROP.elm-per_crop",
            "SMS.r05_r05.IELM.elm-topounit",
            "ERS.ELM_USRDAT.I1850ELM.elm-usrdat",
            "ERS.r05_r05.IELM.elm-V2_ELM_MOSART_features",
            "ERS.f09_f09.IELM.elm-solar_rad",
            "ERS.f09_f09.IELM.elm-lnd_rof_2way",
            "ERS.f09_f09.IELM.elm-koch_snowflake"
            )
        },

    "e3sm_atm_developer" : {
        "inherit" : ("eam_theta_pg2"),
        "tests"   : (
            "ERP_Ln18.ne4_oQU240.F2010",
            "SMS_Ln9.ne4_oQU240.F2010.eam-outfrq9s",
            "SMS.ne4_oQU240.F2010.eam-cosplite",
            "SMS_R_Ld5.ne4_ne4.FSCM-ARM97.eam-scm",
            "SMS_D_Ln5.ne4_oQU240.F2010",
            "SMS_Ln5.ne4pg2_oQU480.F2010",
            "ERS_D.ne4_oQU240.F2010.eam-hommexx"
            )
        },

<<<<<<< HEAD
    "eam_condidiag" : {
        "tests"   : (
            "SMS_D_Ln5.ne4pg2_oQU480.F2010",
            "SMS_D_Ln5.ne4pg2_oQU480.F2010.eam-condidiag_dcape",
            "ERP_Ln18.ne4_oQU240.F2010.eam-condidiag_dcape",
            "ERP_Ln18.ne4_oQU240.F2010.eam-condidiag_rhi",
=======
    "e3sm_atm_stealth" : {
        "tests"   : (
            "ERP_Ln18.ne4_oQU240.F2010.eam-cflx_cpl_2",
            "SMS_D_Ln5.ne4_oQU240.F2010.eam-cflx_cpl_2",
>>>>>>> 77fbad56
            )
        },

    "e3sm_atm_integration" : {
        "inherit" : ("eam_preqx", "eam_theta"),
        "tests" : (
            "ERP_Ln9.ne4_ne4.FAQP",
            "SMS_Ld1.ne4_ne4.FAQP.eam-clubb_only",
            "ERP_Ln9.ne4_ne4.FRCE",
            "PET_Ln5.ne4_oQU240.F2010.allactive-mach-pet",
            "PEM_Ln5.ne4_oQU240.F2010",
            "SMS_D_Ln5.ne4_oQU240.F2010.eam-cosplite_nhtfrq5",
            "SMS_Ln1.ne4_oQU240.F2010.eam-chem_pp",
            "SMS_Ln5.ne30pg2_r05_EC30to60E2r2.BGCEXP_LNDATM_CNPRDCTC_20TR",
            "SMS_Ln5.ne30pg2_r05_EC30to60E2r2.BGCEXP_LNDATM_CNPRDCTC_1850",
            "SMS_D_Ln5.ne4_oQU240.F2010.eam-clubb_sp",
            "ERS_Ld5.ne4_oQU240.F2010.eam-rrtmgp",
            "ERS_Ld5.ne4_oQU240.F2010.eam-rrtmgpxx",
            "REP_Ln5.ne4_oQU240.F2010",
            "SMS_Ld9.ne4pg2_oQU480.F2010.eam-thetahy_sl_pg2_mass",
            "ERP_Ld9.ne4_ne4.FIDEAL.allactive-pioroot1",
            )
        },

    #atmopheric tests for extra coverage
    "e3sm_atm_extra_coverage" : {
        "tests" : (
            "SMS_Lm1.ne4_oQU240.F2010",
            "ERS_Ld31.ne4_oQU240.F2010",
            "ERP_Lm3.ne4_oQU240.F2010",
            "SMS_D_Ln5.ne30_oECv3.F2010",
            "ERP_Ld3.ne30_oECv3.F2010.allactive-pioroot1",
            "SMS_Ly1.ne4_oQU240.F2010",
	    "SMS_D_Ln5.ne45pg2_ne45pg2.FAQP",
            "SMS_D_Ln5.ne4_oQU240.F2010.eam-implicit_stress",
            "ERS_Ld5.ne30_oECv3.F2010.eam-implicit_stress",
            "ERP_Ln18.ne4_oQU240.F2010.eam-condidiag_dcape",
            "ERP_Ln18.ne4_oQU240.F2010.eam-condidiag_rhi",
            )
        },

    #atmopheric tests for hi-res
    "e3sm_atm_hi_res" : {
        "time" : "01:30:00",
        "tests" : "SMS.ne120pg2_r0125_oRRS18to6v3.F2010"
        },

    #atmopheric tests to mimic low res production runs
    "e3sm_atm_prod" : {
        "tests" : (
            "SMS_Ln5.ne30pg2_r05_oECv3.F2010.eam-wcprod_F2010",
            "SMS.ne30pg2_r05_oECv3.F20TR.eam-wcprod_F20TR",
            )
        },

    #atmopheric nbfb tests
    "e3sm_atm_nbfb" : {
        "tests" : (
            "PGN_P1x1.ne4_oQU240.F2010",
            "TSC.ne4_oQU240.F2010-CICE",
            "MVK_PS.ne4_oQU240.F2010",
            )
        },

    "e3sm_ocnice_extra_coverage" : {
        "tests" : (
            "ERS_P480_Ld5.T62_ECwISC30to60E2r1.GMPAS-DIB-IAF-ISMF",
            "PEM_P480_Ld5.T62_ECwISC30to60E2r1.GMPAS-DIB-IAF-ISMF",
            "SMS.ne30_oECv3_gis.IGELM_MLI.elm-extrasnowlayers",
            )
        },

    "e3sm_developer" : {
        "inherit" : ("e3sm_land_developer", "e3sm_atm_developer"),
        "time"    : "0:45:00",
        "tests"   : (
            "ERS.f19_g16_rx1.A",
            "ERS.ne30_g16_rx1.A",
            "SEQ.f19_g16.X",
            "ERIO.ne30_g16_rx1.A",
            "NCK.f19_g16_rx1.A",
            "SMS.ne30_f19_g16_rx1.A",
            "ERS_Ld5.T62_oQU120.CMPASO-NYF",
            "ERS.f09_g16_g.MALISIA",
            "SMS.T62_oQU120_ais20.MPAS_LISIO_TEST",
            "SMS.f09_g16_a.IGELM_MLI",
            "SMS_P12x2.ne4_oQU240.WCYCL1850NS.allactive-mach_mods",
            "ERS_Ln9.ne4pg2_ne4pg2.F2010-MMF1.eam-mmf_crmout",
            )
        },

    "homme_integration" : {
        "time"    : "0:120:00",
        "tests"   : (
            "HOMME_P24.f19_g16_rx1.A",
            "HOMMEBFB_P24.f19_g16_rx1.A",
            )
        },

    "e3sm_integration" : {
        "inherit" : ("e3sm_developer", "e3sm_atm_integration", "e3sm_mmf_integration"),
        "time"    : "03:00:00",
        "tests"   : (
            "ERS.ne11_oQU240.WCYCL1850NS",
            "SMS_D_Ld1.ne30pg2_EC30to60E2r2.WCYCL1850.allactive-wcprod",
            "SMS_D_Ld1.ne30pg2_EC30to60E2r2.WCYCLSSP370.allactive-wcprodssp",
            "ERS_Ld3.ne4_oQU240.F2010",
            #"ERT_Ld31.ne16_g37.B1850C5",#add this line back in with the new correct compset
            "NCK.ne11_oQU240.WCYCL1850NS",
            "PET.f19_g16.X.allactive-mach-pet",
            "PET.f45_g37_rx1.A.allactive-mach-pet",
            "PET_Ln9_PS.ne30pg2_EC30to60E2r2.WCYCL1850.allactive-mach-pet",
            "PEM_Ln9.ne30pg2_EC30to60E2r2.WCYCL1850",
            "ERP_Ld3.ne30pg2_EC30to60E2r2.WCYCL1850.allactive-pioroot1",
            "SMS_D_Ln5.conusx4v1_r05_oECv3.F2010",
            "SMS_Ld2.ne30pg2_r05_EC30to60E2r2.BGCEXP_CNTL_CNPECACNT_1850.elm-bgcexp",
            "SMS_Ld2.ne30pg2_r05_EC30to60E2r2.BGCEXP_CNTL_CNPRDCTC_1850.elm-bgcexp",
            "SMS_D_Ld1.T62_oEC60to30v3.DTESTM",
            "SMS_D_Ld3.T62_oQU120.CMPASO-IAF",
            "SMS_D_Ld1.ne30pg2_r05_EC30to60E2r2.WCYCL1850",
            )
        },

    #e3sm tests for extra coverage
    "e3sm_extra_coverage" : {
        "inherit" : ("e3sm_atm_extra_coverage", "e3sm_ocnice_extra_coverage"),
        "tests"   : (
            "SMS_D_Ln5.enax4v1_enax4v1.F2010-CICE",
            "SMS_D_Ln5.twpx4v1_twpx4v1.F2010-CICE",
            "SMS_D_Ln3.TL319_EC30to60E2r2_wQU225EC30to60E2r2.GMPAS-JRA-WW3",
            )
        },

    #e3sm tests for hi-res
    "e3sm_hi_res" : {
        "inherit" : "e3sm_atm_hi_res",
        "tests"   : (
            "SMS.ne120pg2_r0125_oRRS18to6v3.WCYCL1950.eam-cosplite",
            "SMS.T62_SOwISC12to60E2r4.GMPAS-IAF",
            )
        },

    #e3sm tests for RRM grids
    "e3sm_rrm" : {
        "tests" : (
            "SMS_D_Ln5.conusx4v1_r05_oECv3.F2010",
            "SMS_D_Ln5.enax4v1_enax4v1.F2010-CICE",
            "SMS_D_Ln5.twpx4v1_twpx4v1.F2010-CICE",
            )
        },

    #e3sm MMF tests for development
    "e3sm_mmf_integration" : {
        "tests" : (
            "ERP_Ln9.ne4pg2_ne4pg2.F2010-MMF1.eam-mmf_fixed_subcycle",
            "ERS_Ln9.ne4pg2_ne4pg2.FRCE-MMF1.eam-cosp_nhtfrq9",
            "SMS_Ln5.ne4_ne4.FSCM-ARM97-MMF1",
            )
        },

    #e3sm tests to mimic production runs
    "e3sm_prod" : {
        "inherit" : "e3sm_atm_prod",
        "tests"   : (
            "SMS_Ld1.ne30pg2_r05_EC30to60E2r2.WCYCL1850.allactive-wcprod_1850_r05",
            "SMS_Ld1.ne30pg2_EC30to60E2r2.WCYCL1850-1pctCO2.allactive-wcprod_1850_1pctCO2",
            "SMS_Ld1.ne30pg2_EC30to60E2r2.WCYCL1850-4xCO2.allactive-wcprod_1850_4xCO2",
            "SMS_Ld1.ne30pg2_EC30to60E2r2.WCYCL1850.allactive-wcprod_1850",
            "SMS_Ld1.ne30pg2_EC30to60E2r2.WCYCLSSP370.allactive-wcprodssp",
            "SMS_Ld1.ne30pg2_EC30to60E2r2.WCYCLSSP585.allactive-wcprodssp",
            "SMS_PS.northamericax4v1pg2_WC14to60E2r3.WCYCL1850.allactive-wcprodrrm_1850",
            )
        },

    #e3sm tests to mimic BGC production runs
    "e3sm_bgcprod" : {
        "tests"   :  (
               "SMS_Ld2.ne30_oECv3.BGCEXP_CNTL_CNPRDCTC_1850.allactive-v1bgc_1850",
               "SMS_Ld2.ne30_oECv3.BGCEXP_BCRD_CNPRDCTC_20TR.allactive-v1bgc",
               "SMS_Ld2.ne30_oECv3.BGCEXP_CNTL_CNPECACNT_1850S.allactive-v1bgceca_1850",
               "SMS_Ld2.ne30_oECv3.BGCEXP_BDRD_CNPECACNT_20TRS.allactive-v1bgceca",
               )
        },

    #e3sm performance-benching of production-like runs
    "e3sm_prod_bench" : {
        "tests"   : (
            "PFS.ne30pg2_r05_oECv3.F2010.bench-noio",
            "PFS.ne30pg2_r05_oECv3.F20TR.bench-noio",
            "PFS.ne30pg2_r05_EC30to60E2r2.WCYCL1850.bench-noio",
            "PFS.ne30pg2_EC30to60E2r2.WCYCL1850.bench-noio",
            "PFS_PS.northamericax4v1pg2_WC14to60E2r3.WCYCL1850.bench-noio",
            )
        },

    "fates" : {
        "tests" : (
            "ERS_Ld9.1x1_brazil.IELMFATES",
            "ERS_D_Ld9.1x1_brazil.IELMFATES",
            "SMS_D_Lm6.1x1_brazil.IELMFATES",
            )
        },


    #atmopheric tests for ftypes with 2 builds only
    #ftype2 is a default and tested in other suites for preqx
    # preqx ftype0
    # preqx ftype1
    # preqx ftype4
    # theta-l hy ftype0
    # theta-l hy ftype1
    # theta-l hy ftype2
    # theta-l hy ftype4
    # theta-l nh ftype0
    # theta-l nh ftype1
    # theta-l nh ftype2
    # theta-l nh ftype4
    # theta-l hy SL
    "eam_preqx" : {
        "share"    : True,
        "time"     : "01:00:00",
        "tests"    : (
                 "SMS.ne4_oQU240.F2010.eam-preqx_ftype0",
                 "SMS.ne4_oQU240.F2010.eam-preqx_ftype1",
                 "SMS.ne4_oQU240.F2010.eam-preqx_ftype4",
                 )
    },
    "eam_theta" : {
        "share"    : True,
        "time"     : "02:00:00",
        "tests"    : (
                 "SMS.ne4_oQU240.F2010.eam-thetahy_ftype0",
                 "SMS.ne4_oQU240.F2010.eam-thetahy_ftype1",
                 "SMS.ne4_oQU240.F2010.eam-thetahy_ftype2",
                 "SMS.ne4_oQU240.F2010.eam-thetahy_ftype4",
                 "SMS.ne4_oQU240.F2010.eam-thetanh_ftype0",
                 "SMS.ne4_oQU240.F2010.eam-thetanh_ftype1",
                 "SMS.ne4_oQU240.F2010.eam-thetanh_ftype2",
                 "SMS.ne4_oQU240.F2010.eam-thetanh_ftype4",
                 "SMS.ne4_oQU240.F2010.eam-thetahy_sl",
                 "ERS.ne4_oQU240.F2010.eam-thetahy_ftype2",
                 "ERS.ne4_oQU240.F2010.eam-thetanh_ftype2",
                 )
    },
    "eam_theta_pg2" : {
        "share"    : True,
        "time"     : "02:00:00",
        "tests"    : (
                 "SMS_Ln5.ne4pg2_oQU480.F2010.eam-thetahy_pg2",
                 "SMS_Ln5.ne4pg2_oQU480.F2010.eam-thetahy_sl_pg2",
                 "ERS_Ld3.ne4pg2_oQU480.F2010.eam-thetahy_sl_pg2",
                 "SMS_Ln5.ne4pg2_oQU480.F2010.eam-thetahy_sl_pg2_ftype0",
                 "ERS_Ld3.ne4pg2_oQU480.F2010.eam-thetahy_sl_pg2_ftype0",
                 )
    },
    "e3sm_bench_hires_g" : {
        "share"    : True,
        "time"     : "03:00:00",
        "tests"    : (
                 "PFS_P2560.T62_oRRS18to6v3.GMPAS-IAF.bench-gmpas_noio",
                 "PFS_P2792.T62_oRRS18to6v3.GMPAS-IAF.bench-gmpas_noio",
                 "PFS_P3072.T62_oRRS18to6v3.GMPAS-IAF.bench-gmpas_noio",
                 "PFS_P3200.T62_oRRS18to6v3.GMPAS-IAF.bench-gmpas_noio",
                 "PFS_P4096.T62_oRRS18to6v3.GMPAS-IAF.bench-gmpas_noio",
                 "PFS_P4800.T62_oRRS18to6v3.GMPAS-IAF.bench-gmpas_noio",
                 "PFS_P5120.T62_oRRS18to6v3.GMPAS-IAF.bench-gmpas_noio",
                 "PFS_P5200.T62_oRRS18to6v3.GMPAS-IAF.bench-gmpas_noio",
                 "PFS_P5584.T62_oRRS18to6v3.GMPAS-IAF.bench-gmpas_noio",
                 "PFS_P6400.T62_oRRS18to6v3.GMPAS-IAF.bench-gmpas_noio",
                 "PFS_P7200.T62_oRRS18to6v3.GMPAS-IAF.bench-gmpas_noio",
                 "PFS_P8192.T62_oRRS18to6v3.GMPAS-IAF.bench-gmpas_noio",
                 "PFS_P9600.T62_oRRS18to6v3.GMPAS-IAF.bench-gmpas_noio",
                 "PFS_P11168.T62_oRRS18to6v3.GMPAS-IAF.bench-gmpas_noio",
                 "PFS_P12000.T62_oRRS18to6v3.GMPAS-IAF.bench-gmpas_noio",
                 "PFS_P12800.T62_oRRS18to6v3.GMPAS-IAF.bench-gmpas_noio",
                 "PFS_P16000.T62_oRRS18to6v3.GMPAS-IAF.bench-gmpas_noio",
                 "PFS_P16384.T62_oRRS18to6v3.GMPAS-IAF.bench-gmpas_noio",
                 "PFS_P19200.T62_oRRS18to6v3.GMPAS-IAF.bench-gmpas_noio",
                 "PFS_P21600.T62_oRRS18to6v3.GMPAS-IAF.bench-gmpas_noio",
                 "PFS_P22400.T62_oRRS18to6v3.GMPAS-IAF.bench-gmpas_noio",
                 "PFS_P24000.T62_oRRS18to6v3.GMPAS-IAF.bench-gmpas_noio",
                 "PFS_P25600.T62_oRRS18to6v3.GMPAS-IAF.bench-gmpas_noio",
                 "PFS_P26000.T62_oRRS18to6v3.GMPAS-IAF.bench-gmpas_noio",
                 "PFS_P28000.T62_oRRS18to6v3.GMPAS-IAF.bench-gmpas_noio",
                 "PFS_P28800.T62_oRRS18to6v3.GMPAS-IAF.bench-gmpas_noio",
                 "PFS_P30000.T62_oRRS18to6v3.GMPAS-IAF.bench-gmpas_noio",
                 "PFS_P32000.T62_oRRS18to6v3.GMPAS-IAF.bench-gmpas_noio",
                 "PFS_P36000.T62_oRRS18to6v3.GMPAS-IAF.bench-gmpas_noio",
                 "PFS_P48000.T62_oRRS18to6v3.GMPAS-IAF.bench-gmpas_noio",
                 "PFS_P64000.T62_oRRS18to6v3.GMPAS-IAF.bench-gmpas_noio",
                 "PFS_P96000.T62_oRRS18to6v3.GMPAS-IAF.bench-gmpas_noio",
                 )
    },
    "e3sm_bench_hires_f" : {
        "share"    : True,
        "time"     : "03:00:00",
        "tests"    : (
                 "PFS_P7200.ne120pg2_r05_EC30to60E2r2.F2010.eam-bench-noio",
                 "PFS_P8640.ne120pg2_r05_EC30to60E2r2.F2010.eam-bench-noio",
                 "PFS_P10800.ne120pg2_r05_EC30to60E2r2.F2010.eam-bench-noio",
                 "PFS_P14400.ne120pg2_r05_EC30to60E2r2.F2010.eam-bench-noio",
                 "PFS_P21600.ne120pg2_r05_EC30to60E2r2.F2010.eam-bench-noio",
                 "PFS_P43200.ne120pg2_r05_EC30to60E2r2.F2010.eam-bench-noio",
                 "PFS_P86400.ne120pg2_r05_EC30to60E2r2.F2010.eam-bench-noio",
                 )
    },
    "e3sm_bench_hires" : {
        "share"    : True,
        "inherit" : ("e3sm_bench_hires_g", "e3sm_bench_hires_f"),
        "time"    : "03:00:00",
        "tests"   : (
                 "PFS_PS.ne120pg2_r0125_oRRS18to6v3.WCYCL1950.bench-wcycl-hires",
                 "PFS_PM.ne120pg2_r0125_oRRS18to6v3.WCYCL1950.bench-wcycl-hires",
                 "PFS_PL.ne120pg2_r0125_oRRS18to6v3.WCYCL1950.bench-wcycl-hires",
                 )
    },
    "e3sm_bench_lores_g" : {
        "share"    : True,
        "time"     : "03:00:00",
        "tests"    : (
                 "PFS_P320.T62_EC30to60E2r2.GMPAS-IAF.bench-gmpas_noio",
                 "PFS_P480.T62_EC30to60E2r2.GMPAS-IAF.bench-gmpas_noio",
                 "PFS_P640.T62_EC30to60E2r2.GMPAS-IAF.bench-gmpas_noio",
                 "PFS_P960.T62_EC30to60E2r2.GMPAS-IAF.bench-gmpas_noio",
                 "PFS_P1280.T62_EC30to60E2r2.GMPAS-IAF.bench-gmpas_noio",
                 )
    },
    "e3sm_bench_lores_f" : {
        "share"    : True,
        "time"     : "03:00:00",
        "tests"    : (
                 "PFS_P1350.ne30pg2_EC30to60E2r2.F2010.eam-bench-noio",
                 "PFS_P2700.ne30pg2_EC30to60E2r2.F2010.eam-bench-noio",
                 "PFS_P5400.ne30pg2_EC30to60E2r2.F2010.eam-bench-noio",
                 )
    },
    "e3sm_bench_lores" : {
        "share"    : True,
        "inherit" : ("e3sm_bench_lores_g", "e3sm_bench_lores_f"),
        "time"    : "03:00:00",
        "tests"   : (
                 "PFS_PS.ne30pg2_EC30to60E2r2.WCYCL1850.bench-wcycl-lores",
                 "PFS_PM.ne30pg2_EC30to60E2r2.WCYCL1850.bench-wcycl-lores",
                 "PFS_PL.ne30pg2_EC30to60E2r2.WCYCL1850.bench-wcycl-lores",
                 )
    },
    "e3sm_bench_all" : {
        "inherit" : ("e3sm_bench_hires", "e3sm_bench_lores"),
        "time"    : "03:00:00",
    },

    "e3sm_scream" : {
        "time"    : "03:00:00",
        "inherit" : ("e3sm_scream_v0"),
    },

    "e3sm_scream_v0" : {
        "time"    : "03:00:00",
        "inherit" : ("e3sm_scream_v0_lowres"),
    },

    "e3sm_scream_v0_lowres" : {
        "time"  : "03:00:00",
        "tests" : (
            "SMS_D.ne4pg2_ne4pg2.F2010-SCREAM-HR",
            "SMS_D.ne4pg2_ne4pg2.F2010-SCREAM-LR",
            "ERP.ne4pg2_ne4pg2.F2010-SCREAM-HR.eam-double_memleak_tol",
            "ERP.ne4pg2_ne4pg2.F2010-SCREAM-LR.eam-double_memleak_tol",
            "ERP_R_Ln10.ne4_ne4.FDPSCREAM-ARM97",
            )
    },

    "e3sm_scream_v1" : {
        "time"    : "03:00:00",
        "inherit" : ("e3sm_scream_v1_lowres", "e3sm_scream_v1_medres", "e3sm_scream_v1_mpassi"),
    },


    "e3sm_scream_v1_lowres" : {
        "time"  : "01:00:00",
        "tests" : (
            "ERP_D_Lh4.ne4_ne4.F2010-SCREAMv1",
            "ERS_Ln9.ne4_ne4.F2000-SCREAMv1-AQP1",
            "SMS_D_Ln9.ne4_ne4.F2010-SCREAMv1-noAero",
            "ERP_Ln22.ne4pg2_ne4pg2.F2010-SCREAMv1",
            "ERS_D_Ln22.ne4pg2_ne4pg2.F2010-SCREAMv1",
            )
    },

    "e3sm_scream_v1_medres" : {
        "time"  : "02:00:00",
        "tests" : (
            #  "SMS_D_Ln2.ne30_ne30.F2000-SCREAMv1-AQP1", # Uncomment once IC file for ne30 is ready
            "ERS_Ln22.ne30_ne30.F2010-SCREAMv1",
            "PEM_Ln90.ne30pg2_ne30pg2.F2010-SCREAMv1",
            "ERS_Ln22.ne30pg2_ne30pg2.F2010-SCREAMv1-X6T",
            "ERS_Ln90.ne30pg2_ne30pg2.F2010-SCREAMv1.scream-small_kernels",
            "ERP_Ln22.conusx4v1pg2_r05_oECv3.F2010-SCREAMv1-noAero",
            )
    },

    "e3sm_scream_v1_hires" : {
        "time"  : "03:00:00",
        "tests" : (
            "SMS_D_Ln12.ne120_r0125_oRRS18to6v3.F2010-SCREAMv1",
            "SMS_Ln12.ne120_ne120.F2010-SCREAMv1",
#            "SMS_Ln12.ne120_r0125_oRRS18to6v3.F2000-SCREAMv1-AQP1", add when aquap 120 inputs available
            )
    },

    "e3sm_scream_v1_mpassi" : {
        "time"  : "01:00:00",
        "tests" : (
         #  "ERP_D_Ln9.ne4_oQU240.F2010-SCREAMv1-MPASSI.atmlndactive-rtm_off",
         #  "SMS_D_Ln9.ne4_oQU240.F2010-SCREAMv1-MPASSI-noAero",
         # Disable the two 111422-commented tests b/c they fail on pm-gpu and
         # we're not using MPASSI right now.
         #111422 "ERP_Ln22.ne4pg2_oQU480.F2010-SCREAMv1-MPASSI.atmlndactive-rtm_off",
         "ERS_D_Ln22.ne4pg2_oQU480.F2010-SCREAMv1-MPASSI.atmlndactive-rtm_off",
         #  "ERS_Ln22.ne30_oECv3.F2010-SCREAMv1-MPASSI.atmlndactive-rtm_off",
         #111422 "PEM_Ln90.ne30pg2_EC30to60E2r2.F2010-SCREAMv1-MPASSI",
         #  "ERS_Ln22.ne30pg2_EC30to60E2r2.F2010-SCREAMv1-MPASSI.atmlndactive-rtm_off",
            )
    },

    "e3sm_scream_v1_long" : {
        "time"  : "01:00:00",
        "tests" : (
            "ERP_D_Lh182.ne4pg2_ne4pg2.F2010-SCREAMv1",
            "ERS_Ln362.ne30pg2_ne30pg2.F2010-SCREAMv1"
            )
    },

    "e3sm_scream_v1_long_crusher" : {
        # _D builds take a long longer on crusher than ascent or pm-gpu, so
        # don't run the long _D test.
        "time"  : "01:00:00",
        "tests" : (
            "ERS_Ln362.ne30pg2_ne30pg2.F2010-SCREAMv1"
            )
    },

    "e3sm_gpuacc" : {
        "tests"    : (
                 "SMS_Ld1.T62_oEC60to30v3.CMPASO-NYF",
                 "SMS_Ld1.T62_oEC60to30v3.DTESTM",
                 )
    },

    "e3sm_gpuomp" : {
        "tests"    : (
                 "SMS_Ld1.T62_oEC60to30v3.DTESTM",
                 )
    },

    "e3sm_gpucxx" : {
        "tests"    : (
                 "SMS_Ln9.ne4pg2_ne4pg2.F2010-MMF1",
                 )
    },

    "e3sm_gpuall" : {
        "inherit" : ("e3sm_gpuacc", "e3sm_gpuomp", "e3sm_gpucxx"),
    },

    "eam_nl" : {
        "tests"    : (
            "SBN.ne4_oQU240.F2010.eam-thetadycore",
            "SBN.ne11_ne11.F2010-CICE.eam-thetadycore",
            "SBN.ne16_ne16.F2010-CICE.eam-thetadycore",
            "SBN.ne30_ne30.F2010-CICE.eam-thetadycore",
            "SBN.ne45pg2_r05_oECv3.F2010-CICE.allactive-thetadycore",
            "SBN.ne120_ne120.F2010-CICE.eam-thetadycore",
            "SBN.ne240_ne240.F2010-CICE.eam-thetadycore",
            "SBN.ne512np4_360x720cru_ne512np4.F2010-CICE.allactive-thetadycore",
            "SBN.ne1024np4_360x720cru_ne1024np4.F2010-CICE.allactive-thetadycore",
            "SBN.conusx4v1_conusx4v1.F2010-CICE.eam-thetadycore",
            "SBN.enax4v1_enax4v1.F2010-CICE.eam-thetadycore",
            "SBN.northamericax4v1_r0125_northamericax4v1.F2010-CICE.eam-thetadycore",
            "SBN.antarcticax4v1_r0125_antarcticax4v1.F2010-CICE.allactive-thetadycore",
            "SBN.antarcticax4v1pg2_r0125_antarcticax4v1pg2.F2010-CICE.allactive-thetadycore",
            "SBN.ne4_oQU240.F2010.eam-preqxdycore",
            "SBN.ne11_ne11.F2010-CICE.eam-preqxdycore",
            "SBN.ne16_ne16.F2010-CICE.eam-preqxdycore",
            "SBN.ne30_ne30.F2010-CICE.eam-preqxdycore",
            "SBN.ne45pg2_r05_oECv3.F2010-CICE.allactive-preqxdycore",
            "SBN.ne120_ne120.F2010-CICE.eam-preqxdycore",
            "SBN.ne240_ne240.F2010-CICE.eam-preqxdycore",
            "SBN.ne512np4_360x720cru_ne512np4.F2010-CICE.allactive-preqxdycore",
            "SBN.ne1024np4_360x720cru_ne1024np4.F2010-CICE.allactive-preqxdycore",
            "SBN.conusx4v1_conusx4v1.F2010-CICE.eam-preqxdycore",
            "SBN.enax4v1_enax4v1.F2010-CICE.eam-preqxdycore",
            "SBN.northamericax4v1_r0125_northamericax4v1.F2010-CICE.eam-preqxdycore",
            "SBN.antarcticax4v1_r0125_antarcticax4v1.F2010-CICE.allactive-preqxdycore",
            "SBN.antarcticax4v1pg2_r0125_antarcticax4v1pg2.F2010-CICE.allactive-preqxdycore",
            )
    },

    "e3sm_wav_developer" : {
        "time"    : "0:45:00",
        "tests"   : (
            "ERS.T62_oEC60to30v3_wQU225EC60to30.GMPAS-IAF-WW3",
            )
    },
}
<|MERGE_RESOLUTION|>--- conflicted
+++ resolved
@@ -95,19 +95,19 @@
             )
         },
 
-<<<<<<< HEAD
     "eam_condidiag" : {
         "tests"   : (
             "SMS_D_Ln5.ne4pg2_oQU480.F2010",
             "SMS_D_Ln5.ne4pg2_oQU480.F2010.eam-condidiag_dcape",
             "ERP_Ln18.ne4_oQU240.F2010.eam-condidiag_dcape",
             "ERP_Ln18.ne4_oQU240.F2010.eam-condidiag_rhi",
-=======
+            )
+        },
+
     "e3sm_atm_stealth" : {
         "tests"   : (
             "ERP_Ln18.ne4_oQU240.F2010.eam-cflx_cpl_2",
             "SMS_D_Ln5.ne4_oQU240.F2010.eam-cflx_cpl_2",
->>>>>>> 77fbad56
             )
         },
 
