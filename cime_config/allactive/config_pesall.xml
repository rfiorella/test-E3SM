--- conflicted
+++ resolved
@@ -2016,17 +2016,10 @@
       </pes>
     </mach>
   </grid>
-<<<<<<< HEAD
-  <grid name="a%ne30np4_">
-    <mach name="pm-gpu">
-      <pes compset="any" pesize="any">
-        <comment>"pm-gpu ne30np4 2 nodes"</comment>
-=======
   <grid name="a%ne30np4">
     <mach name="pm-gpu">
       <pes compset="any" pesize="any">
         <comment>"pm-gpu ne30np4 and ne30np4.pg2  2 nodes, 4x16"</comment>
->>>>>>> 59567e97
         <ntasks>
           <ntasks_atm>-2</ntasks_atm>
           <ntasks_lnd>-2</ntasks_lnd>
@@ -2037,8 +2030,6 @@
           <ntasks_wav>-2</ntasks_wav>
           <ntasks_cpl>-2</ntasks_cpl>
         </ntasks>
-<<<<<<< HEAD
-=======
         <nthrds>
           <nthrds_atm>16</nthrds_atm>
           <nthrds_lnd>16</nthrds_lnd>
@@ -2047,16 +2038,11 @@
           <nthrds_ocn>8</nthrds_ocn>
           <nthrds_cpl>8</nthrds_cpl>
         </nthrds>
->>>>>>> 59567e97
       </pes>
     </mach>
     <mach name="pm-cpu">
       <pes compset="any" pesize="any">
-<<<<<<< HEAD
-        <comment>"pm-gpu ne30np4 2 nodes 2 threads"</comment>
-=======
         <comment>"pm-cpu ne30np4 and ne30np4.pg2 2 nodes 2 threads"</comment>
->>>>>>> 59567e97
         <ntasks>
           <ntasks_atm>-2</ntasks_atm>
           <ntasks_lnd>-2</ntasks_lnd>
@@ -2074,20 +2060,12 @@
           <nthrds_ice>2</nthrds_ice>
           <nthrds_ocn>2</nthrds_ocn>
           <nthrds_cpl>2</nthrds_cpl>
-<<<<<<< HEAD
-        </nthrds>        
-=======
-        </nthrds>
->>>>>>> 59567e97
+        </nthrds>
       </pes>
     </mach>
     <mach name="cori-knl">
       <pes compset="any" pesize="any">
-<<<<<<< HEAD
-        <comment>"cori-knl ne30np4 8 nodes 2 threads"</comment>
-=======
         <comment>"cori-knl ne30np4* 8 nodes 2 threads"</comment>
->>>>>>> 59567e97
         <ntasks>
           <ntasks_atm>-8</ntasks_atm>
           <ntasks_lnd>-8</ntasks_lnd>
@@ -2105,17 +2083,10 @@
           <nthrds_ice>2</nthrds_ice>
           <nthrds_ocn>2</nthrds_ocn>
           <nthrds_cpl>2</nthrds_cpl>
-<<<<<<< HEAD
-        </nthrds>        
-      </pes>
-    </mach>
-  </grid>  
-=======
         </nthrds>
       </pes>
     </mach>
   </grid>
->>>>>>> 59567e97
   <grid name="a%ne0np4_northamericax4v1.pg2_l%.+_oi%WC14to60E2r3">
     <mach name="compy">
       <pes compset=".*EAM.+ELM.+MPASSI.+MPASO.+MOSART.+" pesize="S">
