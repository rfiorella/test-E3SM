!===============================================================================
!BOP ===========================================================================
!
! !MODULE: seq_rest_mod -- cpl7 restart reading/writing routines
!
! !DESCRIPTION:
!
!    Reads & writes cpl7 restart files
!
! !REMARKS:
!
!    aVect, domain, and fraction info accessed via seq_avdata_mod
!    to avoid excessively long routine arg lists.
!
! !REVISION HISTORY:
!     2009-Sep-25 - B. Kauffman - move from cpl7 main program into rest module
!     2007-mmm-dd - T. Craig - initial restart functionality
!
! !INTERFACE: ------------------------------------------------------------------

module seq_rest_mod

! !USES:

   use shr_kind_mod,      only: R8 => SHR_KIND_R8, IN => SHR_KIND_IN
   use shr_kind_mod,      only: CL => SHR_KIND_CL, CS => SHR_KIND_CS
   use shr_sys_mod,       only: shr_sys_abort, shr_sys_flush
   use shr_mpi_mod,       only: shr_mpi_bcast
   use shr_cal_mod,       only: shr_cal_date2ymd
   use shr_file_mod,      only: shr_file_getunit, shr_file_freeunit
   use mct_mod
   use ESMF
   use component_type_mod

   ! diagnostic routines
   use seq_diag_mct, only : budg_dataG, budg_ns

   ! Sets mpi communicators, logunit and loglevel
   use seq_comm_mct, only: seq_comm_getdata=>seq_comm_setptrs, seq_comm_setnthreads, &
        seq_comm_iamin, CPLID, GLOID, logunit, loglevel

   ! "infodata" gathers various control flags into one datatype
   use seq_infodata_mod

   ! clock & alarm routines
   use seq_timemgr_mod

   ! diagnostic routines
   use seq_diag_mct, only: budg_datag

   ! lower level io routines
   use seq_io_mod

   ! prep modules - coupler communication between different components
   use prep_ocn_mod,    only: prep_ocn_get_x2oacc_ox
   use prep_ocn_mod,    only: prep_ocn_get_x2oacc_ox_cnt
   use prep_rof_mod,    only: prep_rof_get_l2racc_lx
   use prep_rof_mod,    only: prep_rof_get_l2racc_lx_cnt
   use prep_glc_mod,    only: prep_glc_get_l2gacc_lx
   use prep_glc_mod,    only: prep_glc_get_l2gacc_lx_cnt
   use prep_aoflux_mod, only: prep_aoflux_get_xao_ox
   use prep_aoflux_mod, only: prep_aoflux_get_xao_ax

   implicit none

   private

! !PUBLIC TYPES:

   ! no public types

! !PUBLIC MEMBER FUNCTIONS

   public :: seq_rest_read   ! read  cpl7 restart data
   public :: seq_rest_write  ! write cpl7 restart data

! !PUBLIC DATA MEMBERS:

   ! no public data

!EOP

   !----------------------------------------------------------------------------
   ! local data
   !----------------------------------------------------------------------------

   logical     :: iamin_CPLID            ! pe associated with CPLID
   integer(IN) :: mpicom_GLOID           ! MPI global communicator
   integer(IN) :: mpicom_CPLID           ! MPI cpl communicator

   integer(IN) :: nthreads_GLOID         ! OMP global number of threads
   integer(IN) :: nthreads_CPLID         ! OMP cpl number of threads
   logical     :: drv_threading          ! driver threading control

   logical     :: atm_present            ! .true.  => atm is present
   logical     :: lnd_present            ! .true.  => land is present
   logical     :: ice_present            ! .true.  => ice is present
   logical     :: ocn_present            ! .true.  => ocn is present
   logical     :: rof_present            ! .true.  => land runoff is present
   logical     :: rof_prognostic         ! .true.  => rof comp expects input
   logical     :: glc_present            ! .true.  => glc is present
   logical     :: wav_present            ! .true.  => wav is present
   logical     :: esp_present            ! .true.  => esp is present

   logical     :: atm_prognostic         ! .true.  => atm comp expects input
   logical     :: lnd_prognostic         ! .true.  => lnd comp expects input
   logical     :: ice_prognostic         ! .true.  => ice comp expects input
   logical     :: ocn_prognostic         ! .true.  => ocn comp expects input
   logical     :: ocnrof_prognostic      ! .true.  => ocn comp expects runoff input
   logical     :: glc_prognostic         ! .true.  => glc comp expects input
   logical     :: wav_prognostic         ! .true.  => wav comp expects input
   logical     :: esp_prognostic         ! .true.  => esp comp expects input

   integer(IN) :: info_debug = 0         ! local info_debug level

   !--- temporary pointers ---
   type(mct_gsMap), pointer :: gsmap
   type(mct_aVect), pointer :: x2oacc_ox(:)
   integer        , pointer :: x2oacc_ox_cnt
   type(mct_aVect), pointer :: l2racc_lx(:)
   integer        , pointer :: l2racc_lx_cnt
   type(mct_aVect), pointer :: l2gacc_lx(:)
   integer        , pointer :: l2gacc_lx_cnt
   type(mct_aVect), pointer :: xao_ox(:)
   type(mct_aVect), pointer :: xao_ax(:)

!===============================================================================
contains
!===============================================================================

  subroutine seq_rest_read(rest_file, infodata, &
       atm, lnd, ice, ocn, rof, glc, wav, esp,  &
       fractions_ax, fractions_lx, fractions_ix, fractions_ox, &
       fractions_rx, fractions_gx, fractions_wx)

   implicit none

   character(*)           , intent(in) :: rest_file  ! restart file path/name
   type(seq_infodata_type), intent(in) :: infodata
   type (component_type) , intent(inout) :: atm(:)
   type (component_type) , intent(inout) :: lnd(:)
   type (component_type) , intent(inout) :: ice(:)
   type (component_type) , intent(inout) :: ocn(:)
   type (component_type) , intent(inout) :: rof(:)
   type (component_type) , intent(inout) :: glc(:)
   type (component_type) , intent(inout) :: wav(:)
   type (component_type) , intent(inout) :: esp(:)
   type(mct_aVect)  , intent(inout) :: fractions_ax(:)   ! Fractions on atm grid/decomp
   type(mct_aVect)  , intent(inout) :: fractions_lx(:)   ! Fractions on lnd grid/decomp
   type(mct_aVect)  , intent(inout) :: fractions_ix(:)   ! Fractions on ice grid/decomp
   type(mct_aVect)  , intent(inout) :: fractions_ox(:)   ! Fractions on ocn grid/decomp
   type(mct_aVect)  , intent(inout) :: fractions_rx(:)   ! Fractions on rof grid/decomp
   type(mct_aVect)  , intent(inout) :: fractions_gx(:)   ! Fractions on glc grid/decomp
   type(mct_aVect)  , intent(inout) :: fractions_wx(:)   ! Fractions on wav grid/decomp

   integer(IN)          :: n,n1,n2,n3
   real(r8),allocatable :: ds(:)         ! for reshaping diag data for restart file
   real(r8),allocatable :: ns(:)         ! for reshaping diag data for restart file
   character(CS)        :: string
   integer(IN)          :: ierr          ! MPI error return
   character(len=*), parameter :: subname = "(seq_rest_read) "

!-------------------------------------------------------------------------------
!
!-------------------------------------------------------------------------------

   !----------------------------------------------------------------------------
   ! get required infodata
   !----------------------------------------------------------------------------
   iamin_CPLID  = seq_comm_iamin(CPLID)

   call seq_comm_getdata(GLOID,&
        mpicom=mpicom_GLOID, nthreads=nthreads_GLOID)
   call seq_comm_getdata(CPLID, &
        mpicom=mpicom_CPLID, nthreads=nthreads_CPLID)

   call seq_infodata_getData(infodata,      &
        drv_threading=drv_threading,        &
        atm_present=atm_present,        &
        lnd_present=lnd_present,        &
        rof_present=rof_present,        &
        ice_present=ice_present,        &
        ocn_present=ocn_present,        &
        glc_present=glc_present,        &
        wav_present=wav_present,        &
        esp_present=wav_present,        &
        atm_prognostic=atm_prognostic,      &
        lnd_prognostic=lnd_prognostic,      &
        ice_prognostic=ice_prognostic,      &
        ocn_prognostic=ocn_prognostic,      &
        rof_prognostic=rof_prognostic,      &
        ocnrof_prognostic=ocnrof_prognostic,    &
        glc_prognostic=glc_prognostic,      &
        wav_prognostic=wav_prognostic,      &
        esp_prognostic=esp_prognostic)

   if (iamin_CPLID) then
      if (drv_threading) call seq_comm_setnthreads(nthreads_CPLID)
      if (atm_present) then
         gsmap => component_get_gsmap_cx(atm(1))
         xao_ax        => prep_aoflux_get_xao_ax()
         call seq_io_read(rest_file, gsmap, fractions_ax, 'fractions_ax')
         call seq_io_read(rest_file, atm, 'c2x', 'a2x_ax')
         call seq_io_read(rest_file, gsmap, xao_ax, 'xao_ax')
      endif
      if (lnd_present) then
         gsmap => component_get_gsmap_cx(lnd(1))
         call seq_io_read(rest_file, gsmap, fractions_lx, 'fractions_lx')
      endif
      if (lnd_present .and. rof_prognostic) then
         gsmap         => component_get_gsmap_cx(lnd(1))
         l2racc_lx     => prep_rof_get_l2racc_lx()
         l2racc_lx_cnt => prep_rof_get_l2racc_lx_cnt()
         call seq_io_read(rest_file, gsmap, l2racc_lx, 'l2racc_lx')
         call seq_io_read(rest_file, l2racc_lx_cnt ,'l2racc_lx_cnt')
      end if
      if (lnd_present .and. glc_prognostic) then
         gsmap         => component_get_gsmap_cx(lnd(1))
         l2gacc_lx     => prep_glc_get_l2gacc_lx()
         l2gacc_lx_cnt => prep_glc_get_l2gacc_lx_cnt()
         call seq_io_read(rest_file, gsmap, l2gacc_lx, 'l2gacc_lx')
         call seq_io_read(rest_file, l2gacc_lx_cnt ,'l2gacc_lx_cnt')
      end if
      if (ocn_present) then
         gsmap         => component_get_gsmap_cx(ocn(1))
         x2oacc_ox     => prep_ocn_get_x2oacc_ox()
         x2oacc_ox_cnt => prep_ocn_get_x2oacc_ox_cnt()
         xao_ox        => prep_aoflux_get_xao_ox()
         call seq_io_read(rest_file, gsmap, fractions_ox, 'fractions_ox')
         call seq_io_read(rest_file, ocn, 'c2x', 'o2x_ox')  ! get o2x_ox
         call seq_io_read(rest_file, gsmap, x2oacc_ox, 'x2oacc_ox')
         call seq_io_read(rest_file, x2oacc_ox_cnt, 'x2oacc_ox_cnt')
         call seq_io_read(rest_file, gsmap, xao_ox, 'xao_ox')
      endif
      if (ice_present) then
         gsmap => component_get_gsmap_cx(ice(1))
         call seq_io_read(rest_file, gsmap, fractions_ix, 'fractions_ix')
         call seq_io_read(rest_file, ice, 'c2x', 'i2x_ix')
      endif
      if (rof_present) then
         gsmap => component_get_gsmap_cx(rof(1))
         call seq_io_read(rest_file, gsmap, fractions_rx, 'fractions_rx')
         call seq_io_read(rest_file, rof, 'c2x', 'r2x_rx')
      endif
      if (glc_present) then
         gsmap => component_get_gsmap_cx(glc(1))
         call seq_io_read(rest_file, gsmap, fractions_gx, 'fractions_gx')
         call seq_io_read(rest_file, glc, 'c2x', 'g2x_gx')
      endif
      if (wav_present) then
         gsmap => component_get_gsmap_cx(wav(1))
         call seq_io_read(rest_file, gsmap, fractions_wx, 'fractions_wx')
         call seq_io_read(rest_file, wav, 'c2x', 'w2x_wx')
      endif
      ! Add ESP restart read here

      n = size(budg_dataG)
      allocate(ds(n),ns(n))
      call seq_io_read(rest_file, ds, 'budg_dataG')
      call seq_io_read(rest_file, ns, 'budg_ns')

      n = 0
      do n1 = 1,size(budg_dataG,dim=1)
      do n2 = 1,size(budg_dataG,dim=2)
      do n3 = 1,size(budg_dataG,dim=3)
         n = n + 1
         budg_dataG(n1,n2,n3) = ds(n)
         budg_ns   (n1,n2,n3) = ns(n)
      enddo
      enddo
      enddo
!     call shr_mpi_bcast(budg_dataG,cpl_io_root) ! not necessary, io lib does bcast

      deallocate(ds,ns)

      if (drv_threading) call seq_comm_setnthreads(nthreads_GLOID)

   endif

end subroutine seq_rest_read

!===============================================================================

subroutine seq_rest_write(EClock_d, seq_SyncClock, infodata, &
     atm, lnd, ice, ocn, rof, glc, wav, esp,                 &
     fractions_ax, fractions_lx, fractions_ix, fractions_ox, &
     fractions_rx, fractions_gx, fractions_wx)

   implicit none

   type(ESMF_Clock)       , intent(in)    :: EClock_d      ! driver clock
   type(seq_timemgr_type) , intent(inout) :: seq_SyncClock ! contains ptr to driver clock
   type(seq_infodata_type), intent(in)    :: infodata
   type (component_type)       , intent(inout) :: atm(:)
   type (component_type)       , intent(inout) :: lnd(:)
   type (component_type)       , intent(inout) :: ice(:)
   type (component_type)       , intent(inout) :: ocn(:)
   type (component_type)       , intent(inout) :: rof(:)
   type (component_type)       , intent(inout) :: glc(:)
   type (component_type)       , intent(inout) :: wav(:)
   type (component_type)       , intent(inout) :: esp(:)
   type(mct_aVect)        , intent(inout) :: fractions_ax(:)   ! Fractions on atm grid/decomp
   type(mct_aVect)        , intent(inout) :: fractions_lx(:)   ! Fractions on lnd grid/decomp
   type(mct_aVect)        , intent(inout) :: fractions_ix(:)   ! Fractions on ice grid/decomp
   type(mct_aVect)        , intent(inout) :: fractions_ox(:)   ! Fractions on ocn grid/decomp
   type(mct_aVect)        , intent(inout) :: fractions_rx(:)   ! Fractions on rof grid/decomp
   type(mct_aVect)        , intent(inout) :: fractions_gx(:)   ! Fractions on glc grid/decomp
   type(mct_aVect)        , intent(inout) :: fractions_wx(:)   ! Fractions on wav grid/decomp

   integer(IN)   :: n,n1,n2,n3,fk
   integer(IN)   :: curr_ymd         ! Current date YYYYMMDD
   integer(IN)   :: curr_tod         ! Current time-of-day (s)
   integer(IN)   :: yy,mm,dd         ! year, month, day
   character(CL) :: case_name        ! case name
   character(CL) :: cvar             ! char variable
   integer(IN)   :: ivar             ! integer variable
   real(r8)      :: rvar             ! real variable
   logical       :: whead,wdata      ! flags header/data writing
   logical       :: cdf64            ! true => create netCDF with 64 bit addressing
   logical       :: cplroot          ! root pe on cpl id
   integer(IN)   :: iun              ! unit number
   character(CL) :: rest_file        ! Local path to restart filename
   integer(IN)   :: ierr             ! MPI error return
   type(mct_gsMap),pointer :: gsmap

   real(r8),allocatable :: ds(:)     ! for reshaping diag data for restart file
   real(r8),allocatable :: ns(:)     ! for reshaping diag data for restart file
   character(len=*),parameter :: subname = "(seq_rest_write) "

!-------------------------------------------------------------------------------
!
!-------------------------------------------------------------------------------

   !----------------------------------------------------------------------------
   ! get required infodata
   !----------------------------------------------------------------------------
   iamin_CPLID  = seq_comm_iamin(CPLID)

   call seq_comm_getdata(GLOID,&
        mpicom=mpicom_GLOID, nthreads=nthreads_GLOID)

   call seq_comm_getdata(CPLID,&
        mpicom=mpicom_CPLID, nthreads=nthreads_CPLID, iamroot=cplroot)

<<<<<<< HEAD
   call seq_infodata_getData(infodata,		&
        drv_threading=drv_threading,		&
        atm_present=atm_present,		&
        lnd_present=lnd_present,		&
        rof_present=rof_present,		&
        ice_present=ice_present,		&
        ocn_present=ocn_present,		&
        glc_present=glc_present,		&
        wav_present=wav_present,		&
        atm_prognostic=atm_prognostic,		&
        lnd_prognostic=lnd_prognostic,		&
        ice_prognostic=ice_prognostic,		&
        rof_prognostic=rof_prognostic,		&
        ocn_prognostic=ocn_prognostic,		&
        ocnrof_prognostic=ocnrof_prognostic,	&
        glc_prognostic=glc_prognostic,		&
        wav_prognostic=wav_prognostic,		&
        cpl_cdf64=cdf64,			&
=======
   call seq_infodata_getData(infodata,      &
        drv_threading=drv_threading,        &
        atm_present=atm_present,        &
        lnd_present=lnd_present,        &
        rof_present=rof_present,        &
        ice_present=ice_present,        &
        ocn_present=ocn_present,        &
        glc_present=glc_present,        &
        wav_present=wav_present,        &
        esp_present=esp_present,        &
        atm_prognostic=atm_prognostic,      &
        lnd_prognostic=lnd_prognostic,      &
        ice_prognostic=ice_prognostic,      &
        rof_prognostic=rof_prognostic,      &
        ocn_prognostic=ocn_prognostic,      &
        ocnrof_prognostic=ocnrof_prognostic,    &
        glc_prognostic=glc_prognostic,      &
        wav_prognostic=wav_prognostic,      &
        esp_prognostic=esp_prognostic,      &
        cpl_cdf64=cdf64,            & 
>>>>>>> b3892feb
        case_name=case_name)

   ! Write out infodata and time manager data to restart file

   call seq_timemgr_EClockGetData( EClock_d, curr_ymd=curr_ymd, curr_tod=curr_tod)
   call shr_cal_date2ymd(curr_ymd,yy,mm,dd)
   write(rest_file,"(2a,i4.4,a,i2.2,a,i2.2,a,i5.5,a)") &
      trim(case_name), '.cpl.r.', yy,'-',mm,'-',dd,'-',curr_tod,'.nc'

   ! Write driver data to restart file

   if (iamin_CPLID) then

      if (drv_threading) call seq_comm_setnthreads(nthreads_CPLID)

      ! copy budg_dataG into 1d array
      n = size(budg_dataG)
      allocate(ds(n),ns(n))
      call shr_mpi_bcast(budg_dataG,mpicom_CPLID) ! pio requires data on all pe's?

      n = 0
      do n1 = 1,size(budg_dataG,dim=1)
      do n2 = 1,size(budg_dataG,dim=2)
      do n3 = 1,size(budg_dataG,dim=3)
         n = n + 1
         ds(n) = budg_dataG(n1,n2,n3)
         ns(n) = budg_ns(n1,n2,n3)
      enddo
      enddo
      enddo

      if (cplroot) then
         iun = shr_file_getUnit()
         call seq_infodata_GetData(infodata,restart_pfile=cvar)
         if (loglevel > 0) write(logunit,"(3A)") subname," write rpointer file ", &
            trim(cvar)
         open(iun, file=cvar, form='FORMATTED')
         write(iun,'(a)') rest_file
         close(iun)
         call shr_file_freeUnit( iun )
      endif

      call shr_mpi_bcast(rest_file,mpicom_CPLID)
      call seq_io_wopen(rest_file,clobber=.true.,cdf64=cdf64)

      ! loop twice (for perf), first time write header, second time write data
      do fk = 1,2
         if (fk == 1) then
            whead = .true.
            wdata = .false.
!!            call seq_io_redef(rest_file)
         elseif (fk == 2) then
            whead = .false.
            wdata = .true.
            call seq_io_enddef(rest_file)
         else
            call shr_sys_abort('driver_write_rstart fk illegal')
         end if
         call seq_infodata_GetData(infodata,nextsw_cday=rvar)
         call seq_io_write(rest_file,rvar,'seq_infodata_nextsw_cday',whead=whead,wdata=wdata)
         call seq_infodata_GetData(infodata,precip_fact=rvar)
         call seq_io_write(rest_file,rvar,'seq_infodata_precip_fact',whead=whead,wdata=wdata)
         call seq_infodata_GetData(infodata,case_name=cvar)
         call seq_io_write(rest_file,trim(cvar),'seq_infodata_case_name',whead=whead,wdata=wdata)

         call seq_timemgr_EClockGetData( EClock_d, start_ymd=ivar)
         call seq_io_write(rest_file,ivar,'seq_timemgr_start_ymd',whead=whead,wdata=wdata)
         call seq_timemgr_EClockGetData( EClock_d, start_tod=ivar)
         call seq_io_write(rest_file,ivar,'seq_timemgr_start_tod',whead=whead,wdata=wdata)
         call seq_timemgr_EClockGetData( EClock_d, ref_ymd=ivar)
         call seq_io_write(rest_file,ivar,'seq_timemgr_ref_ymd'  ,whead=whead,wdata=wdata)
         call seq_timemgr_EClockGetData( EClock_d, ref_tod=ivar)
         call seq_io_write(rest_file,ivar,'seq_timemgr_ref_tod'  ,whead=whead,wdata=wdata)
         call seq_timemgr_EClockGetData( EClock_d, curr_ymd=ivar)
         call seq_io_write(rest_file,ivar,'seq_timemgr_curr_ymd' ,whead=whead,wdata=wdata)
         call seq_timemgr_EClockGetData( EClock_d, curr_tod=ivar)
         call seq_io_write(rest_file,ivar,'seq_timemgr_curr_tod' ,whead=whead,wdata=wdata)

         call seq_io_write(rest_file,ds,'budg_dataG',whead=whead,wdata=wdata)
         call seq_io_write(rest_file,ns,'budg_ns',whead=whead,wdata=wdata)

         if (atm_present) then
            gsmap => component_get_gsmap_cx(atm(1))
            xao_ax        => prep_aoflux_get_xao_ax()
            call seq_io_write(rest_file, gsmap, fractions_ax, 'fractions_ax', &
                 whead=whead, wdata=wdata)
            call seq_io_write(rest_file, atm, 'c2x', 'a2x_ax', &
                 whead=whead, wdata=wdata)
            call seq_io_write(rest_file, gsmap, xao_ax, 'xao_ax', &
                 whead=whead, wdata=wdata)
         endif
         if (lnd_present) then
            gsmap => component_get_gsmap_cx(lnd(1))
            call seq_io_write(rest_file, gsmap, fractions_lx, 'fractions_lx', &
                 whead=whead, wdata=wdata)
         endif
         if (lnd_present .and. rof_prognostic) then
            gsmap         => component_get_gsmap_cx(lnd(1))
            l2racc_lx     => prep_rof_get_l2racc_lx()
            l2racc_lx_cnt =>  prep_rof_get_l2racc_lx_cnt()
            call seq_io_write(rest_file, gsmap, l2racc_lx, 'l2racc_lx', &
                 whead=whead, wdata=wdata)
            call seq_io_write(rest_file, l2racc_lx_cnt, 'l2racc_lx_cnt', &
                 whead=whead, wdata=wdata)
         end if
         if (lnd_present .and. glc_prognostic) then
            gsmap         => component_get_gsmap_cx(lnd(1))
            l2gacc_lx     => prep_glc_get_l2gacc_lx()
            l2gacc_lx_cnt => prep_glc_get_l2gacc_lx_cnt()
            call seq_io_write(rest_file, gsmap, l2gacc_lx, 'l2gacc_lx', &
                 whead=whead, wdata=wdata)
            call seq_io_write(rest_file, l2gacc_lx_cnt, 'l2gacc_lx_cnt', &
                 whead=whead, wdata=wdata)
         end if
         if (ocn_present) then
            gsmap         => component_get_gsmap_cx(ocn(1))
            x2oacc_ox     => prep_ocn_get_x2oacc_ox()
            x2oacc_ox_cnt => prep_ocn_get_x2oacc_ox_cnt()
            xao_ox        => prep_aoflux_get_xao_ox()
            call seq_io_write(rest_file, gsmap, fractions_ox, 'fractions_ox', &
                 whead=whead, wdata=wdata)
            call seq_io_write(rest_file, ocn, 'c2x', 'o2x_ox', &
                 whead=whead, wdata=wdata)
            call seq_io_write(rest_file, gsmap, x2oacc_ox, 'x2oacc_ox', &
                 whead=whead, wdata=wdata)
            call seq_io_write(rest_file, x2oacc_ox_cnt, 'x2oacc_ox_cnt', &
                 whead=whead, wdata=wdata)
            call seq_io_write(rest_file, gsmap, xao_ox, 'xao_ox', &
                 whead=whead, wdata=wdata)
         endif
         if (ice_present) then
            gsmap  => component_get_gsmap_cx(ice(1))
            call seq_io_write(rest_file, gsmap, fractions_ix, 'fractions_ix', &
                 whead=whead, wdata=wdata)
            call seq_io_write(rest_file, ice, 'c2x', 'i2x_ix', &
                 whead=whead, wdata=wdata)
         endif
         if (rof_present) then
            gsmap  => component_get_gsmap_cx(rof(1))
            call seq_io_write(rest_file, gsmap, fractions_rx, 'fractions_rx', &
                 whead=whead, wdata=wdata)
            call seq_io_write(rest_file, rof, 'c2x', 'r2x_rx', &
                 whead=whead, wdata=wdata)
         endif
         if (glc_present) then
            gsmap  => component_get_gsmap_cx(glc(1))
            call seq_io_write(rest_file, gsmap, fractions_gx, 'fractions_gx', &
                 whead=whead, wdata=wdata)
            call seq_io_write(rest_file, glc, 'c2x', 'g2x_gx', &
                 whead=whead, wdata=wdata)
         endif
         if (wav_present) then
            gsmap  => component_get_gsmap_cx(wav(1))
            call seq_io_write(rest_file, gsmap, fractions_wx, 'fractions_wx', &
                 whead=whead, wdata=wdata)
            call seq_io_write(rest_file, wav, 'c2x', 'w2x_wx', &
                 whead=whead, wdata=wdata)
         endif
         ! Write ESP restart data here
      enddo

      call seq_io_close(rest_file)
      deallocate(ds,ns)

      if (drv_threading) call seq_comm_setnthreads(nthreads_GLOID)
   endif
end subroutine seq_rest_write

!===============================================================================

end module seq_rest_mod<|MERGE_RESOLUTION|>--- conflicted
+++ resolved
@@ -30,10 +30,10 @@
    use shr_file_mod,      only: shr_file_getunit, shr_file_freeunit
    use mct_mod
    use ESMF
-   use component_type_mod
+   use component_type_mod     
 
    ! diagnostic routines
-   use seq_diag_mct, only : budg_dataG, budg_ns
+   use seq_diag_mct, only : budg_dataG, budg_ns      
 
    ! Sets mpi communicators, logunit and loglevel
    use seq_comm_mct, only: seq_comm_getdata=>seq_comm_setptrs, seq_comm_setnthreads, &
@@ -43,18 +43,18 @@
    use seq_infodata_mod
 
    ! clock & alarm routines
-   use seq_timemgr_mod
-
-   ! diagnostic routines
+   use seq_timemgr_mod   
+
+   ! diagnostic routines                          
    use seq_diag_mct, only: budg_datag
 
    ! lower level io routines
-   use seq_io_mod
+   use seq_io_mod        
 
    ! prep modules - coupler communication between different components
    use prep_ocn_mod,    only: prep_ocn_get_x2oacc_ox
    use prep_ocn_mod,    only: prep_ocn_get_x2oacc_ox_cnt
-   use prep_rof_mod,    only: prep_rof_get_l2racc_lx
+   use prep_rof_mod,    only: prep_rof_get_l2racc_lx 
    use prep_rof_mod,    only: prep_rof_get_l2racc_lx_cnt
    use prep_glc_mod,    only: prep_glc_get_l2gacc_lx
    use prep_glc_mod,    only: prep_glc_get_l2gacc_lx_cnt
@@ -235,22 +235,22 @@
       if (ice_present) then
          gsmap => component_get_gsmap_cx(ice(1))
          call seq_io_read(rest_file, gsmap, fractions_ix, 'fractions_ix')
-         call seq_io_read(rest_file, ice, 'c2x', 'i2x_ix')
+         call seq_io_read(rest_file, ice, 'c2x', 'i2x_ix') 
       endif
       if (rof_present) then
          gsmap => component_get_gsmap_cx(rof(1))
          call seq_io_read(rest_file, gsmap, fractions_rx, 'fractions_rx')
-         call seq_io_read(rest_file, rof, 'c2x', 'r2x_rx')
+         call seq_io_read(rest_file, rof, 'c2x', 'r2x_rx') 
       endif
       if (glc_present) then
          gsmap => component_get_gsmap_cx(glc(1))
          call seq_io_read(rest_file, gsmap, fractions_gx, 'fractions_gx')
-         call seq_io_read(rest_file, glc, 'c2x', 'g2x_gx')
+         call seq_io_read(rest_file, glc, 'c2x', 'g2x_gx') 
       endif
       if (wav_present) then
          gsmap => component_get_gsmap_cx(wav(1))
          call seq_io_read(rest_file, gsmap, fractions_wx, 'fractions_wx')
-         call seq_io_read(rest_file, wav, 'c2x', 'w2x_wx')
+         call seq_io_read(rest_file, wav, 'c2x', 'w2x_wx') 
       endif
       ! Add ESP restart read here
 
@@ -342,26 +342,6 @@
    call seq_comm_getdata(CPLID,&
         mpicom=mpicom_CPLID, nthreads=nthreads_CPLID, iamroot=cplroot)
 
-<<<<<<< HEAD
-   call seq_infodata_getData(infodata,		&
-        drv_threading=drv_threading,		&
-        atm_present=atm_present,		&
-        lnd_present=lnd_present,		&
-        rof_present=rof_present,		&
-        ice_present=ice_present,		&
-        ocn_present=ocn_present,		&
-        glc_present=glc_present,		&
-        wav_present=wav_present,		&
-        atm_prognostic=atm_prognostic,		&
-        lnd_prognostic=lnd_prognostic,		&
-        ice_prognostic=ice_prognostic,		&
-        rof_prognostic=rof_prognostic,		&
-        ocn_prognostic=ocn_prognostic,		&
-        ocnrof_prognostic=ocnrof_prognostic,	&
-        glc_prognostic=glc_prognostic,		&
-        wav_prognostic=wav_prognostic,		&
-        cpl_cdf64=cdf64,			&
-=======
    call seq_infodata_getData(infodata,      &
         drv_threading=drv_threading,        &
         atm_present=atm_present,        &
@@ -382,7 +362,6 @@
         wav_prognostic=wav_prognostic,      &
         esp_prognostic=esp_prognostic,      &
         cpl_cdf64=cdf64,            & 
->>>>>>> b3892feb
         case_name=case_name)
 
    ! Write out infodata and time manager data to restart file
@@ -470,7 +449,7 @@
             call seq_io_write(rest_file, gsmap, fractions_ax, 'fractions_ax', &
                  whead=whead, wdata=wdata)
             call seq_io_write(rest_file, atm, 'c2x', 'a2x_ax', &
-                 whead=whead, wdata=wdata)
+                 whead=whead, wdata=wdata) 
             call seq_io_write(rest_file, gsmap, xao_ax, 'xao_ax', &
                  whead=whead, wdata=wdata)
          endif
@@ -505,7 +484,7 @@
             call seq_io_write(rest_file, gsmap, fractions_ox, 'fractions_ox', &
                  whead=whead, wdata=wdata)
             call seq_io_write(rest_file, ocn, 'c2x', 'o2x_ox', &
-                 whead=whead, wdata=wdata)
+                 whead=whead, wdata=wdata) 
             call seq_io_write(rest_file, gsmap, x2oacc_ox, 'x2oacc_ox', &
                  whead=whead, wdata=wdata)
             call seq_io_write(rest_file, x2oacc_ox_cnt, 'x2oacc_ox_cnt', &
@@ -518,7 +497,7 @@
             call seq_io_write(rest_file, gsmap, fractions_ix, 'fractions_ix', &
                  whead=whead, wdata=wdata)
             call seq_io_write(rest_file, ice, 'c2x', 'i2x_ix', &
-                 whead=whead, wdata=wdata)
+                 whead=whead, wdata=wdata) 
          endif
          if (rof_present) then
             gsmap  => component_get_gsmap_cx(rof(1))
@@ -532,14 +511,14 @@
             call seq_io_write(rest_file, gsmap, fractions_gx, 'fractions_gx', &
                  whead=whead, wdata=wdata)
             call seq_io_write(rest_file, glc, 'c2x', 'g2x_gx', &
-                 whead=whead, wdata=wdata)
+                 whead=whead, wdata=wdata) 
          endif
          if (wav_present) then
             gsmap  => component_get_gsmap_cx(wav(1))
             call seq_io_write(rest_file, gsmap, fractions_wx, 'fractions_wx', &
                  whead=whead, wdata=wdata)
             call seq_io_write(rest_file, wav, 'c2x', 'w2x_wx', &
-                 whead=whead, wdata=wdata)
+                 whead=whead, wdata=wdata) 
          endif
          ! Write ESP restart data here
       enddo
