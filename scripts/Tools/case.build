--- conflicted
+++ resolved
@@ -58,13 +58,8 @@
     caseroot, testmode, sharedlib_only, model_only = parse_command_line(sys.argv, description)
     logging.info("calling build.case_build with caseroot=%s and testmode=%s"
                  %(caseroot, testmode))
-<<<<<<< HEAD
-    build.case_build(caseroot, case=None, testmode=testmode,
-                     sharedlib_only=sharedlib_only, model_only=model_only)
-=======
     build.case_build(caseroot, case=None, testmode=testmode, sharedlib_only=sharedlib_only,
                      model_only=model_only)
->>>>>>> 69150a8f
 
 if __name__ == "__main__":
     _main_func(__doc__)