#!/usr/bin/env perl

#-----------------------------------------------------------------------------------------------
# case_setup - create the $caseroot/$case.run script and user_nl_xxx component namelist mod files
#-----------------------------------------------------------------------------------------------

use strict;
use Cwd;
use English;
use Getopt::Long;
use IO::File;
use IO::Handle;
use File::Basename;

#-----------------------------------------------------------------------------------------------
sub usage {
    die <<EOF;

SYNOPSIS
     Creates Macros file for target machine if it does not exist
     Creates user_nl_xxx files for target components (and number of instances) if 
        they do not exist
     Creates batch run script (case.run) for target machine

USAGE
     case_setup [options]
OPTIONS
     -help [or -h]        Print usage to STDOUT.
     -clean               Removes the batch run script for target machine	
                          If the testmode argument is present then keep the test 
			  test script if it is present - otherwise remove it
                          The user_nl_xxx and Macros files are never removed by case_setup - 
                          you must remove them manually
     -testmode            Keeps the test script when the -clean argument is used
EOF
}

#-----------------------------------------------------------------------------------------------
# Set the directory that contains this script.
my $caseroot = getcwd();   # current working directory
$ENV{CASEROOT}=$caseroot;  # put this in environment
my $eol = "\n";

# Setting autoflush (an IO::Handle method) on STDOUT helps in debugging.  It forces any
# output be printed to STDOUT before the error messages start.
*STDOUT->autoflush();                  

# Parse command-line options.
my %opts = (loglevel=>"INFO");

GetOptions(
    "h|help"     => \$opts{'help'},
    "clean"      => \$opts{'clean'}, 	
    "testmode"   => \$opts{'testmode'}, 	
    "loglevel=s"     => \$opts{'loglevel'},
)  or usage();

# Give usage message.
usage() if $opts{'help'};

# Check for unparsed argumentss
if (@ARGV) {
    print "ERROR: unrecognized arguments: @ARGV\n";
    usage();
}

my $clean = 0;
if ($opts{'clean'}) {
    $clean = 1;
}

my $testmode = 0;
if ($opts{'testmode'}) {
    $testmode = 1;
}

chdir "$caseroot";
my $cimeroot  = `./xmlquery CIMEROOT  -value`;
my @dirs = ("$cimeroot/utils/perl5lib" );

unshift @INC, @dirs;
require Config::SetupTools;
require Task::TaskMaker;
require Batch::BatchMaker;
require Log::Log4perl;

my $level = Log::Log4perl::Level::to_priority($opts{loglevel});
Log::Log4perl->easy_init({level=>$level,
			  layout=>'%m%n'});

my $logger = Log::Log4perl::get_logger();

my %xmlvars=();
SetupTools::getxmlvars($caseroot, \%xmlvars);

# Check that $DIN_LOC_ROOT exists - and abort if not a namelist compare tests
my $din_loc_root = $xmlvars{'DIN_LOC_ROOT'};
my $testcase = $xmlvars{'TESTCASE'};
if (! -d $din_loc_root) {
    if ($testcase ne 'SBN') {    
	$logger->logdie( "ERROR case_setup: inputdata root is not a directory: \"$din_loc_root\" ");
    }
}

# Check that userdefine settings are specified before expanding variable
my $fail_setup = 0;
my $strmacros;
my $strbuild;
my $strrun;
foreach my $attr (keys %xmlvars) {
    if ( $xmlvars{$attr} =~ m/USERDEFINED_required_macros/ ) {
	$strmacros.="ERROR: must set xml variable $attr to generate Macros file \n";
	$fail_setup = 1;
    }
    if ( $xmlvars{$attr} =~ m/USERDEFINED_required_build/ ) {
	$strbuild.="ERROR: must set xml variable $attr to build the model \n";
	$fail_setup = 1;
    }
    if ( $xmlvars{$attr} =~ m/USERDEFINED_required_run/ ) {
	$strrun.="ERROR: must set xml variable $attr to run the model \n";
	$fail_setup = 1;
    }
    $xmlvars{$attr} = SetupTools::expand_xml_var($xmlvars{$attr}, \%xmlvars);
}
if ($fail_setup) { 
    my $outstr;
    $outstr = "$strmacros\n" if(defined($strmacros));
    $outstr .= "$strbuild\n" if(defined($strbuild));
    $outstr .= "$strrun\n" if(defined($strrun));
    $outstr .= "Correct above and issue case_setup again ";
    $logger->logdie($outstr);
}

#-----------------------------------------------------------------------------------------------
# Create batch script 
#-----------------------------------------------------------------------------------------------

if (! $clean ) {

    my $mach = $xmlvars{'MACH'};
    if (! defined $mach ) {
	$logger->logdie("ERROR case_setup: xml variable MACH is not set ");
    }
    my $case = $xmlvars{'CASE'};
    if (! defined $case ) {
	$logger->logdie("ERROR case_setup: xml variable CASE is not set ");
    }

    #--------------------------------------------------------------------------
    # Create Macros file only if it does not exist
    #--------------------------------------------------------------------------
    if (!-f "./Macros") {
	$logger->info( "Creating Macros file for $mach");
	SetupTools::set_compiler("$xmlvars{OS}",
				 "$xmlvars{MACHDIR}/config_compilers.xml",
				 "$xmlvars{COMPILER}",
				 "$xmlvars{MACH}", 
				 "$xmlvars{MPILIB}", 'Macros'  );
    } else {
	$logger->info( "Macros script already created ...skipping");
    }
    # Set tasks to 1 if mpi-serial library
    if($xmlvars{MPILIB} eq "mpi-serial"){
	foreach my $attr (keys %xmlvars){
	    if($attr =~ /NTASKS_/){
		$xmlvars{$attr}=1;
		my $sysmod = "./xmlchange -noecho -file env_mach_pes.xml -id $attr -val 1";
		system($sysmod) == 0 or $logger->logdie("ERROR case_setup: $sysmod failed: $?");
		
	    }
	}
    }

    my $ninst_fail = 0;    
    my $build_threaded = $xmlvars{BUILD_THREADED};
    foreach my $comp (qw(ATM LND ROF OCN ICE GLC WAV)){
	my $ninst  = "NINST_".$comp;
	my $ntasks = "NTASKS_".$comp;
	my $nthrds = "NTHRDS_".$comp;
	if ($xmlvars{$ninst} > $xmlvars{$ntasks}) {
	    if($xmlvars{$ntasks}==1){
		system("./xmlchange -noecho $ntasks=$xmlvars{$ninst}");
		$xmlvars{$ntasks}=$xmlvars{$ninst};
	    }else{
		$logger->logdie("ERROR case_setup: $comp NINST value greater than $comp NTASKS");
	    }
	}
	if($xmlvars{$nthrds} > 1){
	    $build_threaded = "TRUE";
	}
    }

    if ($build_threaded eq "TRUE" and $xmlvars{"COMPILER"} eq "nag") {
<<<<<<< HEAD
        die "ERROR case_setup: it is not possible to run with OpenMP if using the NAG Fortran compiler\n";
    }

    my $sysmod = "./xmlchange -noecho BUILD_THREADED=$build_threaded";
    system($sysmod) == 0 or die "ERROR case_setup: $sysmod failed: $?\n";
=======
        $logger->logdie("ERROR cesm_setup: it is not possible to run with OpenMP if using the NAG Fortran compiler");
    }

    my $sysmod = "./xmlchange -noecho BUILD_THREADED=$build_threaded";
    system($sysmod) == 0 or $logger->logdie("ERROR cesm_setup: $sysmod failed: $?");
>>>>>>> fa8eab63

    if (-f "$caseroot/$case.run") {
	$logger->info( "Machine/Decomp/Pes configuration has already been done ...skipping ");

    } else {

	my $sysmod = "./Tools/check_lockedfiles";
	system($sysmod) == 0 or $logger->logdie("ERROR case_setup: $sysmod failed: $?");
	
	my $pestot = `$caseroot/Tools/taskmaker.pl -sumonly`;
	$sysmod = "./xmlchange -noecho -file env_mach_pes.xml -id TOTALPES -val $pestot";
	system($sysmod) == 0 or $logger->logdie("ERROR case_setup: $sysmod failed: $?");
	wait;
	
        # Compute cost based on PE count
	my $pval = 1;
	my $pcnt = 0;
	while ($pval < $pestot) {
	    $pval = $pval * 2;
	    #$pcnt = $pcnt + 10;      # (perfect scaling)
	    $pcnt = $pcnt + 6;       # (scaling like sqrt(6/10))
	}
	my $pcost = 3 - int($pcnt / 10); # (3 is 64 with 6)

        # Compute cost based on DEBUG
	my $dcost = 0;
	if ($xmlvars{'DEBUG'} == "TRUE") {$dcost = 3;}

        # Compute cost based on run length 
        # For simplicity, we use a heuristic just based on STOP_OPTION (not considering
        # STOP_N), and only deal with options longer than ndays
        my $lcost = 0;
        if ($xmlvars{'STOP_OPTION'} =~ /nmonth/) {
           # N months costs 30x as much as N days; since cost is based on log-base-2, add 5
           $lcost = 5;
        }
        elsif ($xmlvars{'STOP_OPTION'} =~ /nyear/) {
           # N years costs 365x as much as N days; since cost is based on log-base-2, add 9
           $lcost = 9;
        }
           
	my $CCSM_CCOST = $xmlvars{'CCSM_CCOST'};
	my $CCSM_GCOST = $xmlvars{'CCSM_GCOST'};
	my $CCSM_TCOST = $xmlvars{'CCSM_TCOST'};
	my $CCSM_MCOST = $xmlvars{'CCSM_MCOST'};
	my $estcost = $CCSM_CCOST + $CCSM_GCOST + $CCSM_MCOST + $CCSM_TCOST + $pcost + $dcost + $lcost;
	
	my $sysmod = "./xmlchange -noecho -file env_mach_pes.xml -id TOTALPES -val $pestot";
	system($sysmod) == 0 or $logger->logdie("ERROR case_setup: $sysmod failed: $?");

	$sysmod = "./xmlchange -noecho -file env_mach_pes.xml -id CCSM_PCOST -val $pcost";
	system($sysmod) == 0 or $logger->logdie("ERROR case_setup: $sysmod failed: $?");

	$sysmod = "./xmlchange -noecho -file env_mach_pes.xml -id CCSM_ESTCOST -val $estcost";
	system($sysmod) == 0 or $logger->logdie("ERROR case_setup: $sysmod failed: $?");
	
	#--------------------------------------------------------------
	# create batch file
	#--------------------------------------------------------------
	$logger->info( "Creating batch script $case.run");
	# Use BatchFactory to get the appropriate instance of a BatchMaker,
	# use it to create our batch scripts
	my $batchmaker = Batch::BatchFactory::getBatchMaker( caseroot => $xmlvars{'CASEROOT'},
							     cimeroot => $cimeroot,
							     case     => $xmlvars{'CASE'},
							     mpilib   => $xmlvars{'MPILIB'},
							     machroot => $xmlvars{'MACHDIR'},
							     machine  => $xmlvars{'MACH'},
							     compiler => $xmlvars{'COMPILER'},
							     threaded => $build_threaded);
	
	my $inputbatchscript  = "$xmlvars{'MACHDIR'}/template.cesmrun";
	my $outputbatchscript = "$xmlvars{'CASEROOT'}/$case.run";

	$batchmaker->makeBatchScript($inputbatchscript, $outputbatchscript);
	$logger->info("Creating batch script $case.st_archive");
	$batchmaker->overrideNodeCount(1);

	$batchmaker->makeBatchScript("$xmlvars{'MACHDIR'}/template.starchive", "$xmlvars{'CASEROOT'}/$case.st_archive");
	$logger->info("Creating batch script $case.lt_archive");
	$batchmaker->overrideNodeCount(1);

	$batchmaker->makeBatchScript("$xmlvars{'MACHDIR'}/template.ltarchive", "$xmlvars{'CASEROOT'}/$case.lt_archive");
	
	# Make a copy of env_mach_pes.xml in order to be able 
	# to check that it does not change once case_setup is invoked
	if (! -e "LockedFiles/env_mach_pes.xml.locked") {
	    $sysmod = "cp env_mach_pes.xml  LockedFiles/env_mach_pes.xml.locked";
	    system($sysmod) == 0 or $logger->logdie("ERROR case_setup: $sysmod failed: $?");
	    $logger->info("Locking file env_mach_pes.xml ");
	}
    }
    
    #--------------------------------------------------------------------------
    # Create user_nl files for the required number of instances
    #--------------------------------------------------------------------------
    if (!-f "./user_nl_cpl") {
	$logger->info("Creating user_nl_xxx files for components and cpl");
    }
    my @models = qw( ATM LND ICE OCN GLC ROF WAV );
    # loop over models
    foreach my $model (@models) {
	# what is actual component associated with each model
	my $comp = $xmlvars{"COMP_${model}"};
	_build_usernl_files($caseroot, $cimeroot, $model, $comp);
	if ($comp eq "cism")  {
	    my $sysmod = "$cimeroot/../components/cism/cime_config/cism.template $caseroot";
	    system($sysmod) == 0 or $logger->logdie("ERROR case_setup: $sysmod failed: $?");
	}
    }
    _build_usernl_files($caseroot, $cimeroot, "drv", "cpl");

    #--------------------------------------------------------------------------
    # Run preview namelists for scripts
    #--------------------------------------------------------------------------
    $logger->info("Running preview_namelist script ");
    qx( $caseroot/preview_namelists -loglevel $opts{loglevel} );
    if($?){
	$logger->logdie("ERROR: $caseroot/preview_namelists failed: $?")
    }
    $logger->info("See ./CaseDoc for component namelists ");
    $logger->info("If an old case build already exists, might want to run ${case}.clean_build before building ");

    #--------------------------------------------------------------------------
    # Create test script if appropriate
    #--------------------------------------------------------------------------
    if( -e "$caseroot/env_test.xml") {
	if ( -e "$caseroot/$case.test") {
	    # do nothing
	} else {
	    $logger->info("Starting testcase_setup ");
	    my $sysmod = "./testcase_setup -caseroot $caseroot";
	    system($sysmod) == 0 or $logger->logdie("ERROR: $sysmod failed: $?");
	    $logger->info("Finished testcase_setup ");
	}
    }

    my $fh = new IO::File;
    $fh->open(">>CaseStatus") or $logger->logdie("can't open file: CaseStatus");
    my $sdate = `date +"%Y-%m-%d %H:%M:%S"`;
    print $fh "case_setup $sdate $eol";
    $fh->close();

}
    
#-----------------------------------------------------------------------------------------------
# Clean batch script 
#-----------------------------------------------------------------------------------------------

if ($clean) {

    my $case = $xmlvars{'CASE'};
    if (!-f "$caseroot/$case.run" ) {
	$logger->info("clean option has already been invoked ...skipping ");
	exit;
    }
	
    my $sysmod;
    my $id = `date +%y%m%d-%H%M%S`; 
    my $backupdir = "PESetupHist/b.${id}";
    if (!-d ${backupdir}) {
	$sysmod = "mkdir -p ${backupdir}";
	system($sysmod) == 0 or $logger->logdie("ERROR case_setup: $sysmod failed: $?");
    }
    # back up relevant files
    $sysmod = "cp ${case}.run env_build.xml env_mach_pes.xml Macros* ${backupdir}";
    system($sysmod) == 0 or $logger->logdie("ERROR case_setup: $sysmod failed: $?");

    # remove relevant files from $caseroot
    $sysmod = "rm ./${case}.run";
    system($sysmod) == 0 or $logger->logdie("ERROR case_setup: $sysmod failed: $?");

    # remove relevant files from $caseroot/LockedFiels
    my @files = <${caseroot}/LockedFiles/*build* ${caseroot}/LockedFiles/*mach_pes*>;
    foreach my $file (@files) {
	$sysmod = "rm $file";
	system($sysmod) == 0 or $logger->logdie("ERROR case_setup: $sysmod failed: $?");
    }

    # only do the following if are NOT in testmode
    if (! $testmode)  {
	# rebuild the models (even on restart)
	$sysmod = "./xmlchange -noecho -file env_build.xml -id BUILD_COMPLETE -val FALSE";
	system($sysmod) == 0 or $logger->logdie("ERROR case_setup: $sysmod failed: $?");
    
	# backup and then clean test script
	if( -e "$caseroot/$case.test") {
	    $sysmod = "cp ${case}.test ${backupdir}";
	    system($sysmod) == 0 or $logger->logdie("ERROR case_setup: $sysmod failed: $?");

	    $sysmod = "rm ./${case}.test";
	    system($sysmod) == 0 or $logger->logdie("ERROR case_setup: $sysmod failed: $?");
	    $logger->info("Successfully cleaned test script $case.test ");
	}
    }

    $logger->info("Successfully cleaned batch script $case.run ");
    $logger->info("Some files have been saved to ${backupdir}");

    my $fh = new IO::File;
    $fh->open(">>CaseStatus") or $logger->logdie("can't open file: CaseStatus");
    my $sdate = `date +"%Y-%m-%d %H:%M:%S"`;
    print $fh "case_setup -clean $sdate $eol";
    $fh->close();

}

#-----------------------------------------------------------------------------------------------
sub _build_usernl_files {
    # Create user_nl_xxx files
    my ($caseroot, $cimeroot, $model, $comp) = @_;

    my $model = uc($model);
    my $file = `./xmlquery CONFIG_${model}_FILE -value`;
    my $dir  = dirname($file);

    (-d $dir) or $logger->logdie("ERROR _build_user_nl_files: cannot find cime_config directory $dir for component $comp"); 

    if ($comp eq 'cpl') {
	if ( ! -f "$caseroot/user_nl_cpl" ) {
	    my $sysmod = "cp $dir/user_nl_cpl $caseroot/user_nl_cpl";
	    system($sysmod) == 0 or $logger->logdie("ERROR build_usernl_files: $sysmod failed: $?");
	}
    } else {
	my $NINST = `./xmlquery NINST_${model} -value`;  
	if ( -f "${dir}/user_nl_${comp}") {
	    if ($NINST > 1) {
		my $inst_string;
		my $inst_counter = 1;
		while ($inst_counter <= $NINST) {
		    $inst_string = `printf _%04d $inst_counter`;
		    if ( ! -f "$caseroot/user_nl_${comp}${inst_string}" ) {
			my $sysmod = "cp $dir/user_nl_${comp} $caseroot/user_nl_${comp}${inst_string}";
			system($sysmod) == 0 or $logger->logdie("ERROR build_usernl_files: $sysmod failed: $?");
		    }
		    $inst_counter = $inst_counter + 1;
		}
	    } else {
		if ( ! -f "$caseroot/user_nl_${comp}" ) {
		    (-f "${dir}/user_nl_${comp}") or $logger->logdie("ERROR _build_usernl_files: $dir/user_nl_${comp} does not exist");
		    my $sysmod = "cp $dir/user_nl_${comp} $caseroot/user_nl_${comp}";
		    system($sysmod) == 0 or $logger->logdie("ERROR _build_usernl_files: $sysmod failed: $?");
		}		    
	    }
	}
    }
}<|MERGE_RESOLUTION|>--- conflicted
+++ resolved
@@ -191,19 +191,11 @@
     }
 
     if ($build_threaded eq "TRUE" and $xmlvars{"COMPILER"} eq "nag") {
-<<<<<<< HEAD
-        die "ERROR case_setup: it is not possible to run with OpenMP if using the NAG Fortran compiler\n";
+        $logger->logdie("ERROR cesm_setup: it is not possible to run with OpenMP if using the NAG Fortran compiler");
     }
 
     my $sysmod = "./xmlchange -noecho BUILD_THREADED=$build_threaded";
-    system($sysmod) == 0 or die "ERROR case_setup: $sysmod failed: $?\n";
-=======
-        $logger->logdie("ERROR cesm_setup: it is not possible to run with OpenMP if using the NAG Fortran compiler");
-    }
-
-    my $sysmod = "./xmlchange -noecho BUILD_THREADED=$build_threaded";
-    system($sysmod) == 0 or $logger->logdie("ERROR cesm_setup: $sysmod failed: $?");
->>>>>>> fa8eab63
+    system($sysmod) == 0 or $logger->logdie("ERROR case_setup: $sysmod failed: $?");
 
     if (-f "$caseroot/$case.run") {
 	$logger->info( "Machine/Decomp/Pes configuration has already been done ...skipping ");
