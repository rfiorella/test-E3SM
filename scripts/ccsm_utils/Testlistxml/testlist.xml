<?xml version="1.0"?>
<testlist>
  <compset name="A">
    <grid name="T31_g37_rx1">
      <test name="ERB">
        <machine compiler="pgi" testtype="aux_rasm">eastwind</machine>
        <machine compiler="intel" testtype="aux_rasm">evergreen</machine>
        <machine compiler="pgi" testtype="aux_rasm">olympus</machine>
      </test>
      <test name="ERH_CG">
        <machine compiler="intel" testtype="aux_scripts">yellowstone</machine>
      </test>
      <test name="ERI">
        <machine compiler="intel " testtype="prebeta">yellowstone</machine>
      </test>
      <test name="ERI_D">
        <machine compiler="intel" testtype="prebeta">goldbach</machine>
        <machine compiler="pgi" testtype="prebeta">goldbach</machine>
        <machine compiler="intel" testtype="prebeta">janus</machine>
        <machine compiler="intel" testtype="prebeta">redsky</machine>
        <machine compiler="gnu" testtype="prebeta">yellowstone</machine>
        <machine compiler="intel" testtype="prebeta">yellowstone</machine>
        <machine compiler="pgi" testtype="prebeta">yellowstone</machine>
      </test>
      <test name="ERS_D">
        <machine compiler="pgi" testtype="prebeta">bluewaters</machine>
        <machine compiler="pgi" testtype="aux_rasm">eastwind</machine>
        <machine compiler="intel" testtype="prebeta">edison</machine>
        <machine compiler="intel" testtype="prebeta">eos</machine>
        <machine compiler="intel" testtype="aux_rasm">evergreen</machine>
        <machine compiler="pgi" testtype="prebeta">hopper</machine>
        <machine compiler="ibm" testtype="prerelease">intrepid</machine>
        <machine compiler="intel" testtype="prebeta">lawrencium-lr2</machine>
        <machine compiler="pgi" testtype="aux_rasm">olympus</machine>
        <machine compiler="pgi" testtype="prebeta">titan</machine>
        <machine compiler="pgi" testtype="prerelease">titan</machine>
        <machine compiler="intel" testtype="aux_rasm">yellowstone</machine>
      </test>
      <test name="ERS_N2_D">
        <machine compiler="intel" testtype="prebeta">goldbach</machine>
        <machine compiler="pgi" testtype="prebeta">goldbach</machine>
        <machine compiler="pgi" testtype="prerelease">hopper</machine>
        <machine compiler="ibm" testtype="prerelease">intrepid</machine>
        <machine compiler="intel" testtype="prebeta">janus</machine>
        <machine compiler="intel" testtype="prebeta">redsky</machine>
        <machine compiler="gnu" testtype="prebeta">yellowstone</machine>
        <machine compiler="intel" testtype="prebeta">yellowstone</machine>
        <machine compiler="pgi" testtype="prebeta">yellowstone</machine>
      </test>
      <test name="NCK">
        <machine compiler="pgi" testtype="prerelease">hopper</machine>
        <machine compiler="ibm" testtype="prerelease">intrepid</machine>
      </test>
    </grid>
    <grid name="f19_g16_rx1">
      <test name="ERB_E">
        <machine compiler="intel" testtype="aux_scripts">yellowstone</machine>
      </test>
      <test name="ERI_N2">
        <machine compiler="pgi" testtype="prerelease">hopper</machine>
        <machine compiler="ibm" testtype="prerelease">intrepid</machine>
      </test>
      <test name="ERS">
        <machine compiler="pgi" testtype="acme_developer">bluewaters</machine>
        <machine compiler="intel" testtype="acme_developer">cascade</machine>
        <machine compiler="nag" testtype="acme_developer">cascade</machine>
        <machine compiler="ibm" testtype="acme_developer">cetus</machine>
        <machine compiler="pgi" testtype="acme_developer">eastwind</machine>
        <machine compiler="intel" testtype="acme_developer">edison</machine>
        <machine compiler="intel " testtype="acme_developer">edison</machine>
        <machine compiler="intel" testtype="acme_developer">eos</machine>
        <machine compiler="intel" testtype="acme_developer">evergreen</machine>
        <machine compiler="intel" testtype="acme_developer">goldbach</machine>
        <machine compiler="lahey" testtype="acme_developer">goldbach</machine>
        <machine compiler="nag" testtype="acme_developer">goldbach</machine>
        <machine compiler="pgi" testtype="acme_developer">goldbach</machine>
        <machine compiler="gnu" testtype="acme_developer">hopper</machine>
        <machine compiler="intel" testtype="acme_developer">hopper</machine>
        <machine compiler="pgi" testtype="acme_developer">hopper</machine>
        <machine compiler="ibm" testtype="acme_developer">intrepid</machine>
        <machine compiler="intel" testtype="acme_developer">janus</machine>
<<<<<<< HEAD
        <machine compiler="intel" testtype="acme_developer">lawrencium-lr2</machine>
=======
        <machine compiler="pgi" testtype="acme_developer">lawrencium-lr2</machine>
        <machine compiler="gnu" testtype="acme_developer">linux-generic</machine>
>>>>>>> 93a8ba1a
        <machine compiler="gnu" testtype="acme_developer">mac</machine>
        <machine compiler="gnu" testtype="acme_developer">melvin</machine>
        <machine compiler="ibm" testtype="acme_developer">mira</machine>
        <machine compiler="null" testtype="acme_developer">null</machine>
        <machine compiler="pgi" testtype="acme_developer">olympus</machine>
        <machine compiler="intel" testtype="acme_developer">redsky</machine>
        <machine compiler="pgi" testtype="acme_developer">titan</machine>
        <machine compiler="gnu" testtype="acme_developer">yellowstone</machine>
        <machine compiler="intel" testtype="acme_developer">yellowstone</machine>
        <machine compiler="intel " testtype="acme_developer">yellowstone</machine>
        <machine compiler="pgi" testtype="acme_developer">yellowstone</machine>
      </test>
      <test name="ERS_D">
        <machine compiler="intel" testtype="aux_drv">yellowstone</machine>
      </test>
      <test name="ERS_IOP">
        <machine compiler="pgi" testtype="acme_developer">bluewaters</machine>
        <machine compiler="pgi" testtype="acme_integration">bluewaters</machine>
        <machine compiler="intel" testtype="acme_developer">cascade</machine>
        <machine compiler="nag" testtype="acme_developer">cascade</machine>
        <machine compiler="intel" testtype="acme_integration">cascade</machine>
        <machine compiler="nag" testtype="acme_integration">cascade</machine>
        <machine compiler="ibm" testtype="acme_developer">cetus</machine>
        <machine compiler="ibm" testtype="acme_integration">cetus</machine>
        <machine compiler="pgi" testtype="acme_developer">eastwind</machine>
        <machine compiler="pgi" testtype="acme_integration">eastwind</machine>
        <machine compiler="intel" testtype="acme_developer">edison</machine>
        <machine compiler="intel " testtype="acme_developer">edison</machine>
        <machine compiler="intel" testtype="acme_integration">edison</machine>
        <machine compiler="intel " testtype="acme_integration">edison</machine>
        <machine compiler="intel" testtype="acme_developer">eos</machine>
        <machine compiler="intel" testtype="acme_integration">eos</machine>
        <machine compiler="intel" testtype="acme_developer">evergreen</machine>
        <machine compiler="intel" testtype="acme_integration">evergreen</machine>
        <machine compiler="intel" testtype="acme_developer">goldbach</machine>
        <machine compiler="lahey" testtype="acme_developer">goldbach</machine>
        <machine compiler="nag" testtype="acme_developer">goldbach</machine>
        <machine compiler="pgi" testtype="acme_developer">goldbach</machine>
        <machine compiler="intel" testtype="acme_integration">goldbach</machine>
        <machine compiler="lahey" testtype="acme_integration">goldbach</machine>
        <machine compiler="nag" testtype="acme_integration">goldbach</machine>
        <machine compiler="pgi" testtype="acme_integration">goldbach</machine>
        <machine compiler="gnu" testtype="acme_developer">hopper</machine>
        <machine compiler="intel" testtype="acme_developer">hopper</machine>
        <machine compiler="pgi" testtype="acme_developer">hopper</machine>
        <machine compiler="gnu" testtype="acme_integration">hopper</machine>
        <machine compiler="intel" testtype="acme_integration">hopper</machine>
        <machine compiler="pgi" testtype="acme_integration">hopper</machine>
        <machine compiler="ibm" testtype="acme_developer">intrepid</machine>
        <machine compiler="ibm" testtype="acme_integration">intrepid</machine>
        <machine compiler="intel" testtype="acme_developer">janus</machine>
<<<<<<< HEAD
        <machine compiler="intel" testtype="acme_integration">janus</machine>
        <machine compiler="intel" testtype="acme_developer">lawrencium-lr2</machine>
        <machine compiler="intel" testtype="acme_integration">lawrencium-lr2</machine>
=======
        <machine compiler="pgi" testtype="acme_developer">lawrencium-lr2</machine>
        <machine compiler="gnu" testtype="acme_developer">linux-generic</machine>
>>>>>>> 93a8ba1a
        <machine compiler="gnu" testtype="acme_developer">mac</machine>
        <machine compiler="gnu" testtype="acme_integration">mac</machine>
        <machine compiler="gnu" testtype="acme_developer">melvin</machine>
        <machine compiler="gnu" testtype="acme_integration">melvin</machine>
        <machine compiler="ibm" testtype="acme_developer">mira</machine>
        <machine compiler="ibm" testtype="acme_integration">mira</machine>
        <machine compiler="null" testtype="acme_developer">null</machine>
        <machine compiler="null" testtype="acme_integration">null</machine>
        <machine compiler="pgi" testtype="acme_developer">olympus</machine>
        <machine compiler="pgi" testtype="acme_integration">olympus</machine>
        <machine compiler="intel" testtype="acme_developer">redsky</machine>
        <machine compiler="intel" testtype="acme_integration">redsky</machine>
        <machine compiler="intel" testtype="prebeta">redsky</machine>
        <machine compiler="pgi" testtype="acme_developer">titan</machine>
        <machine compiler="pgi" testtype="acme_integration">titan</machine>
        <machine compiler="gnu" testtype="acme_developer">yellowstone</machine>
        <machine compiler="intel" testtype="acme_developer">yellowstone</machine>
        <machine compiler="intel " testtype="acme_developer">yellowstone</machine>
        <machine compiler="pgi" testtype="acme_developer">yellowstone</machine>
        <machine compiler="gnu" testtype="acme_integration">yellowstone</machine>
        <machine compiler="intel" testtype="acme_integration">yellowstone</machine>
        <machine compiler="intel " testtype="acme_integration">yellowstone</machine>
        <machine compiler="pgi" testtype="acme_integration">yellowstone</machine>
        <machine compiler="gnu" testtype="prebeta">yellowstone</machine>
        <machine compiler="intel" testtype="prebeta">yellowstone</machine>
        <machine compiler="pgi" testtype="prebeta">yellowstone</machine>
      </test>
      <test name="ERS_IOP4c">
        <machine compiler="pgi" testtype="acme_developer">bluewaters</machine>
        <machine compiler="pgi" testtype="acme_integration">bluewaters</machine>
        <machine compiler="intel" testtype="acme_developer">cascade</machine>
        <machine compiler="nag" testtype="acme_developer">cascade</machine>
        <machine compiler="intel" testtype="acme_integration">cascade</machine>
        <machine compiler="nag" testtype="acme_integration">cascade</machine>
        <machine compiler="ibm" testtype="acme_developer">cetus</machine>
        <machine compiler="ibm" testtype="acme_integration">cetus</machine>
        <machine compiler="pgi" testtype="acme_developer">eastwind</machine>
        <machine compiler="pgi" testtype="acme_integration">eastwind</machine>
        <machine compiler="intel" testtype="acme_developer">edison</machine>
        <machine compiler="intel " testtype="acme_developer">edison</machine>
        <machine compiler="intel" testtype="acme_integration">edison</machine>
        <machine compiler="intel " testtype="acme_integration">edison</machine>
        <machine compiler="intel" testtype="acme_developer">eos</machine>
        <machine compiler="intel" testtype="acme_integration">eos</machine>
        <machine compiler="intel" testtype="acme_developer">evergreen</machine>
        <machine compiler="intel" testtype="acme_integration">evergreen</machine>
        <machine compiler="intel" testtype="acme_developer">goldbach</machine>
        <machine compiler="lahey" testtype="acme_developer">goldbach</machine>
        <machine compiler="nag" testtype="acme_developer">goldbach</machine>
        <machine compiler="pgi" testtype="acme_developer">goldbach</machine>
        <machine compiler="intel" testtype="acme_integration">goldbach</machine>
        <machine compiler="lahey" testtype="acme_integration">goldbach</machine>
        <machine compiler="nag" testtype="acme_integration">goldbach</machine>
        <machine compiler="pgi" testtype="acme_integration">goldbach</machine>
        <machine compiler="gnu" testtype="acme_developer">hopper</machine>
        <machine compiler="intel" testtype="acme_developer">hopper</machine>
        <machine compiler="pgi" testtype="acme_developer">hopper</machine>
        <machine compiler="gnu" testtype="acme_integration">hopper</machine>
        <machine compiler="intel" testtype="acme_integration">hopper</machine>
        <machine compiler="pgi" testtype="acme_integration">hopper</machine>
        <machine compiler="ibm" testtype="acme_developer">intrepid</machine>
        <machine compiler="ibm" testtype="acme_integration">intrepid</machine>
        <machine compiler="intel" testtype="acme_developer">janus</machine>
<<<<<<< HEAD
        <machine compiler="intel" testtype="acme_integration">janus</machine>
        <machine compiler="intel" testtype="acme_developer">lawrencium-lr2</machine>
        <machine compiler="intel" testtype="acme_integration">lawrencium-lr2</machine>
=======
        <machine compiler="pgi" testtype="acme_developer">lawrencium-lr2</machine>
        <machine compiler="gnu" testtype="acme_developer">linux-generic</machine>
>>>>>>> 93a8ba1a
        <machine compiler="gnu" testtype="acme_developer">mac</machine>
        <machine compiler="gnu" testtype="acme_integration">mac</machine>
        <machine compiler="gnu" testtype="acme_developer">melvin</machine>
        <machine compiler="gnu" testtype="acme_integration">melvin</machine>
        <machine compiler="ibm" testtype="acme_developer">mira</machine>
        <machine compiler="ibm" testtype="acme_integration">mira</machine>
        <machine compiler="null" testtype="acme_developer">null</machine>
        <machine compiler="null" testtype="acme_integration">null</machine>
        <machine compiler="pgi" testtype="acme_developer">olympus</machine>
        <machine compiler="pgi" testtype="acme_integration">olympus</machine>
        <machine compiler="intel" testtype="acme_developer">redsky</machine>
        <machine compiler="intel" testtype="acme_integration">redsky</machine>
        <machine compiler="intel" testtype="prebeta">redsky</machine>
        <machine compiler="pgi" testtype="acme_developer">titan</machine>
        <machine compiler="pgi" testtype="acme_integration">titan</machine>
        <machine compiler="gnu" testtype="acme_developer">yellowstone</machine>
        <machine compiler="intel" testtype="acme_developer">yellowstone</machine>
        <machine compiler="intel " testtype="acme_developer">yellowstone</machine>
        <machine compiler="pgi" testtype="acme_developer">yellowstone</machine>
        <machine compiler="gnu" testtype="acme_integration">yellowstone</machine>
        <machine compiler="intel" testtype="acme_integration">yellowstone</machine>
        <machine compiler="intel " testtype="acme_integration">yellowstone</machine>
        <machine compiler="pgi" testtype="acme_integration">yellowstone</machine>
        <machine compiler="intel" testtype="prebeta">yellowstone</machine>
      </test>
      <test name="ERS_IOP4p">
        <machine compiler="pgi" testtype="acme_developer">bluewaters</machine>
        <machine compiler="pgi" testtype="acme_integration">bluewaters</machine>
        <machine compiler="intel" testtype="acme_developer">cascade</machine>
        <machine compiler="nag" testtype="acme_developer">cascade</machine>
        <machine compiler="intel" testtype="acme_integration">cascade</machine>
        <machine compiler="nag" testtype="acme_integration">cascade</machine>
        <machine compiler="ibm" testtype="acme_developer">cetus</machine>
        <machine compiler="ibm" testtype="acme_integration">cetus</machine>
        <machine compiler="pgi" testtype="acme_developer">eastwind</machine>
        <machine compiler="pgi" testtype="acme_integration">eastwind</machine>
        <machine compiler="intel" testtype="acme_developer">edison</machine>
        <machine compiler="intel " testtype="acme_developer">edison</machine>
        <machine compiler="intel" testtype="acme_integration">edison</machine>
        <machine compiler="intel " testtype="acme_integration">edison</machine>
        <machine compiler="intel" testtype="acme_developer">eos</machine>
        <machine compiler="intel" testtype="acme_integration">eos</machine>
        <machine compiler="intel" testtype="acme_developer">evergreen</machine>
        <machine compiler="intel" testtype="acme_integration">evergreen</machine>
        <machine compiler="intel" testtype="acme_developer">goldbach</machine>
        <machine compiler="lahey" testtype="acme_developer">goldbach</machine>
        <machine compiler="nag" testtype="acme_developer">goldbach</machine>
        <machine compiler="pgi" testtype="acme_developer">goldbach</machine>
        <machine compiler="intel" testtype="acme_integration">goldbach</machine>
        <machine compiler="lahey" testtype="acme_integration">goldbach</machine>
        <machine compiler="nag" testtype="acme_integration">goldbach</machine>
        <machine compiler="pgi" testtype="acme_integration">goldbach</machine>
        <machine compiler="gnu" testtype="acme_developer">hopper</machine>
        <machine compiler="intel" testtype="acme_developer">hopper</machine>
        <machine compiler="pgi" testtype="acme_developer">hopper</machine>
        <machine compiler="gnu" testtype="acme_integration">hopper</machine>
        <machine compiler="intel" testtype="acme_integration">hopper</machine>
        <machine compiler="pgi" testtype="acme_integration">hopper</machine>
        <machine compiler="ibm" testtype="acme_developer">intrepid</machine>
        <machine compiler="ibm" testtype="acme_integration">intrepid</machine>
        <machine compiler="intel" testtype="acme_developer">janus</machine>
<<<<<<< HEAD
        <machine compiler="intel" testtype="acme_integration">janus</machine>
        <machine compiler="intel" testtype="acme_developer">lawrencium-lr2</machine>
        <machine compiler="intel" testtype="acme_integration">lawrencium-lr2</machine>
=======
        <machine compiler="pgi" testtype="acme_developer">lawrencium-lr2</machine>
        <machine compiler="gnu" testtype="acme_developer">linux-generic</machine>
>>>>>>> 93a8ba1a
        <machine compiler="gnu" testtype="acme_developer">mac</machine>
        <machine compiler="gnu" testtype="acme_integration">mac</machine>
        <machine compiler="gnu" testtype="acme_developer">melvin</machine>
        <machine compiler="gnu" testtype="acme_integration">melvin</machine>
        <machine compiler="ibm" testtype="acme_developer">mira</machine>
        <machine compiler="ibm" testtype="acme_integration">mira</machine>
        <machine compiler="null" testtype="acme_developer">null</machine>
        <machine compiler="null" testtype="acme_integration">null</machine>
        <machine compiler="pgi" testtype="acme_developer">olympus</machine>
        <machine compiler="pgi" testtype="acme_integration">olympus</machine>
        <machine compiler="intel" testtype="acme_developer">redsky</machine>
        <machine compiler="intel" testtype="acme_integration">redsky</machine>
        <machine compiler="intel" testtype="prebeta">redsky</machine>
        <machine compiler="pgi" testtype="acme_developer">titan</machine>
        <machine compiler="pgi" testtype="acme_integration">titan</machine>
        <machine compiler="gnu" testtype="acme_developer">yellowstone</machine>
        <machine compiler="intel" testtype="acme_developer">yellowstone</machine>
        <machine compiler="intel " testtype="acme_developer">yellowstone</machine>
        <machine compiler="pgi" testtype="acme_developer">yellowstone</machine>
        <machine compiler="gnu" testtype="acme_integration">yellowstone</machine>
        <machine compiler="intel" testtype="acme_integration">yellowstone</machine>
        <machine compiler="intel " testtype="acme_integration">yellowstone</machine>
        <machine compiler="pgi" testtype="acme_integration">yellowstone</machine>
        <machine compiler="intel" testtype="prebeta">yellowstone</machine>
      </test>
      <test name="ERS_N2">
        <machine compiler="ibm" testtype="prerelease">intrepid</machine>
      </test>
      <test name="ERS_N2_D">
        <machine compiler="pgi" testtype="prebeta">bluewaters</machine>
        <machine compiler="intel" testtype="prebeta">edison</machine>
        <machine compiler="intel" testtype="prebeta">eos</machine>
        <machine compiler="pgi" testtype="prebeta">hopper</machine>
        <machine compiler="ibm" testtype="prerelease">intrepid</machine>
        <machine compiler="intel" testtype="prebeta">lawrencium-lr2</machine>
        <machine compiler="pgi" testtype="prebeta">titan</machine>
        <machine compiler="intel" testtype="prerelease">titan</machine>
      </test>
      <test name="NCK">
        <machine compiler="pgi" testtype="acme_developer">bluewaters</machine>
        <machine compiler="pgi" testtype="acme_integration">bluewaters</machine>
        <machine compiler="intel" testtype="acme_developer">cascade</machine>
        <machine compiler="nag" testtype="acme_developer">cascade</machine>
        <machine compiler="intel" testtype="acme_integration">cascade</machine>
        <machine compiler="nag" testtype="acme_integration">cascade</machine>
        <machine compiler="ibm" testtype="acme_developer">cetus</machine>
        <machine compiler="ibm" testtype="acme_integration">cetus</machine>
        <machine compiler="pgi" testtype="acme_developer">eastwind</machine>
        <machine compiler="pgi" testtype="acme_integration">eastwind</machine>
        <machine compiler="intel" testtype="acme_developer">edison</machine>
        <machine compiler="intel " testtype="acme_developer">edison</machine>
        <machine compiler="intel" testtype="acme_integration">edison</machine>
        <machine compiler="intel " testtype="acme_integration">edison</machine>
        <machine compiler="intel" testtype="acme_developer">eos</machine>
        <machine compiler="intel" testtype="acme_integration">eos</machine>
        <machine compiler="intel" testtype="acme_developer">evergreen</machine>
        <machine compiler="intel" testtype="acme_integration">evergreen</machine>
        <machine compiler="intel" testtype="acme_developer">goldbach</machine>
        <machine compiler="lahey" testtype="acme_developer">goldbach</machine>
        <machine compiler="nag" testtype="acme_developer">goldbach</machine>
        <machine compiler="pgi" testtype="acme_developer">goldbach</machine>
        <machine compiler="intel" testtype="acme_integration">goldbach</machine>
        <machine compiler="lahey" testtype="acme_integration">goldbach</machine>
        <machine compiler="nag" testtype="acme_integration">goldbach</machine>
        <machine compiler="pgi" testtype="acme_integration">goldbach</machine>
        <machine compiler="intel" testtype="prebeta">goldbach</machine>
        <machine compiler="pgi" testtype="prebeta">goldbach</machine>
        <machine compiler="gnu" testtype="acme_developer">hopper</machine>
        <machine compiler="intel" testtype="acme_developer">hopper</machine>
        <machine compiler="pgi" testtype="acme_developer">hopper</machine>
        <machine compiler="gnu" testtype="acme_integration">hopper</machine>
        <machine compiler="intel" testtype="acme_integration">hopper</machine>
        <machine compiler="pgi" testtype="acme_integration">hopper</machine>
        <machine compiler="pgi" testtype="prerelease">hopper</machine>
        <machine compiler="ibm" testtype="acme_developer">intrepid</machine>
        <machine compiler="ibm" testtype="acme_integration">intrepid</machine>
        <machine compiler="ibm" testtype="prerelease">intrepid</machine>
        <machine compiler="intel" testtype="acme_developer">janus</machine>
        <machine compiler="intel" testtype="acme_integration">janus</machine>
        <machine compiler="intel" testtype="prebeta">janus</machine>
<<<<<<< HEAD
        <machine compiler="intel" testtype="acme_developer">lawrencium-lr2</machine>
        <machine compiler="intel" testtype="acme_integration">lawrencium-lr2</machine>
=======
        <machine compiler="pgi" testtype="acme_developer">lawrencium-lr2</machine>
        <machine compiler="gnu" testtype="acme_developer">linux-generic</machine>
>>>>>>> 93a8ba1a
        <machine compiler="gnu" testtype="acme_developer">mac</machine>
        <machine compiler="gnu" testtype="acme_integration">mac</machine>
        <machine compiler="gnu" testtype="acme_developer">melvin</machine>
        <machine compiler="gnu" testtype="acme_integration">melvin</machine>
        <machine compiler="ibm" testtype="acme_developer">mira</machine>
        <machine compiler="ibm" testtype="acme_integration">mira</machine>
        <machine compiler="null" testtype="acme_developer">null</machine>
        <machine compiler="null" testtype="acme_integration">null</machine>
        <machine compiler="pgi" testtype="acme_developer">olympus</machine>
        <machine compiler="pgi" testtype="acme_integration">olympus</machine>
        <machine compiler="intel" testtype="acme_developer">redsky</machine>
        <machine compiler="intel" testtype="acme_integration">redsky</machine>
        <machine compiler="intel" testtype="prebeta">redsky</machine>
        <machine compiler="pgi" testtype="acme_developer">titan</machine>
        <machine compiler="pgi" testtype="acme_integration">titan</machine>
        <machine compiler="gnu" testtype="acme_developer">yellowstone</machine>
        <machine compiler="intel" testtype="acme_developer">yellowstone</machine>
        <machine compiler="intel " testtype="acme_developer">yellowstone</machine>
        <machine compiler="pgi" testtype="acme_developer">yellowstone</machine>
        <machine compiler="gnu" testtype="acme_integration">yellowstone</machine>
        <machine compiler="intel" testtype="acme_integration">yellowstone</machine>
        <machine compiler="intel " testtype="acme_integration">yellowstone</machine>
        <machine compiler="pgi" testtype="acme_integration">yellowstone</machine>
        <machine compiler="gnu" testtype="prebeta">yellowstone</machine>
        <machine compiler="intel" testtype="prebeta">yellowstone</machine>
        <machine compiler="pgi" testtype="prebeta">yellowstone</machine>
      </test>
      <test name="NCK_E">
        <machine compiler="intel" testtype="aux_esmf">yellowstone</machine>
      </test>
      <test name="PEM">
        <machine compiler="intel" testtype="aux_scripts">yellowstone</machine>
      </test>
    </grid>
    <grid name="f45_g37_rx1">
      <test name="CME">
        <machine compiler="pgi" testtype="prerelease">hopper</machine>
        <machine compiler="ibm" testtype="prerelease">intrepid</machine>
        <machine compiler="intel" testtype="prebeta">janus</machine>
        <machine compiler="intel" testtype="prebeta">redsky</machine>
        <machine compiler="intel" testtype="aux_drv">yellowstone</machine>
        <machine compiler="intel" testtype="aux_esmf">yellowstone</machine>
        <machine compiler="gnu" testtype="prealpha">yellowstone</machine>
        <machine compiler="intel" testtype="prealpha">yellowstone</machine>
        <machine compiler="pgi" testtype="prealpha">yellowstone</machine>
        <machine compiler="gnu" testtype="prebeta">yellowstone</machine>
        <machine compiler="intel" testtype="prebeta">yellowstone</machine>
        <machine compiler="pgi" testtype="prebeta">yellowstone</machine>
      </test>
      <test name="ERI">
        <machine compiler="intel" testtype="aux_drv">yellowstone</machine>
      </test>
      <test name="ERS">
        <machine compiler="intel" testtype="prealpha">goldbach</machine>
        <machine compiler="pgi" testtype="prealpha">goldbach</machine>
        <machine compiler="lahey" testtype="prebeta">goldbach</machine>
        <machine compiler="intel" testtype="prerelease">goldbach</machine>
        <machine compiler="pgi" testtype="prerelease">goldbach</machine>
      </test>
      <test name="ERS_D">
        <machine compiler="intel" testtype="prebeta">edison</machine>
        <machine compiler="intel" testtype="prealpha">goldbach</machine>
        <machine compiler="pgi" testtype="prealpha">goldbach</machine>
        <machine compiler="pgi" testtype="prebeta">hopper</machine>
        <machine compiler="pgi" testtype="prerelease">hopper</machine>
        <machine compiler="intel" testtype="prebeta">lawrencium-lr2</machine>
        <machine compiler="intel" testtype="prealpha">yellowstone</machine>
        <machine compiler="pgi" testtype="prealpha">yellowstone</machine>
      </test>
      <test name="NCK">
        <machine compiler="pgi" testtype="prebeta">bluewaters</machine>
        <machine compiler="intel" testtype="prebeta">edison</machine>
        <machine compiler="intel" testtype="prebeta">eos</machine>
        <machine compiler="pgi" testtype="prebeta">hopper</machine>
        <machine compiler="ibm" testtype="prerelease">intrepid</machine>
        <machine compiler="intel" testtype="prebeta">lawrencium-lr2</machine>
        <machine compiler="pgi" testtype="prebeta">titan</machine>
        <machine compiler="pgi" testtype="prerelease">titan</machine>
      </test>
      <test name="NCK_D">
        <machine compiler="ibm" testtype="prerelease">intrepid</machine>
      </test>
      <test name="PEA_P1_M">
        <machine compiler="pgi" testtype="acme_developer">bluewaters</machine>
        <machine compiler="pgi" testtype="acme_integration">bluewaters</machine>
        <machine compiler="intel" testtype="acme_developer">cascade</machine>
        <machine compiler="nag" testtype="acme_developer">cascade</machine>
        <machine compiler="intel" testtype="acme_integration">cascade</machine>
        <machine compiler="nag" testtype="acme_integration">cascade</machine>
        <machine compiler="ibm" testtype="acme_developer">cetus</machine>
        <machine compiler="ibm" testtype="acme_integration">cetus</machine>
        <machine compiler="pgi" testtype="acme_developer">eastwind</machine>
        <machine compiler="pgi" testtype="acme_integration">eastwind</machine>
        <machine compiler="intel" testtype="acme_developer">edison</machine>
        <machine compiler="intel " testtype="acme_developer">edison</machine>
        <machine compiler="intel" testtype="acme_integration">edison</machine>
        <machine compiler="intel " testtype="acme_integration">edison</machine>
        <machine compiler="intel" testtype="acme_developer">eos</machine>
        <machine compiler="intel" testtype="acme_integration">eos</machine>
        <machine compiler="intel" testtype="acme_developer">evergreen</machine>
        <machine compiler="intel" testtype="acme_integration">evergreen</machine>
        <machine compiler="intel" testtype="acme_developer">goldbach</machine>
        <machine compiler="lahey" testtype="acme_developer">goldbach</machine>
        <machine compiler="nag" testtype="acme_developer">goldbach</machine>
        <machine compiler="pgi" testtype="acme_developer">goldbach</machine>
        <machine compiler="intel" testtype="acme_integration">goldbach</machine>
        <machine compiler="lahey" testtype="acme_integration">goldbach</machine>
        <machine compiler="nag" testtype="acme_integration">goldbach</machine>
        <machine compiler="pgi" testtype="acme_integration">goldbach</machine>
        <machine compiler="gnu" testtype="acme_developer">hopper</machine>
        <machine compiler="intel" testtype="acme_developer">hopper</machine>
        <machine compiler="pgi" testtype="acme_developer">hopper</machine>
        <machine compiler="gnu" testtype="acme_integration">hopper</machine>
        <machine compiler="intel" testtype="acme_integration">hopper</machine>
        <machine compiler="pgi" testtype="acme_integration">hopper</machine>
        <machine compiler="ibm" testtype="acme_developer">intrepid</machine>
        <machine compiler="ibm" testtype="acme_integration">intrepid</machine>
        <machine compiler="intel" testtype="acme_developer">janus</machine>
<<<<<<< HEAD
        <machine compiler="intel" testtype="acme_integration">janus</machine>
        <machine compiler="intel" testtype="acme_developer">lawrencium-lr2</machine>
        <machine compiler="intel" testtype="acme_integration">lawrencium-lr2</machine>
=======
        <machine compiler="pgi" testtype="acme_developer">lawrencium-lr2</machine>
        <machine compiler="gnu" testtype="acme_developer">linux-generic</machine>
>>>>>>> 93a8ba1a
        <machine compiler="gnu" testtype="acme_developer">mac</machine>
        <machine compiler="gnu" testtype="acme_integration">mac</machine>
        <machine compiler="gnu" testtype="acme_developer">melvin</machine>
        <machine compiler="gnu" testtype="acme_integration">melvin</machine>
        <machine compiler="ibm" testtype="acme_developer">mira</machine>
        <machine compiler="ibm" testtype="acme_integration">mira</machine>
        <machine compiler="null" testtype="acme_developer">null</machine>
        <machine compiler="null" testtype="acme_integration">null</machine>
        <machine compiler="pgi" testtype="acme_developer">olympus</machine>
        <machine compiler="pgi" testtype="acme_integration">olympus</machine>
        <machine compiler="intel" testtype="acme_developer">redsky</machine>
        <machine compiler="intel" testtype="acme_integration">redsky</machine>
        <machine compiler="intel" testtype="prebeta">redsky</machine>
        <machine compiler="pgi" testtype="acme_developer">titan</machine>
        <machine compiler="pgi" testtype="acme_integration">titan</machine>
        <machine compiler="gnu" testtype="acme_developer">yellowstone</machine>
        <machine compiler="intel" testtype="acme_developer">yellowstone</machine>
        <machine compiler="intel " testtype="acme_developer">yellowstone</machine>
        <machine compiler="pgi" testtype="acme_developer">yellowstone</machine>
        <machine compiler="gnu" testtype="acme_integration">yellowstone</machine>
        <machine compiler="intel" testtype="acme_integration">yellowstone</machine>
        <machine compiler="intel " testtype="acme_integration">yellowstone</machine>
        <machine compiler="pgi" testtype="acme_integration">yellowstone</machine>
        <machine compiler="gnu" testtype="prebeta">yellowstone</machine>
        <machine compiler="intel" testtype="prebeta">yellowstone</machine>
        <machine compiler="pgi" testtype="prebeta">yellowstone</machine>
      </test>
      <test name="PET_PT">
        <machine compiler="pgi" testtype="acme_integration">bluewaters</machine>
        <machine compiler="intel" testtype="acme_integration">cascade</machine>
        <machine compiler="nag" testtype="acme_integration">cascade</machine>
        <machine compiler="ibm" testtype="acme_integration">cetus</machine>
        <machine compiler="pgi" testtype="acme_integration">eastwind</machine>
        <machine compiler="intel" testtype="acme_integration">edison</machine>
        <machine compiler="intel " testtype="acme_integration">edison</machine>
        <machine compiler="intel" testtype="acme_integration">eos</machine>
        <machine compiler="intel" testtype="acme_integration">evergreen</machine>
        <machine compiler="intel" testtype="acme_integration">goldbach</machine>
        <machine compiler="lahey" testtype="acme_integration">goldbach</machine>
        <machine compiler="nag" testtype="acme_integration">goldbach</machine>
        <machine compiler="pgi" testtype="acme_integration">goldbach</machine>
        <machine compiler="gnu" testtype="acme_integration">hopper</machine>
        <machine compiler="intel" testtype="acme_integration">hopper</machine>
        <machine compiler="pgi" testtype="acme_integration">hopper</machine>
        <machine compiler="pgi" testtype="prerelease">hopper</machine>
        <machine compiler="ibm" testtype="acme_integration">intrepid</machine>
        <machine compiler="ibm" testtype="prerelease">intrepid</machine>
        <machine compiler="intel" testtype="acme_integration">janus</machine>
        <machine compiler="intel" testtype="prebeta">janus</machine>
        <machine compiler="intel" testtype="acme_integration">lawrencium-lr2</machine>
        <machine compiler="gnu" testtype="acme_integration">mac</machine>
        <machine compiler="gnu" testtype="acme_integration">melvin</machine>
        <machine compiler="ibm" testtype="acme_integration">mira</machine>
        <machine compiler="null" testtype="acme_integration">null</machine>
        <machine compiler="pgi" testtype="acme_integration">olympus</machine>
        <machine compiler="intel" testtype="acme_integration">redsky</machine>
        <machine compiler="intel" testtype="prebeta">redsky</machine>
        <machine compiler="pgi" testtype="acme_integration">titan</machine>
        <machine compiler="gnu" testtype="acme_integration">yellowstone</machine>
        <machine compiler="intel" testtype="acme_integration">yellowstone</machine>
        <machine compiler="intel " testtype="acme_integration">yellowstone</machine>
        <machine compiler="pgi" testtype="acme_integration">yellowstone</machine>
        <machine compiler="gnu" testtype="prebeta">yellowstone</machine>
        <machine compiler="intel" testtype="prebeta">yellowstone</machine>
        <machine compiler="pgi" testtype="prebeta">yellowstone</machine>
      </test>
      <test name="SMS_D">
        <machine compiler="nag" testtype="prealpha">goldbach</machine>
        <machine compiler="nag" testtype="prebeta">goldbach</machine>
      </test>
    </grid>
    <grid name="ne30_f19_g16_rx1">
      <test name="ERS">
        <machine compiler="pgi" testtype="prebeta">bluewaters</machine>
        <machine compiler="intel" testtype="prebeta">eos</machine>
        <machine compiler="ibm" testtype="prerelease">intrepid</machine>
        <machine compiler="pgi" testtype="prebeta">titan</machine>
        <machine compiler="pgi" testtype="prerelease">titan</machine>
      </test>
      <test name="SMS">
        <machine compiler="pgi" testtype="acme_developer">bluewaters</machine>
        <machine compiler="pgi" testtype="acme_integration">bluewaters</machine>
        <machine compiler="intel" testtype="acme_developer">cascade</machine>
        <machine compiler="nag" testtype="acme_developer">cascade</machine>
        <machine compiler="intel" testtype="acme_integration">cascade</machine>
        <machine compiler="nag" testtype="acme_integration">cascade</machine>
        <machine compiler="ibm" testtype="acme_developer">cetus</machine>
        <machine compiler="ibm" testtype="acme_integration">cetus</machine>
        <machine compiler="pgi" testtype="acme_developer">eastwind</machine>
        <machine compiler="pgi" testtype="acme_integration">eastwind</machine>
        <machine compiler="intel" testtype="acme_developer">edison</machine>
        <machine compiler="intel " testtype="acme_developer">edison</machine>
        <machine compiler="intel" testtype="acme_integration">edison</machine>
        <machine compiler="intel " testtype="acme_integration">edison</machine>
        <machine compiler="intel" testtype="acme_developer">eos</machine>
        <machine compiler="intel" testtype="acme_integration">eos</machine>
        <machine compiler="intel" testtype="acme_developer">evergreen</machine>
        <machine compiler="intel" testtype="acme_integration">evergreen</machine>
        <machine compiler="intel" testtype="acme_developer">goldbach</machine>
        <machine compiler="lahey" testtype="acme_developer">goldbach</machine>
        <machine compiler="nag" testtype="acme_developer">goldbach</machine>
        <machine compiler="pgi" testtype="acme_developer">goldbach</machine>
        <machine compiler="intel" testtype="acme_integration">goldbach</machine>
        <machine compiler="lahey" testtype="acme_integration">goldbach</machine>
        <machine compiler="nag" testtype="acme_integration">goldbach</machine>
        <machine compiler="pgi" testtype="acme_integration">goldbach</machine>
        <machine compiler="pgi" testtype="prebeta">goldbach</machine>
        <machine compiler="gnu" testtype="acme_developer">hopper</machine>
        <machine compiler="intel" testtype="acme_developer">hopper</machine>
        <machine compiler="pgi" testtype="acme_developer">hopper</machine>
        <machine compiler="gnu" testtype="acme_integration">hopper</machine>
        <machine compiler="intel" testtype="acme_integration">hopper</machine>
        <machine compiler="pgi" testtype="acme_integration">hopper</machine>
        <machine compiler="pgi" testtype="prerelease">hopper</machine>
        <machine compiler="ibm" testtype="acme_developer">intrepid</machine>
        <machine compiler="ibm" testtype="acme_integration">intrepid</machine>
        <machine compiler="ibm" testtype="prerelease">intrepid</machine>
        <machine compiler="intel" testtype="acme_developer">janus</machine>
        <machine compiler="intel" testtype="acme_integration">janus</machine>
        <machine compiler="intel" testtype="prebeta">janus</machine>
<<<<<<< HEAD
        <machine compiler="intel" testtype="acme_developer">lawrencium-lr2</machine>
        <machine compiler="intel" testtype="acme_integration">lawrencium-lr2</machine>
=======
        <machine compiler="pgi" testtype="acme_developer">lawrencium-lr2</machine>
        <machine compiler="gnu" testtype="acme_developer">linux-generic</machine>
>>>>>>> 93a8ba1a
        <machine compiler="gnu" testtype="acme_developer">mac</machine>
        <machine compiler="gnu" testtype="acme_integration">mac</machine>
        <machine compiler="gnu" testtype="acme_developer">melvin</machine>
        <machine compiler="gnu" testtype="acme_integration">melvin</machine>
        <machine compiler="ibm" testtype="acme_developer">mira</machine>
        <machine compiler="ibm" testtype="acme_integration">mira</machine>
        <machine compiler="null" testtype="acme_developer">null</machine>
        <machine compiler="null" testtype="acme_integration">null</machine>
        <machine compiler="pgi" testtype="acme_developer">olympus</machine>
        <machine compiler="pgi" testtype="acme_integration">olympus</machine>
        <machine compiler="intel" testtype="acme_developer">redsky</machine>
        <machine compiler="intel" testtype="acme_integration">redsky</machine>
        <machine compiler="intel" testtype="prebeta">redsky</machine>
        <machine compiler="pgi" testtype="acme_developer">titan</machine>
        <machine compiler="pgi" testtype="acme_integration">titan</machine>
        <machine compiler="gnu" testtype="acme_developer">yellowstone</machine>
        <machine compiler="intel" testtype="acme_developer">yellowstone</machine>
        <machine compiler="intel " testtype="acme_developer">yellowstone</machine>
        <machine compiler="pgi" testtype="acme_developer">yellowstone</machine>
        <machine compiler="gnu" testtype="acme_integration">yellowstone</machine>
        <machine compiler="intel" testtype="acme_integration">yellowstone</machine>
        <machine compiler="intel " testtype="acme_integration">yellowstone</machine>
        <machine compiler="pgi" testtype="acme_integration">yellowstone</machine>
        <machine compiler="gnu" testtype="prebeta">yellowstone</machine>
        <machine compiler="intel" testtype="prebeta">yellowstone</machine>
        <machine compiler="pgi" testtype="prebeta">yellowstone</machine>
      </test>
      <test name="SMS_D">
        <machine compiler="pgi" testtype="prerelease">hopper</machine>
        <machine compiler="ibm" testtype="prerelease">intrepid</machine>
      </test>
    </grid>
    <grid name="ne30_g16_rx1">
      <test name="ERS">
        <machine compiler="pgi" testtype="acme_developer">bluewaters</machine>
        <machine compiler="intel" testtype="acme_developer">cascade</machine>
        <machine compiler="nag" testtype="acme_developer">cascade</machine>
        <machine compiler="ibm" testtype="acme_developer">cetus</machine>
        <machine compiler="pgi" testtype="acme_developer">eastwind</machine>
        <machine compiler="intel" testtype="acme_developer">edison</machine>
        <machine compiler="intel " testtype="acme_developer">edison</machine>
        <machine compiler="intel" testtype="prebeta">edison</machine>
        <machine compiler="intel" testtype="acme_developer">eos</machine>
        <machine compiler="intel" testtype="acme_developer">evergreen</machine>
        <machine compiler="intel" testtype="acme_developer">goldbach</machine>
        <machine compiler="lahey" testtype="acme_developer">goldbach</machine>
        <machine compiler="nag" testtype="acme_developer">goldbach</machine>
        <machine compiler="pgi" testtype="acme_developer">goldbach</machine>
        <machine compiler="gnu" testtype="acme_developer">hopper</machine>
        <machine compiler="intel" testtype="acme_developer">hopper</machine>
        <machine compiler="pgi" testtype="acme_developer">hopper</machine>
        <machine compiler="pgi" testtype="prebeta">hopper</machine>
        <machine compiler="ibm" testtype="acme_developer">intrepid</machine>
        <machine compiler="intel" testtype="acme_developer">janus</machine>
<<<<<<< HEAD
        <machine compiler="intel" testtype="acme_developer">lawrencium-lr2</machine>
        <machine compiler="intel" testtype="prebeta">lawrencium-lr2</machine>
=======
        <machine compiler="pgi" testtype="acme_developer">lawrencium-lr2</machine>
        <machine compiler="pgi" testtype="prebeta">lawrencium-lr2</machine>
        <machine compiler="gnu" testtype="acme_developer">linux-generic</machine>
>>>>>>> 93a8ba1a
        <machine compiler="gnu" testtype="acme_developer">mac</machine>
        <machine compiler="gnu" testtype="acme_developer">melvin</machine>
        <machine compiler="ibm" testtype="acme_developer">mira</machine>
        <machine compiler="null" testtype="acme_developer">null</machine>
        <machine compiler="pgi" testtype="acme_developer">olympus</machine>
        <machine compiler="intel" testtype="acme_developer">redsky</machine>
        <machine compiler="pgi" testtype="acme_developer">titan</machine>
        <machine compiler="gnu" testtype="acme_developer">yellowstone</machine>
        <machine compiler="intel" testtype="acme_developer">yellowstone</machine>
        <machine compiler="intel " testtype="acme_developer">yellowstone</machine>
        <machine compiler="pgi" testtype="acme_developer">yellowstone</machine>
      </test>
      <test name="ERS_D">
        <machine compiler="ibm" testtype="prebeta">cetus</machine>
        <machine compiler="ibm" testtype="prerelease">intrepid</machine>
        <machine compiler="ibm" testtype="prebeta">mira</machine>
      </test>
      <test name="ERS_IOP">
        <machine compiler="pgi" testtype="acme_developer">bluewaters</machine>
        <machine compiler="pgi" testtype="acme_integration">bluewaters</machine>
        <machine compiler="intel" testtype="acme_developer">cascade</machine>
        <machine compiler="nag" testtype="acme_developer">cascade</machine>
        <machine compiler="intel" testtype="acme_integration">cascade</machine>
        <machine compiler="nag" testtype="acme_integration">cascade</machine>
        <machine compiler="ibm" testtype="acme_developer">cetus</machine>
        <machine compiler="ibm" testtype="acme_integration">cetus</machine>
        <machine compiler="pgi" testtype="acme_developer">eastwind</machine>
        <machine compiler="pgi" testtype="acme_integration">eastwind</machine>
        <machine compiler="intel" testtype="acme_developer">edison</machine>
        <machine compiler="intel " testtype="acme_developer">edison</machine>
        <machine compiler="intel" testtype="acme_integration">edison</machine>
        <machine compiler="intel " testtype="acme_integration">edison</machine>
        <machine compiler="intel" testtype="acme_developer">eos</machine>
        <machine compiler="intel" testtype="acme_integration">eos</machine>
        <machine compiler="intel" testtype="acme_developer">evergreen</machine>
        <machine compiler="intel" testtype="acme_integration">evergreen</machine>
        <machine compiler="intel" testtype="acme_developer">goldbach</machine>
        <machine compiler="lahey" testtype="acme_developer">goldbach</machine>
        <machine compiler="nag" testtype="acme_developer">goldbach</machine>
        <machine compiler="pgi" testtype="acme_developer">goldbach</machine>
        <machine compiler="intel" testtype="acme_integration">goldbach</machine>
        <machine compiler="lahey" testtype="acme_integration">goldbach</machine>
        <machine compiler="nag" testtype="acme_integration">goldbach</machine>
        <machine compiler="pgi" testtype="acme_integration">goldbach</machine>
        <machine compiler="gnu" testtype="acme_developer">hopper</machine>
        <machine compiler="intel" testtype="acme_developer">hopper</machine>
        <machine compiler="pgi" testtype="acme_developer">hopper</machine>
        <machine compiler="gnu" testtype="acme_integration">hopper</machine>
        <machine compiler="intel" testtype="acme_integration">hopper</machine>
        <machine compiler="pgi" testtype="acme_integration">hopper</machine>
        <machine compiler="ibm" testtype="acme_developer">intrepid</machine>
        <machine compiler="ibm" testtype="acme_integration">intrepid</machine>
        <machine compiler="intel" testtype="acme_developer">janus</machine>
<<<<<<< HEAD
        <machine compiler="intel" testtype="acme_integration">janus</machine>
        <machine compiler="intel" testtype="acme_developer">lawrencium-lr2</machine>
        <machine compiler="intel" testtype="acme_integration">lawrencium-lr2</machine>
=======
        <machine compiler="pgi" testtype="acme_developer">lawrencium-lr2</machine>
        <machine compiler="gnu" testtype="acme_developer">linux-generic</machine>
>>>>>>> 93a8ba1a
        <machine compiler="gnu" testtype="acme_developer">mac</machine>
        <machine compiler="gnu" testtype="acme_integration">mac</machine>
        <machine compiler="gnu" testtype="acme_developer">melvin</machine>
        <machine compiler="gnu" testtype="acme_integration">melvin</machine>
        <machine compiler="ibm" testtype="acme_developer">mira</machine>
        <machine compiler="ibm" testtype="acme_integration">mira</machine>
        <machine compiler="null" testtype="acme_developer">null</machine>
        <machine compiler="null" testtype="acme_integration">null</machine>
        <machine compiler="pgi" testtype="acme_developer">olympus</machine>
        <machine compiler="pgi" testtype="acme_integration">olympus</machine>
        <machine compiler="intel" testtype="acme_developer">redsky</machine>
        <machine compiler="intel" testtype="acme_integration">redsky</machine>
        <machine compiler="intel" testtype="prebeta">redsky</machine>
        <machine compiler="pgi" testtype="acme_developer">titan</machine>
        <machine compiler="pgi" testtype="acme_integration">titan</machine>
        <machine compiler="gnu" testtype="acme_developer">yellowstone</machine>
        <machine compiler="intel" testtype="acme_developer">yellowstone</machine>
        <machine compiler="intel " testtype="acme_developer">yellowstone</machine>
        <machine compiler="pgi" testtype="acme_developer">yellowstone</machine>
        <machine compiler="gnu" testtype="acme_integration">yellowstone</machine>
        <machine compiler="intel" testtype="acme_integration">yellowstone</machine>
        <machine compiler="intel " testtype="acme_integration">yellowstone</machine>
        <machine compiler="pgi" testtype="acme_integration">yellowstone</machine>
        <machine compiler="gnu" testtype="prebeta">yellowstone</machine>
        <machine compiler="intel" testtype="prebeta">yellowstone</machine>
        <machine compiler="pgi" testtype="prebeta">yellowstone</machine>
      </test>
      <test name="ERS_IOP4c">
        <machine compiler="pgi" testtype="acme_developer">bluewaters</machine>
        <machine compiler="pgi" testtype="acme_integration">bluewaters</machine>
        <machine compiler="intel" testtype="acme_developer">cascade</machine>
        <machine compiler="nag" testtype="acme_developer">cascade</machine>
        <machine compiler="intel" testtype="acme_integration">cascade</machine>
        <machine compiler="nag" testtype="acme_integration">cascade</machine>
        <machine compiler="ibm" testtype="acme_developer">cetus</machine>
        <machine compiler="ibm" testtype="acme_integration">cetus</machine>
        <machine compiler="pgi" testtype="acme_developer">eastwind</machine>
        <machine compiler="pgi" testtype="acme_integration">eastwind</machine>
        <machine compiler="intel" testtype="acme_developer">edison</machine>
        <machine compiler="intel " testtype="acme_developer">edison</machine>
        <machine compiler="intel" testtype="acme_integration">edison</machine>
        <machine compiler="intel " testtype="acme_integration">edison</machine>
        <machine compiler="intel" testtype="acme_developer">eos</machine>
        <machine compiler="intel" testtype="acme_integration">eos</machine>
        <machine compiler="intel" testtype="acme_developer">evergreen</machine>
        <machine compiler="intel" testtype="acme_integration">evergreen</machine>
        <machine compiler="intel" testtype="acme_developer">goldbach</machine>
        <machine compiler="lahey" testtype="acme_developer">goldbach</machine>
        <machine compiler="nag" testtype="acme_developer">goldbach</machine>
        <machine compiler="pgi" testtype="acme_developer">goldbach</machine>
        <machine compiler="intel" testtype="acme_integration">goldbach</machine>
        <machine compiler="lahey" testtype="acme_integration">goldbach</machine>
        <machine compiler="nag" testtype="acme_integration">goldbach</machine>
        <machine compiler="pgi" testtype="acme_integration">goldbach</machine>
        <machine compiler="gnu" testtype="acme_developer">hopper</machine>
        <machine compiler="intel" testtype="acme_developer">hopper</machine>
        <machine compiler="pgi" testtype="acme_developer">hopper</machine>
        <machine compiler="gnu" testtype="acme_integration">hopper</machine>
        <machine compiler="intel" testtype="acme_integration">hopper</machine>
        <machine compiler="pgi" testtype="acme_integration">hopper</machine>
        <machine compiler="ibm" testtype="acme_developer">intrepid</machine>
        <machine compiler="ibm" testtype="acme_integration">intrepid</machine>
        <machine compiler="intel" testtype="acme_developer">janus</machine>
<<<<<<< HEAD
        <machine compiler="intel" testtype="acme_integration">janus</machine>
        <machine compiler="intel" testtype="acme_developer">lawrencium-lr2</machine>
        <machine compiler="intel" testtype="acme_integration">lawrencium-lr2</machine>
=======
        <machine compiler="pgi" testtype="acme_developer">lawrencium-lr2</machine>
        <machine compiler="gnu" testtype="acme_developer">linux-generic</machine>
>>>>>>> 93a8ba1a
        <machine compiler="gnu" testtype="acme_developer">mac</machine>
        <machine compiler="gnu" testtype="acme_integration">mac</machine>
        <machine compiler="gnu" testtype="acme_developer">melvin</machine>
        <machine compiler="gnu" testtype="acme_integration">melvin</machine>
        <machine compiler="ibm" testtype="acme_developer">mira</machine>
        <machine compiler="ibm" testtype="acme_integration">mira</machine>
        <machine compiler="null" testtype="acme_developer">null</machine>
        <machine compiler="null" testtype="acme_integration">null</machine>
        <machine compiler="pgi" testtype="acme_developer">olympus</machine>
        <machine compiler="pgi" testtype="acme_integration">olympus</machine>
        <machine compiler="intel" testtype="acme_developer">redsky</machine>
        <machine compiler="intel" testtype="acme_integration">redsky</machine>
        <machine compiler="intel" testtype="prebeta">redsky</machine>
        <machine compiler="pgi" testtype="acme_developer">titan</machine>
        <machine compiler="pgi" testtype="acme_integration">titan</machine>
        <machine compiler="gnu" testtype="acme_developer">yellowstone</machine>
        <machine compiler="intel" testtype="acme_developer">yellowstone</machine>
        <machine compiler="intel " testtype="acme_developer">yellowstone</machine>
        <machine compiler="pgi" testtype="acme_developer">yellowstone</machine>
        <machine compiler="gnu" testtype="acme_integration">yellowstone</machine>
        <machine compiler="intel" testtype="acme_integration">yellowstone</machine>
        <machine compiler="intel " testtype="acme_integration">yellowstone</machine>
        <machine compiler="pgi" testtype="acme_integration">yellowstone</machine>
        <machine compiler="intel" testtype="prebeta">yellowstone</machine>
      </test>
      <test name="ERS_IOP4p">
        <machine compiler="pgi" testtype="acme_developer">bluewaters</machine>
        <machine compiler="pgi" testtype="acme_integration">bluewaters</machine>
        <machine compiler="intel" testtype="acme_developer">cascade</machine>
        <machine compiler="nag" testtype="acme_developer">cascade</machine>
        <machine compiler="intel" testtype="acme_integration">cascade</machine>
        <machine compiler="nag" testtype="acme_integration">cascade</machine>
        <machine compiler="ibm" testtype="acme_developer">cetus</machine>
        <machine compiler="ibm" testtype="acme_integration">cetus</machine>
        <machine compiler="pgi" testtype="acme_developer">eastwind</machine>
        <machine compiler="pgi" testtype="acme_integration">eastwind</machine>
        <machine compiler="intel" testtype="acme_developer">edison</machine>
        <machine compiler="intel " testtype="acme_developer">edison</machine>
        <machine compiler="intel" testtype="acme_integration">edison</machine>
        <machine compiler="intel " testtype="acme_integration">edison</machine>
        <machine compiler="intel" testtype="acme_developer">eos</machine>
        <machine compiler="intel" testtype="acme_integration">eos</machine>
        <machine compiler="intel" testtype="acme_developer">evergreen</machine>
        <machine compiler="intel" testtype="acme_integration">evergreen</machine>
        <machine compiler="intel" testtype="acme_developer">goldbach</machine>
        <machine compiler="lahey" testtype="acme_developer">goldbach</machine>
        <machine compiler="nag" testtype="acme_developer">goldbach</machine>
        <machine compiler="pgi" testtype="acme_developer">goldbach</machine>
        <machine compiler="intel" testtype="acme_integration">goldbach</machine>
        <machine compiler="lahey" testtype="acme_integration">goldbach</machine>
        <machine compiler="nag" testtype="acme_integration">goldbach</machine>
        <machine compiler="pgi" testtype="acme_integration">goldbach</machine>
        <machine compiler="gnu" testtype="acme_developer">hopper</machine>
        <machine compiler="intel" testtype="acme_developer">hopper</machine>
        <machine compiler="pgi" testtype="acme_developer">hopper</machine>
        <machine compiler="gnu" testtype="acme_integration">hopper</machine>
        <machine compiler="intel" testtype="acme_integration">hopper</machine>
        <machine compiler="pgi" testtype="acme_integration">hopper</machine>
        <machine compiler="ibm" testtype="acme_developer">intrepid</machine>
        <machine compiler="ibm" testtype="acme_integration">intrepid</machine>
        <machine compiler="intel" testtype="acme_developer">janus</machine>
<<<<<<< HEAD
        <machine compiler="intel" testtype="acme_integration">janus</machine>
        <machine compiler="intel" testtype="acme_developer">lawrencium-lr2</machine>
        <machine compiler="intel" testtype="acme_integration">lawrencium-lr2</machine>
=======
        <machine compiler="pgi" testtype="acme_developer">lawrencium-lr2</machine>
        <machine compiler="gnu" testtype="acme_developer">linux-generic</machine>
>>>>>>> 93a8ba1a
        <machine compiler="gnu" testtype="acme_developer">mac</machine>
        <machine compiler="gnu" testtype="acme_integration">mac</machine>
        <machine compiler="gnu" testtype="acme_developer">melvin</machine>
        <machine compiler="gnu" testtype="acme_integration">melvin</machine>
        <machine compiler="ibm" testtype="acme_developer">mira</machine>
        <machine compiler="ibm" testtype="acme_integration">mira</machine>
        <machine compiler="null" testtype="acme_developer">null</machine>
        <machine compiler="null" testtype="acme_integration">null</machine>
        <machine compiler="pgi" testtype="acme_developer">olympus</machine>
        <machine compiler="pgi" testtype="acme_integration">olympus</machine>
        <machine compiler="intel" testtype="acme_developer">redsky</machine>
        <machine compiler="intel" testtype="acme_integration">redsky</machine>
        <machine compiler="intel" testtype="prebeta">redsky</machine>
        <machine compiler="pgi" testtype="acme_developer">titan</machine>
        <machine compiler="pgi" testtype="acme_integration">titan</machine>
        <machine compiler="gnu" testtype="acme_developer">yellowstone</machine>
        <machine compiler="intel" testtype="acme_developer">yellowstone</machine>
        <machine compiler="intel " testtype="acme_developer">yellowstone</machine>
        <machine compiler="pgi" testtype="acme_developer">yellowstone</machine>
        <machine compiler="gnu" testtype="acme_integration">yellowstone</machine>
        <machine compiler="intel" testtype="acme_integration">yellowstone</machine>
        <machine compiler="intel " testtype="acme_integration">yellowstone</machine>
        <machine compiler="pgi" testtype="acme_integration">yellowstone</machine>
        <machine compiler="intel" testtype="prebeta">yellowstone</machine>
      </test>
    </grid>
  </compset>
  <compset name="AWAV">
    <grid name="ww3a_ww3a">
      <test name="SMS">
        <machine compiler="pgi" testtype="prebeta">goldbach</machine>
      </test>
    </grid>
  </compset>
  <compset name="B">
    <grid name="f19_g16">
      <test name="STA">
        <machine compiler="intel" testtype="prebeta">goldbach</machine>
      </test>
      <test name="STA_N2">
        <machine compiler="intel" testtype="prebeta">yellowstone</machine>
      </test>
    </grid>
    <grid name="f45_g37">
      <test name="PEA_P1_M">
        <machine compiler="intel" testtype="prebeta">goldbach</machine>
        <machine compiler="pgi" testtype="prebeta">goldbach</machine>
      </test>
    </grid>
  </compset>
  <compset name="B1850">
    <grid name="f19_g16">
      <test name="SMS_D">
        <machine compiler="intel" testtype="aux_cice">yellowstone</machine>
      </test>
    </grid>
  </compset>
  <compset name="B1850BDRD">
    <grid name="f09_g16">
      <test name="ERS">
        <machine compiler="intel" testtype="aux_science">yellowstone</machine>
      </test>
      <test name="ERS_Ld7">
        <machine compiler="ibm" testtype="prebeta">cetus</machine>
        <machine compiler="ibm" testtype="prerelease">intrepid</machine>
        <machine compiler="ibm" testtype="prebeta">mira</machine>
      </test>
    </grid>
  </compset>
  <compset name="B1850BPRP">
    <grid name="f09_g16">
      <test name="CME">
        <machine compiler="pgi" testtype="prebeta">bluewaters</machine>
        <machine compiler="intel" testtype="prebeta">edison</machine>
        <machine compiler="intel" testtype="prebeta">eos</machine>
        <machine compiler="pgi" testtype="prebeta">hopper</machine>
        <machine compiler="ibm" testtype="prerelease">intrepid</machine>
        <machine compiler="intel" testtype="prebeta">lawrencium-lr2</machine>
        <machine compiler="pgi" testtype="prebeta">titan</machine>
        <machine compiler="pgi" testtype="prerelease">titan</machine>
      </test>
      <test name="ERS">
        <machine compiler="intel" testtype="aux_science">yellowstone</machine>
      </test>
      <test name="ERS_Ld7">
        <machine compiler="intel" testtype="prebeta">goldbach</machine>
        <machine compiler="pgi" testtype="prebeta">goldbach</machine>
        <machine compiler="pgi" testtype="prerelease">hopper</machine>
        <machine compiler="ibm" testtype="prerelease">intrepid</machine>
        <machine compiler="intel" testtype="prebeta">janus</machine>
        <machine compiler="intel" testtype="prebeta">redsky</machine>
        <machine compiler="gnu" testtype="prebeta">yellowstone</machine>
        <machine compiler="intel" testtype="prebeta">yellowstone</machine>
        <machine compiler="pgi" testtype="prebeta">yellowstone</machine>
      </test>
    </grid>
  </compset>
  <compset name="B1850BPRPC5L45BGC">
    <grid name="f09_g16">
      <test name="PFS">
        <machine compiler="intel" testtype="csltiming">yellowstone</machine>
      </test>
    </grid>
  </compset>
  <compset name="B1850BPRPL45BGC">
    <grid name="f09_g16">
      <test name="PFS">
        <machine compiler="intel" testtype="csltiming">yellowstone</machine>
      </test>
    </grid>
  </compset>
  <compset name="B1850C5">
    <grid name="T31_g37">
      <test name="ERS_D">
        <machine compiler="intel" testtype="aux_cam">yellowstone</machine>
      </test>
    </grid>
    <grid name="f09_g16">
      <test name="ERS">
        <machine compiler="pgi" testtype="acme_integration">bluewaters</machine>
        <machine compiler="intel" testtype="acme_integration">cascade</machine>
        <machine compiler="nag" testtype="acme_integration">cascade</machine>
        <machine compiler="ibm" testtype="acme_integration">cetus</machine>
        <machine compiler="pgi" testtype="acme_integration">eastwind</machine>
        <machine compiler="intel" testtype="acme_integration">edison</machine>
        <machine compiler="intel " testtype="acme_integration">edison</machine>
        <machine compiler="intel" testtype="acme_integration">eos</machine>
        <machine compiler="intel" testtype="acme_integration">evergreen</machine>
        <machine compiler="intel" testtype="acme_integration">goldbach</machine>
        <machine compiler="lahey" testtype="acme_integration">goldbach</machine>
        <machine compiler="nag" testtype="acme_integration">goldbach</machine>
        <machine compiler="pgi" testtype="acme_integration">goldbach</machine>
        <machine compiler="gnu" testtype="acme_integration">hopper</machine>
        <machine compiler="intel" testtype="acme_integration">hopper</machine>
        <machine compiler="pgi" testtype="acme_integration">hopper</machine>
        <machine compiler="ibm" testtype="acme_integration">intrepid</machine>
        <machine compiler="intel" testtype="acme_integration">janus</machine>
        <machine compiler="intel" testtype="acme_integration">lawrencium-lr2</machine>
        <machine compiler="gnu" testtype="acme_integration">mac</machine>
        <machine compiler="gnu" testtype="acme_integration">melvin</machine>
        <machine compiler="ibm" testtype="acme_integration">mira</machine>
        <machine compiler="null" testtype="acme_integration">null</machine>
        <machine compiler="pgi" testtype="acme_integration">olympus</machine>
        <machine compiler="intel" testtype="acme_integration">redsky</machine>
        <machine compiler="pgi" testtype="acme_integration">titan</machine>
        <machine compiler="pgi" testtype="aux_cam">titan</machine>
        <machine compiler="gnu" testtype="acme_integration">yellowstone</machine>
        <machine compiler="intel" testtype="acme_integration">yellowstone</machine>
        <machine compiler="intel " testtype="acme_integration">yellowstone</machine>
        <machine compiler="pgi" testtype="acme_integration">yellowstone</machine>
        <machine compiler="intel" testtype="aux_cam">yellowstone</machine>
      </test>
    </grid>
    <grid name="f19_g16">
      <test name="ERB">
        <machine compiler="pgi" testtype="acme_integration">bluewaters</machine>
        <machine compiler="intel" testtype="acme_integration">cascade</machine>
        <machine compiler="nag" testtype="acme_integration">cascade</machine>
        <machine compiler="ibm" testtype="acme_integration">cetus</machine>
        <machine compiler="pgi" testtype="acme_integration">eastwind</machine>
        <machine compiler="intel" testtype="acme_integration">edison</machine>
        <machine compiler="intel " testtype="acme_integration">edison</machine>
        <machine compiler="intel" testtype="acme_integration">eos</machine>
        <machine compiler="intel" testtype="acme_integration">evergreen</machine>
        <machine compiler="intel" testtype="acme_integration">goldbach</machine>
        <machine compiler="lahey" testtype="acme_integration">goldbach</machine>
        <machine compiler="nag" testtype="acme_integration">goldbach</machine>
        <machine compiler="pgi" testtype="acme_integration">goldbach</machine>
        <machine compiler="gnu" testtype="acme_integration">hopper</machine>
        <machine compiler="intel" testtype="acme_integration">hopper</machine>
        <machine compiler="pgi" testtype="acme_integration">hopper</machine>
        <machine compiler="ibm" testtype="acme_integration">intrepid</machine>
        <machine compiler="intel" testtype="acme_integration">janus</machine>
        <machine compiler="intel" testtype="acme_integration">lawrencium-lr2</machine>
        <machine compiler="gnu" testtype="acme_integration">mac</machine>
        <machine compiler="gnu" testtype="acme_integration">melvin</machine>
        <machine compiler="ibm" testtype="acme_integration">mira</machine>
        <machine compiler="null" testtype="acme_integration">null</machine>
        <machine compiler="pgi" testtype="acme_integration">olympus</machine>
        <machine compiler="intel" testtype="acme_integration">redsky</machine>
        <machine compiler="pgi" testtype="acme_integration">titan</machine>
        <machine compiler="pgi" testtype="aux_cam">titan</machine>
        <machine compiler="gnu" testtype="acme_integration">yellowstone</machine>
        <machine compiler="intel" testtype="acme_integration">yellowstone</machine>
        <machine compiler="intel " testtype="acme_integration">yellowstone</machine>
        <machine compiler="pgi" testtype="acme_integration">yellowstone</machine>
        <machine compiler="intel" testtype="aux_cam">yellowstone</machine>
        <machine compiler="intel" testtype="aux_cice">yellowstone</machine>
      </test>
      <test name="ERH">
        <machine compiler="intel" testtype="aux_cice">yellowstone</machine>
      </test>
      <test name="ERS">
        <machine compiler="pgi" testtype="acme_integration">bluewaters</machine>
        <machine compiler="intel" testtype="acme_integration">cascade</machine>
        <machine compiler="nag" testtype="acme_integration">cascade</machine>
        <machine compiler="ibm" testtype="acme_integration">cetus</machine>
        <machine compiler="pgi" testtype="acme_integration">eastwind</machine>
        <machine compiler="intel" testtype="acme_integration">edison</machine>
        <machine compiler="intel " testtype="acme_integration">edison</machine>
        <machine compiler="intel" testtype="acme_integration">eos</machine>
        <machine compiler="intel" testtype="acme_integration">evergreen</machine>
        <machine compiler="intel" testtype="acme_integration">goldbach</machine>
        <machine compiler="lahey" testtype="acme_integration">goldbach</machine>
        <machine compiler="nag" testtype="acme_integration">goldbach</machine>
        <machine compiler="pgi" testtype="acme_integration">goldbach</machine>
        <machine compiler="gnu" testtype="acme_integration">hopper</machine>
        <machine compiler="intel" testtype="acme_integration">hopper</machine>
        <machine compiler="pgi" testtype="acme_integration">hopper</machine>
        <machine compiler="ibm" testtype="acme_integration">intrepid</machine>
        <machine compiler="intel" testtype="acme_integration">janus</machine>
        <machine compiler="intel" testtype="acme_integration">lawrencium-lr2</machine>
        <machine compiler="gnu" testtype="acme_integration">mac</machine>
        <machine compiler="gnu" testtype="acme_integration">melvin</machine>
        <machine compiler="ibm" testtype="acme_integration">mira</machine>
        <machine compiler="null" testtype="acme_integration">null</machine>
        <machine compiler="pgi" testtype="acme_integration">olympus</machine>
        <machine compiler="intel" testtype="acme_integration">redsky</machine>
        <machine compiler="pgi" testtype="acme_integration">titan</machine>
        <machine compiler="pgi" testtype="aux_cam">titan</machine>
        <machine compiler="gnu" testtype="acme_integration">yellowstone</machine>
        <machine compiler="intel" testtype="acme_integration">yellowstone</machine>
        <machine compiler="intel " testtype="acme_integration">yellowstone</machine>
        <machine compiler="pgi" testtype="acme_integration">yellowstone</machine>
        <machine compiler="intel" testtype="aux_cam">yellowstone</machine>
        <machine compiler="intel" testtype="aux_science">yellowstone</machine>
      </test>
      <test name="ERT">
        <machine compiler="pgi" testtype="acme_integration">bluewaters</machine>
        <machine compiler="intel" testtype="acme_integration">cascade</machine>
        <machine compiler="nag" testtype="acme_integration">cascade</machine>
        <machine compiler="ibm" testtype="acme_integration">cetus</machine>
        <machine compiler="pgi" testtype="acme_integration">eastwind</machine>
        <machine compiler="intel" testtype="acme_integration">edison</machine>
        <machine compiler="intel " testtype="acme_integration">edison</machine>
        <machine compiler="intel" testtype="acme_integration">eos</machine>
        <machine compiler="intel" testtype="acme_integration">evergreen</machine>
        <machine compiler="intel" testtype="acme_integration">goldbach</machine>
        <machine compiler="lahey" testtype="acme_integration">goldbach</machine>
        <machine compiler="nag" testtype="acme_integration">goldbach</machine>
        <machine compiler="pgi" testtype="acme_integration">goldbach</machine>
        <machine compiler="gnu" testtype="acme_integration">hopper</machine>
        <machine compiler="intel" testtype="acme_integration">hopper</machine>
        <machine compiler="pgi" testtype="acme_integration">hopper</machine>
        <machine compiler="ibm" testtype="acme_integration">intrepid</machine>
        <machine compiler="intel" testtype="acme_integration">janus</machine>
        <machine compiler="intel" testtype="acme_integration">lawrencium-lr2</machine>
        <machine compiler="gnu" testtype="acme_integration">mac</machine>
        <machine compiler="gnu" testtype="acme_integration">melvin</machine>
        <machine compiler="ibm" testtype="acme_integration">mira</machine>
        <machine compiler="null" testtype="acme_integration">null</machine>
        <machine compiler="pgi" testtype="acme_integration">olympus</machine>
        <machine compiler="intel" testtype="acme_integration">redsky</machine>
        <machine compiler="pgi" testtype="acme_integration">titan</machine>
        <machine compiler="pgi" testtype="aux_cam">titan</machine>
        <machine compiler="gnu" testtype="acme_integration">yellowstone</machine>
        <machine compiler="intel" testtype="acme_integration">yellowstone</machine>
        <machine compiler="intel " testtype="acme_integration">yellowstone</machine>
        <machine compiler="pgi" testtype="acme_integration">yellowstone</machine>
        <machine compiler="intel" testtype="aux_cam">yellowstone</machine>
        <machine compiler="intel" testtype="aux_cice">yellowstone</machine>
      </test>
      <test name="PET_PT">
        <machine compiler="pgi" testtype="prebeta">bluewaters</machine>
        <machine compiler="intel" testtype="prebeta">edison</machine>
        <machine compiler="intel" testtype="prebeta">eos</machine>
        <machine compiler="pgi" testtype="prebeta">hopper</machine>
        <machine compiler="ibm" testtype="prerelease">intrepid</machine>
        <machine compiler="intel" testtype="prebeta">lawrencium-lr2</machine>
        <machine compiler="pgi" testtype="prebeta">titan</machine>
        <machine compiler="pgi" testtype="prerelease">titan</machine>
      </test>
      <test name="SMS_D">
        <machine compiler="pgi" testtype="prerelease">hopper</machine>
        <machine compiler="ibm" testtype="prerelease">intrepid</machine>
      </test>
      <test name="SMS_DE">
        <machine compiler="intel" testtype="aux_esmf">yellowstone</machine>
      </test>
    </grid>
    <grid name="f45_g37">
      <test name="ERB">
        <machine compiler="pgi" testtype="acme_integration">bluewaters</machine>
        <machine compiler="intel" testtype="acme_integration">cascade</machine>
        <machine compiler="nag" testtype="acme_integration">cascade</machine>
        <machine compiler="ibm" testtype="acme_integration">cetus</machine>
        <machine compiler="pgi" testtype="acme_integration">eastwind</machine>
        <machine compiler="intel" testtype="acme_integration">edison</machine>
        <machine compiler="intel " testtype="acme_integration">edison</machine>
        <machine compiler="intel" testtype="acme_integration">eos</machine>
        <machine compiler="intel" testtype="acme_integration">evergreen</machine>
        <machine compiler="intel" testtype="acme_integration">goldbach</machine>
        <machine compiler="lahey" testtype="acme_integration">goldbach</machine>
        <machine compiler="nag" testtype="acme_integration">goldbach</machine>
        <machine compiler="pgi" testtype="acme_integration">goldbach</machine>
        <machine compiler="gnu" testtype="acme_integration">hopper</machine>
        <machine compiler="intel" testtype="acme_integration">hopper</machine>
        <machine compiler="pgi" testtype="acme_integration">hopper</machine>
        <machine compiler="ibm" testtype="acme_integration">intrepid</machine>
        <machine compiler="intel" testtype="acme_integration">janus</machine>
        <machine compiler="intel" testtype="acme_integration">lawrencium-lr2</machine>
        <machine compiler="gnu" testtype="acme_integration">mac</machine>
        <machine compiler="gnu" testtype="acme_integration">melvin</machine>
        <machine compiler="ibm" testtype="acme_integration">mira</machine>
        <machine compiler="null" testtype="acme_integration">null</machine>
        <machine compiler="pgi" testtype="acme_integration">olympus</machine>
        <machine compiler="intel" testtype="acme_integration">redsky</machine>
        <machine compiler="pgi" testtype="acme_integration">titan</machine>
        <machine compiler="gnu" testtype="acme_integration">yellowstone</machine>
        <machine compiler="intel" testtype="acme_integration">yellowstone</machine>
        <machine compiler="intel " testtype="acme_integration">yellowstone</machine>
        <machine compiler="pgi" testtype="acme_integration">yellowstone</machine>
        <machine compiler="intel" testtype="aux_cam">yellowstone</machine>
      </test>
      <test name="ERH">
        <machine compiler="pgi" testtype="acme_integration">bluewaters</machine>
        <machine compiler="intel" testtype="acme_integration">cascade</machine>
        <machine compiler="nag" testtype="acme_integration">cascade</machine>
        <machine compiler="ibm" testtype="acme_integration">cetus</machine>
        <machine compiler="pgi" testtype="acme_integration">eastwind</machine>
        <machine compiler="intel" testtype="acme_integration">edison</machine>
        <machine compiler="intel " testtype="acme_integration">edison</machine>
        <machine compiler="intel" testtype="acme_integration">eos</machine>
        <machine compiler="intel" testtype="acme_integration">evergreen</machine>
        <machine compiler="intel" testtype="acme_integration">goldbach</machine>
        <machine compiler="lahey" testtype="acme_integration">goldbach</machine>
        <machine compiler="nag" testtype="acme_integration">goldbach</machine>
        <machine compiler="pgi" testtype="acme_integration">goldbach</machine>
        <machine compiler="gnu" testtype="acme_integration">hopper</machine>
        <machine compiler="intel" testtype="acme_integration">hopper</machine>
        <machine compiler="pgi" testtype="acme_integration">hopper</machine>
        <machine compiler="ibm" testtype="acme_integration">intrepid</machine>
        <machine compiler="intel" testtype="acme_integration">janus</machine>
        <machine compiler="intel" testtype="acme_integration">lawrencium-lr2</machine>
        <machine compiler="gnu" testtype="acme_integration">mac</machine>
        <machine compiler="gnu" testtype="acme_integration">melvin</machine>
        <machine compiler="ibm" testtype="acme_integration">mira</machine>
        <machine compiler="null" testtype="acme_integration">null</machine>
        <machine compiler="pgi" testtype="acme_integration">olympus</machine>
        <machine compiler="intel" testtype="acme_integration">redsky</machine>
        <machine compiler="pgi" testtype="acme_integration">titan</machine>
        <machine compiler="gnu" testtype="acme_integration">yellowstone</machine>
        <machine compiler="intel" testtype="acme_integration">yellowstone</machine>
        <machine compiler="intel " testtype="acme_integration">yellowstone</machine>
        <machine compiler="pgi" testtype="acme_integration">yellowstone</machine>
        <machine compiler="intel" testtype="aux_cam">yellowstone</machine>
        <machine compiler="intel" testtype="aux_cice">yellowstone</machine>
      </test>
      <test name="ERS">
        <machine compiler="pgi" testtype="acme_developer">bluewaters</machine>
        <machine compiler="pgi" testtype="acme_integration">bluewaters</machine>
        <machine compiler="intel" testtype="acme_developer">cascade</machine>
        <machine compiler="nag" testtype="acme_developer">cascade</machine>
        <machine compiler="intel" testtype="acme_integration">cascade</machine>
        <machine compiler="nag" testtype="acme_integration">cascade</machine>
        <machine compiler="ibm" testtype="acme_developer">cetus</machine>
        <machine compiler="ibm" testtype="acme_integration">cetus</machine>
        <machine compiler="pgi" testtype="acme_developer">eastwind</machine>
        <machine compiler="pgi" testtype="acme_integration">eastwind</machine>
        <machine compiler="intel" testtype="acme_developer">edison</machine>
        <machine compiler="intel " testtype="acme_developer">edison</machine>
        <machine compiler="intel" testtype="acme_integration">edison</machine>
        <machine compiler="intel " testtype="acme_integration">edison</machine>
        <machine compiler="intel" testtype="acme_developer">eos</machine>
        <machine compiler="intel" testtype="acme_integration">eos</machine>
        <machine compiler="intel" testtype="acme_developer">evergreen</machine>
        <machine compiler="intel" testtype="acme_integration">evergreen</machine>
        <machine compiler="intel" testtype="acme_developer">goldbach</machine>
        <machine compiler="lahey" testtype="acme_developer">goldbach</machine>
        <machine compiler="nag" testtype="acme_developer">goldbach</machine>
        <machine compiler="pgi" testtype="acme_developer">goldbach</machine>
        <machine compiler="intel" testtype="acme_integration">goldbach</machine>
        <machine compiler="lahey" testtype="acme_integration">goldbach</machine>
        <machine compiler="nag" testtype="acme_integration">goldbach</machine>
        <machine compiler="pgi" testtype="acme_integration">goldbach</machine>
        <machine compiler="gnu" testtype="acme_developer">hopper</machine>
        <machine compiler="intel" testtype="acme_developer">hopper</machine>
        <machine compiler="pgi" testtype="acme_developer">hopper</machine>
        <machine compiler="gnu" testtype="acme_integration">hopper</machine>
        <machine compiler="intel" testtype="acme_integration">hopper</machine>
        <machine compiler="pgi" testtype="acme_integration">hopper</machine>
        <machine compiler="ibm" testtype="acme_developer">intrepid</machine>
        <machine compiler="ibm" testtype="acme_integration">intrepid</machine>
        <machine compiler="intel" testtype="acme_developer">janus</machine>
<<<<<<< HEAD
        <machine compiler="intel" testtype="acme_integration">janus</machine>
        <machine compiler="intel" testtype="acme_developer">lawrencium-lr2</machine>
        <machine compiler="intel" testtype="acme_integration">lawrencium-lr2</machine>
=======
        <machine compiler="pgi" testtype="acme_developer">lawrencium-lr2</machine>
        <machine compiler="gnu" testtype="acme_developer">linux-generic</machine>
>>>>>>> 93a8ba1a
        <machine compiler="gnu" testtype="acme_developer">mac</machine>
        <machine compiler="gnu" testtype="acme_integration">mac</machine>
        <machine compiler="gnu" testtype="acme_developer">melvin</machine>
        <machine compiler="gnu" testtype="acme_integration">melvin</machine>
        <machine compiler="ibm" testtype="acme_developer">mira</machine>
        <machine compiler="ibm" testtype="acme_integration">mira</machine>
        <machine compiler="null" testtype="acme_developer">null</machine>
        <machine compiler="null" testtype="acme_integration">null</machine>
        <machine compiler="pgi" testtype="acme_developer">olympus</machine>
        <machine compiler="pgi" testtype="acme_integration">olympus</machine>
        <machine compiler="intel" testtype="acme_developer">redsky</machine>
        <machine compiler="intel" testtype="acme_integration">redsky</machine>
        <machine compiler="pgi" testtype="acme_developer">titan</machine>
        <machine compiler="pgi" testtype="acme_integration">titan</machine>
        <machine compiler="gnu" testtype="acme_developer">yellowstone</machine>
        <machine compiler="intel" testtype="acme_developer">yellowstone</machine>
        <machine compiler="intel " testtype="acme_developer">yellowstone</machine>
        <machine compiler="pgi" testtype="acme_developer">yellowstone</machine>
        <machine compiler="gnu" testtype="acme_integration">yellowstone</machine>
        <machine compiler="intel" testtype="acme_integration">yellowstone</machine>
        <machine compiler="intel " testtype="acme_integration">yellowstone</machine>
        <machine compiler="pgi" testtype="acme_integration">yellowstone</machine>
        <machine compiler="intel" testtype="aux_cam">yellowstone</machine>
      </test>
      <test name="ERS_D">
        <machine compiler="pgi" testtype="acme_developer">bluewaters</machine>
        <machine compiler="pgi" testtype="acme_integration">bluewaters</machine>
        <machine compiler="intel" testtype="acme_developer">cascade</machine>
        <machine compiler="nag" testtype="acme_developer">cascade</machine>
        <machine compiler="intel" testtype="acme_integration">cascade</machine>
        <machine compiler="nag" testtype="acme_integration">cascade</machine>
        <machine compiler="ibm" testtype="acme_developer">cetus</machine>
        <machine compiler="ibm" testtype="acme_integration">cetus</machine>
        <machine compiler="pgi" testtype="acme_developer">eastwind</machine>
        <machine compiler="pgi" testtype="acme_integration">eastwind</machine>
        <machine compiler="intel" testtype="acme_developer">edison</machine>
        <machine compiler="intel " testtype="acme_developer">edison</machine>
        <machine compiler="intel" testtype="acme_integration">edison</machine>
        <machine compiler="intel " testtype="acme_integration">edison</machine>
        <machine compiler="intel" testtype="acme_developer">eos</machine>
        <machine compiler="intel" testtype="acme_integration">eos</machine>
        <machine compiler="intel" testtype="acme_developer">evergreen</machine>
        <machine compiler="intel" testtype="acme_integration">evergreen</machine>
        <machine compiler="intel" testtype="acme_developer">goldbach</machine>
        <machine compiler="lahey" testtype="acme_developer">goldbach</machine>
        <machine compiler="nag" testtype="acme_developer">goldbach</machine>
        <machine compiler="pgi" testtype="acme_developer">goldbach</machine>
        <machine compiler="intel" testtype="acme_integration">goldbach</machine>
        <machine compiler="lahey" testtype="acme_integration">goldbach</machine>
        <machine compiler="nag" testtype="acme_integration">goldbach</machine>
        <machine compiler="pgi" testtype="acme_integration">goldbach</machine>
        <machine compiler="gnu" testtype="acme_developer">hopper</machine>
        <machine compiler="intel" testtype="acme_developer">hopper</machine>
        <machine compiler="pgi" testtype="acme_developer">hopper</machine>
        <machine compiler="gnu" testtype="acme_integration">hopper</machine>
        <machine compiler="intel" testtype="acme_integration">hopper</machine>
        <machine compiler="pgi" testtype="acme_integration">hopper</machine>
        <machine compiler="ibm" testtype="acme_developer">intrepid</machine>
        <machine compiler="ibm" testtype="acme_integration">intrepid</machine>
        <machine compiler="intel" testtype="acme_developer">janus</machine>
<<<<<<< HEAD
        <machine compiler="intel" testtype="acme_integration">janus</machine>
        <machine compiler="intel" testtype="acme_developer">lawrencium-lr2</machine>
        <machine compiler="intel" testtype="acme_integration">lawrencium-lr2</machine>
=======
        <machine compiler="pgi" testtype="acme_developer">lawrencium-lr2</machine>
        <machine compiler="gnu" testtype="acme_developer">linux-generic</machine>
>>>>>>> 93a8ba1a
        <machine compiler="gnu" testtype="acme_developer">mac</machine>
        <machine compiler="gnu" testtype="acme_integration">mac</machine>
        <machine compiler="gnu" testtype="acme_developer">melvin</machine>
        <machine compiler="gnu" testtype="acme_integration">melvin</machine>
        <machine compiler="ibm" testtype="acme_developer">mira</machine>
        <machine compiler="ibm" testtype="acme_integration">mira</machine>
        <machine compiler="null" testtype="acme_developer">null</machine>
        <machine compiler="null" testtype="acme_integration">null</machine>
        <machine compiler="pgi" testtype="acme_developer">olympus</machine>
        <machine compiler="pgi" testtype="acme_integration">olympus</machine>
        <machine compiler="intel" testtype="acme_developer">redsky</machine>
        <machine compiler="intel" testtype="acme_integration">redsky</machine>
        <machine compiler="pgi" testtype="acme_developer">titan</machine>
        <machine compiler="pgi" testtype="acme_integration">titan</machine>
        <machine compiler="gnu" testtype="acme_developer">yellowstone</machine>
        <machine compiler="intel" testtype="acme_developer">yellowstone</machine>
        <machine compiler="intel " testtype="acme_developer">yellowstone</machine>
        <machine compiler="pgi" testtype="acme_developer">yellowstone</machine>
        <machine compiler="gnu" testtype="acme_integration">yellowstone</machine>
        <machine compiler="intel" testtype="acme_integration">yellowstone</machine>
        <machine compiler="intel " testtype="acme_integration">yellowstone</machine>
        <machine compiler="pgi" testtype="acme_integration">yellowstone</machine>
        <machine compiler="intel" testtype="aux_cam">yellowstone</machine>
        <machine compiler="intel" testtype="aux_cice">yellowstone</machine>
      </test>
      <test name="PET_PT">
        <machine compiler="intel" testtype="aux_cice">yellowstone</machine>
      </test>
      <test name="SEQ_PFC">
        <machine compiler="pgi" testtype="acme_integration">bluewaters</machine>
        <machine compiler="intel" testtype="acme_integration">cascade</machine>
        <machine compiler="nag" testtype="acme_integration">cascade</machine>
        <machine compiler="ibm" testtype="acme_integration">cetus</machine>
        <machine compiler="pgi" testtype="acme_integration">eastwind</machine>
        <machine compiler="intel" testtype="acme_integration">edison</machine>
        <machine compiler="intel " testtype="acme_integration">edison</machine>
        <machine compiler="intel" testtype="acme_integration">eos</machine>
        <machine compiler="intel" testtype="acme_integration">evergreen</machine>
        <machine compiler="intel" testtype="acme_integration">goldbach</machine>
        <machine compiler="lahey" testtype="acme_integration">goldbach</machine>
        <machine compiler="nag" testtype="acme_integration">goldbach</machine>
        <machine compiler="pgi" testtype="acme_integration">goldbach</machine>
        <machine compiler="gnu" testtype="acme_integration">hopper</machine>
        <machine compiler="intel" testtype="acme_integration">hopper</machine>
        <machine compiler="pgi" testtype="acme_integration">hopper</machine>
        <machine compiler="ibm" testtype="acme_integration">intrepid</machine>
        <machine compiler="intel" testtype="acme_integration">janus</machine>
        <machine compiler="intel" testtype="acme_integration">lawrencium-lr2</machine>
        <machine compiler="gnu" testtype="acme_integration">mac</machine>
        <machine compiler="gnu" testtype="acme_integration">melvin</machine>
        <machine compiler="ibm" testtype="acme_integration">mira</machine>
        <machine compiler="null" testtype="acme_integration">null</machine>
        <machine compiler="pgi" testtype="acme_integration">olympus</machine>
        <machine compiler="intel" testtype="acme_integration">redsky</machine>
        <machine compiler="pgi" testtype="acme_integration">titan</machine>
        <machine compiler="gnu" testtype="acme_integration">yellowstone</machine>
        <machine compiler="intel" testtype="acme_integration">yellowstone</machine>
        <machine compiler="intel " testtype="acme_integration">yellowstone</machine>
        <machine compiler="pgi" testtype="acme_integration">yellowstone</machine>
        <machine compiler="intel" testtype="aux_cam">yellowstone</machine>
      </test>
    </grid>
    <grid name="ne120_g16">
      <test name="ERS_Ld7">
        <machine compiler="pgi" testtype="prerelease">hopper</machine>
        <machine compiler="ibm" testtype="prerelease">intrepid</machine>
        <machine compiler="intel" testtype="prebeta">redsky</machine>
        <machine compiler="pgi" testtype="prerelease">titan</machine>
        <machine compiler="gnu" testtype="prebeta">yellowstone</machine>
        <machine compiler="intel" testtype="prebeta">yellowstone</machine>
        <machine compiler="pgi" testtype="prebeta">yellowstone</machine>
      </test>
    </grid>
    <grid name="ne120_t12">
      <test name="SBN">
        <machine compiler="null" testtype="null">null</machine>
      </test>
    </grid>
  </compset>
  <compset name="B1850C5CN">
    <grid name="f09_g16">
      <test name="PFS">
        <machine compiler="intel" testtype="csltiming">yellowstone</machine>
      </test>
    </grid>
    <grid name="f19_g16">
      <test name="ERI">
        <machine compiler="pgi" testtype="prerelease">hopper</machine>
        <machine compiler="ibm" testtype="prerelease">intrepid</machine>
      </test>
      <test name="PFS">
        <machine compiler="intel" testtype="csltiming">yellowstone</machine>
      </test>
    </grid>
    <grid name="ne120_g16">
      <test name="PFS">
        <machine compiler="intel" testtype="csltiming">yellowstone</machine>
      </test>
    </grid>
    <grid name="ne30_g16">
      <test name="ERI">
        <machine compiler="ibm" testtype="prebeta">cetus</machine>
        <machine compiler="intel" testtype="prebeta">edison</machine>
        <machine compiler="pgi" testtype="prebeta">hopper</machine>
        <machine compiler="intel" testtype="prebeta">lawrencium-lr2</machine>
        <machine compiler="ibm" testtype="prebeta">mira</machine>
      </test>
      <test name="ERS">
        <machine compiler="intel" testtype="prebeta">redsky</machine>
        <machine compiler="intel" testtype="aux_waccm">yellowstone</machine>
        <machine compiler="gnu" testtype="prebeta">yellowstone</machine>
        <machine compiler="pgi" testtype="prebeta">yellowstone</machine>
      </test>
      <test name="PFS">
        <machine compiler="pgi" testtype="prebeta">bluewaters</machine>
        <machine compiler="ibm" testtype="prebeta">cetus</machine>
        <machine compiler="intel" testtype="prebeta">edison</machine>
        <machine compiler="intel" testtype="prebeta">eos</machine>
        <machine compiler="ibm" testtype="prebeta">mira</machine>
        <machine compiler="intel" testtype="prebeta">redsky</machine>
        <machine compiler="pgi" testtype="prebeta">titan</machine>
        <machine compiler="intel" testtype="csltiming">yellowstone</machine>
        <machine compiler="gnu" testtype="prebeta">yellowstone</machine>
        <machine compiler="intel" testtype="prebeta">yellowstone</machine>
        <machine compiler="pgi" testtype="prebeta">yellowstone</machine>
      </test>
    </grid>
  </compset>
  <compset name="B1850C5L45BGC">
    <grid name="T31_g37">
      <test name="ERS_PT">
        <machine compiler="intel" testtype="prebeta" comment="start moving B compset tests to use CLM4.5/BGC">janus</machine>
      </test>
    </grid>
    <grid name="f19_g16">
      <test name="ERS_D">
        <machine compiler="pgi" testtype="prebeta">goldbach</machine>
      </test>
      <test name="SMS">
        <machine compiler="pgi" testtype="prebeta">goldbach</machine>
      </test>
    </grid>
    <grid name="ne30_g16">
      <test name="ERS">
        <machine compiler="intel" testtype="prebeta" comment="start moving B compset tests to use CLM4.5/BGC">yellowstone</machine>
      </test>
      <test name="PFS">
        <machine compiler="ibm" testtype="prebeta" comment="start moving B compset tests to use CLM4.5/BGC">mira</machine>
      </test>
    </grid>
  </compset>
  <compset name="B1850CN">
    <grid name="T31_g37">
      <test name="CME">
        <machine compiler="pgi" testtype="prerelease">hopper</machine>
        <machine compiler="ibm" testtype="prerelease">intrepid</machine>
        <machine compiler="intel" testtype="prebeta">janus</machine>
        <machine compiler="intel" testtype="prebeta">redsky</machine>
        <machine compiler="intel" testtype="aux_drv">yellowstone</machine>
        <machine compiler="gnu" testtype="prebeta">yellowstone</machine>
        <machine compiler="intel" testtype="prebeta">yellowstone</machine>
        <machine compiler="pgi" testtype="prebeta">yellowstone</machine>
      </test>
      <test name="ERI_PT">
        <machine compiler="intel" testtype="prebeta">goldbach</machine>
        <machine compiler="pgi" testtype="prebeta">goldbach</machine>
        <machine compiler="pgi" testtype="prerelease">hopper</machine>
        <machine compiler="ibm" testtype="prerelease">intrepid</machine>
        <machine compiler="intel" testtype="prebeta">janus</machine>
        <machine compiler="intel" testtype="prebeta">redsky</machine>
        <machine compiler="gnu" testtype="prebeta">yellowstone</machine>
        <machine compiler="intel" testtype="prebeta">yellowstone</machine>
        <machine compiler="pgi" testtype="prebeta">yellowstone</machine>
      </test>
      <test name="ERS_D_E">
        <machine compiler="intel" testtype="prebeta">goldbach</machine>
        <machine compiler="pgi" testtype="prebeta">goldbach</machine>
        <machine compiler="pgi" testtype="prerelease">hopper</machine>
        <machine compiler="ibm" testtype="prerelease">intrepid</machine>
        <machine compiler="intel" testtype="prebeta">janus</machine>
        <machine compiler="intel" testtype="prebeta">redsky</machine>
        <machine compiler="gnu" testtype="prebeta">yellowstone</machine>
        <machine compiler="intel" testtype="prebeta">yellowstone</machine>
        <machine compiler="pgi" testtype="prebeta">yellowstone</machine>
      </test>
      <test name="ERS_Ld7">
        <machine compiler="pgi" testtype="prealpha">goldbach</machine>
        <machine compiler="lahey" testtype="prebeta">goldbach</machine>
        <machine compiler="pgi" testtype="prerelease">goldbach</machine>
      </test>
      <test name="ERS_N2_D">
        <machine compiler="ibm" testtype="prerelease">intrepid</machine>
      </test>
      <test name="ERS_PT">
        <machine compiler="intel" testtype="prebeta">goldbach</machine>
        <machine compiler="pgi" testtype="prebeta">goldbach</machine>
        <machine compiler="pgi" testtype="prerelease">hopper</machine>
        <machine compiler="ibm" testtype="prerelease">intrepid</machine>
        <machine compiler="intel" testtype="prebeta">janus</machine>
        <machine compiler="intel" testtype="prebeta">redsky</machine>
        <machine compiler="gnu" testtype="prealpha">yellowstone</machine>
        <machine compiler="intel" testtype="prealpha">yellowstone</machine>
        <machine compiler="pgi" testtype="prealpha">yellowstone</machine>
        <machine compiler="gnu" testtype="prebeta">yellowstone</machine>
        <machine compiler="intel" testtype="prebeta">yellowstone</machine>
        <machine compiler="pgi" testtype="prebeta">yellowstone</machine>
      </test>
      <test name="NCR_P4x1D">
        <machine compiler="gnu" testtype="prebeta">yellowstone</machine>
        <machine compiler="intel" testtype="prebeta">yellowstone</machine>
        <machine compiler="pgi" testtype="prebeta">yellowstone</machine>
      </test>
      <test name="NOC">
        <machine compiler="intel" testtype="prebeta" comment="Tony added the test script as of scripts4_131106">redsky</machine>
        <machine compiler="intel" testtype="prebeta" comment="Tony added the test script as of scripts4_131106">yellowstone</machine>
      </test>
      <test name="SMS_D">
        <machine compiler="intel" testtype="aux_drv">yellowstone</machine>
      </test>
    </grid>
    <grid name="f09_g16">
      <test name="CME">
        <machine compiler="intel" testtype="aux_esmf">yellowstone</machine>
      </test>
      <test name="ERI_PT">
        <machine compiler="pgi" testtype="prebeta">bluewaters</machine>
        <machine compiler="intel" testtype="prebeta">edison</machine>
        <machine compiler="intel" testtype="prebeta">eos</machine>
        <machine compiler="pgi" testtype="prebeta">hopper</machine>
        <machine compiler="ibm" testtype="prerelease">intrepid</machine>
        <machine compiler="intel" testtype="prebeta">lawrencium-lr2</machine>
        <machine compiler="pgi" testtype="prebeta">titan</machine>
        <machine compiler="pgi" testtype="prerelease">titan</machine>
      </test>
      <test name="ERS">
        <machine compiler="intel" testtype="aux_science">yellowstone</machine>
      </test>
      <test name="ERS_PT">
        <machine compiler="ibm" testtype="prebeta">cetus</machine>
        <machine compiler="ibm" testtype="prerelease">intrepid</machine>
        <machine compiler="ibm" testtype="prebeta">mira</machine>
      </test>
      <test name="ERT">
        <machine compiler="intel" testtype="aux_drv">yellowstone</machine>
      </test>
      <test name="PFS">
        <machine compiler="intel" testtype="csltiming">yellowstone</machine>
      </test>
    </grid>
    <grid name="f19_g16">
      <test name="ERH">
        <machine compiler="intel" testtype="aux_pop2">yellowstone</machine>
      </test>
      <test name="ERI">
        <machine compiler="pgi" testtype="prerelease">hopper</machine>
        <machine compiler="ibm" testtype="prerelease">intrepid</machine>
      </test>
      <test name="ERS">
        <machine compiler="intel" testtype="aux_science">yellowstone</machine>
      </test>
      <test name="ERS_D">
        <machine compiler="intel " testtype="prebeta">yellowstone</machine>
      </test>
      <test name="ERS_N2">
        <machine compiler="pgi" testtype="prerelease">hopper</machine>
        <machine compiler="ibm" testtype="prerelease">intrepid</machine>
      </test>
      <test name="ERT">
        <machine compiler="intel" testtype="aux_pop2">yellowstone</machine>
      </test>
      <test name="PET_PT">
        <machine compiler="intel" testtype="prebeta">goldbach</machine>
        <machine compiler="pgi" testtype="prebeta">goldbach</machine>
        <machine compiler="pgi" testtype="prerelease">hopper</machine>
        <machine compiler="ibm" testtype="prerelease">intrepid</machine>
        <machine compiler="intel" testtype="prebeta">janus</machine>
        <machine compiler="intel" testtype="prebeta">redsky</machine>
        <machine compiler="gnu" testtype="prebeta">yellowstone</machine>
        <machine compiler="intel" testtype="prebeta">yellowstone</machine>
        <machine compiler="pgi" testtype="prebeta">yellowstone</machine>
      </test>
      <test name="SMS_D">
        <machine compiler="ibm" testtype="prerelease">intrepid</machine>
      </test>
    </grid>
    <grid name="f45_g37">
      <test name="ERS_Ld7">
        <machine compiler="intel" testtype="prealpha">goldbach</machine>
        <machine compiler="intel" testtype="prerelease">goldbach</machine>
      </test>
    </grid>
    <grid name="ne30_g16">
      <test name="ERS">
        <machine compiler="pgi" testtype="prebeta">bluewaters</machine>
        <machine compiler="intel" testtype="prebeta">edison</machine>
        <machine compiler="intel" testtype="prebeta">eos</machine>
        <machine compiler="pgi" testtype="prebeta">hopper</machine>
        <machine compiler="ibm" testtype="prerelease">intrepid</machine>
        <machine compiler="intel" testtype="prebeta">lawrencium-lr2</machine>
        <machine compiler="pgi" testtype="prebeta">titan</machine>
        <machine compiler="pgi" testtype="prerelease">titan</machine>
      </test>
      <test name="ERS_IOP">
        <machine compiler="intel" testtype="prebeta">redsky</machine>
        <machine compiler="gnu" testtype="prebeta">yellowstone</machine>
        <machine compiler="intel" testtype="prebeta">yellowstone</machine>
        <machine compiler="pgi" testtype="prebeta">yellowstone</machine>
      </test>
      <test name="ERS_IOP4c">
        <machine compiler="intel" testtype="prebeta">redsky</machine>
        <machine compiler="intel" testtype="prebeta">yellowstone</machine>
      </test>
      <test name="ERS_IOP4p">
        <machine compiler="intel" testtype="prebeta">redsky</machine>
        <machine compiler="intel" testtype="prebeta">yellowstone</machine>
      </test>
      <test name="ERS_Ld7">
        <machine compiler="intel" testtype="prebeta">goldbach</machine>
        <machine compiler="pgi" testtype="prebeta">goldbach</machine>
        <machine compiler="intel" testtype="prealpha">janus</machine>
        <machine compiler="intel" testtype="prebeta">janus</machine>
        <machine compiler="intel" testtype="prebeta">redsky</machine>
        <machine compiler="intel" testtype="aux_waccm">yellowstone</machine>
        <machine compiler="gnu" testtype="prealpha">yellowstone</machine>
        <machine compiler="intel" testtype="prealpha">yellowstone</machine>
        <machine compiler="pgi" testtype="prealpha">yellowstone</machine>
        <machine compiler="gnu" testtype="prebeta">yellowstone</machine>
        <machine compiler="pgi" testtype="prebeta">yellowstone</machine>
      </test>
      <test name="ERT">
        <machine compiler="intel" testtype="prebeta">yellowstone</machine>
      </test>
      <test name="SMS_D">
        <machine compiler="ibm" testtype="prebeta">cetus</machine>
        <machine compiler="ibm" testtype="prebeta">mira</machine>
      </test>
    </grid>
  </compset>
  <compset name="B1850CNCHM">
    <grid name="f09_g16">
      <test name="ERS">
        <machine compiler="intel" testtype="aux_science">yellowstone</machine>
      </test>
      <test name="ERS_Ld7">
        <machine compiler="ibm" testtype="prebeta">cetus</machine>
        <machine compiler="intel" testtype="prebeta">goldbach</machine>
        <machine compiler="pgi" testtype="prebeta">goldbach</machine>
        <machine compiler="ibm" testtype="prerelease">intrepid</machine>
        <machine compiler="intel" testtype="prealpha">janus</machine>
        <machine compiler="intel" testtype="prebeta">janus</machine>
        <machine compiler="ibm" testtype="prebeta">mira</machine>
        <machine compiler="intel" testtype="prebeta">redsky</machine>
        <machine compiler="gnu" testtype="prealpha">yellowstone</machine>
        <machine compiler="intel" testtype="prealpha">yellowstone</machine>
        <machine compiler="pgi" testtype="prealpha">yellowstone</machine>
        <machine compiler="gnu" testtype="prebeta">yellowstone</machine>
        <machine compiler="intel" testtype="prebeta">yellowstone</machine>
        <machine compiler="pgi" testtype="prebeta">yellowstone</machine>
      </test>
    </grid>
  </compset>
  <compset name="B1850RMCN">
    <grid name="f09_g16">
      <test name="ERI">
        <machine compiler="ibm" testtype="prebeta">cetus</machine>
        <machine compiler="ibm" testtype="prerelease">intrepid</machine>
        <machine compiler="ibm" testtype="prebeta">mira</machine>
      </test>
      <test name="ERS">
        <machine compiler="intel" testtype="aux_science">yellowstone</machine>
      </test>
    </grid>
    <grid name="f19_g16">
      <test name="ERS">
        <machine compiler="pgi" testtype="prebeta">bluewaters</machine>
        <machine compiler="intel" testtype="prebeta">edison</machine>
        <machine compiler="intel" testtype="prebeta">eos</machine>
        <machine compiler="intel" testtype="prebeta">goldbach</machine>
        <machine compiler="pgi" testtype="prebeta">goldbach</machine>
        <machine compiler="pgi" testtype="prebeta">hopper</machine>
        <machine compiler="ibm" testtype="prerelease">intrepid</machine>
        <machine compiler="intel" testtype="prebeta">lawrencium-lr2</machine>
        <machine compiler="pgi" testtype="prebeta">titan</machine>
        <machine compiler="pgi" testtype="prerelease">titan</machine>
        <machine compiler="intel" testtype="aux_science">yellowstone</machine>
      </test>
    </grid>
  </compset>
  <compset name="B1850W5CN">
    <grid name="f19_g16">
      <test name="ERS_D_Ld3">
        <machine compiler="intel" testtype="prebeta">redsky</machine>
        <machine compiler="intel" testtype="prebeta">yellowstone</machine>
        <machine compiler="intel" testtype="prerelease">yellowstone</machine>
      </test>
    </grid>
  </compset>
  <compset name="B1850WCN">
    <grid name="f19_g16">
      <test name="ERS">
        <machine compiler="intel" testtype="aux_science">yellowstone</machine>
      </test>
      <test name="ERS_PT">
        <machine compiler="intel" testtype="prebeta">goldbach</machine>
        <machine compiler="pgi" testtype="prebeta">goldbach</machine>
        <machine compiler="pgi" testtype="prerelease">hopper</machine>
        <machine compiler="ibm" testtype="prerelease">intrepid</machine>
        <machine compiler="intel" testtype="prebeta">janus</machine>
        <machine compiler="intel" testtype="prebeta">redsky</machine>
        <machine compiler="gnu" testtype="prebeta">yellowstone</machine>
        <machine compiler="intel" testtype="prebeta">yellowstone</machine>
        <machine compiler="pgi" testtype="prebeta">yellowstone</machine>
      </test>
    </grid>
  </compset>
  <compset name="B1850WSCCN">
    <grid name="f19_g16">
      <test name="ERS_D">
        <machine compiler="intel" testtype="prebeta">redsky</machine>
        <machine compiler="intel" testtype="prebeta">yellowstone</machine>
        <machine compiler="intel" testtype="prerelease">yellowstone</machine>
      </test>
    </grid>
  </compset>
  <compset name="B2000CNCHM">
    <grid name="f19_g16">
      <test name="ERS_Ld7">
        <machine compiler="intel" testtype="prebeta">goldbach</machine>
        <machine compiler="pgi" testtype="prebeta">goldbach</machine>
        <machine compiler="pgi" testtype="prerelease">hopper</machine>
        <machine compiler="ibm" testtype="prerelease">intrepid</machine>
        <machine compiler="intel" testtype="prebeta">janus</machine>
        <machine compiler="intel" testtype="prebeta">redsky</machine>
        <machine compiler="gnu" testtype="prebeta">yellowstone</machine>
        <machine compiler="intel" testtype="prebeta">yellowstone</machine>
        <machine compiler="pgi" testtype="prebeta">yellowstone</machine>
      </test>
    </grid>
  </compset>
  <compset name="B2013WBCCN">
    <grid name="f19_g16">
      <test name="ERS_D">
        <machine compiler="intel" testtype="prebeta">janus</machine>
        <machine compiler="intel" testtype="prerelease">janus</machine>
      </test>
    </grid>
  </compset>
  <compset name="B20TR">
    <grid name="f19_g16">
      <test name="ERS_PT">
        <machine compiler="intel" testtype="prealpha">janus</machine>
        <machine compiler="intel" testtype="prebeta">janus</machine>
      </test>
      <test name="ERS_PT_E">
        <machine compiler="pgi" testtype="prerelease">hopper</machine>
        <machine compiler="ibm" testtype="prerelease">intrepid</machine>
      </test>
    </grid>
  </compset>
  <compset name="B20TRBDRD">
    <grid name="f09_g16">
      <test name="ERS">
        <machine compiler="pgi" testtype="prebeta">bluewaters</machine>
        <machine compiler="intel" testtype="prebeta">edison</machine>
        <machine compiler="intel" testtype="prebeta">eos</machine>
        <machine compiler="pgi" testtype="prebeta">hopper</machine>
        <machine compiler="ibm" testtype="prerelease">intrepid</machine>
        <machine compiler="intel" testtype="prebeta">lawrencium-lr2</machine>
        <machine compiler="pgi" testtype="prebeta">titan</machine>
        <machine compiler="pgi" testtype="prerelease">titan</machine>
        <machine compiler="intel" testtype="aux_science">yellowstone</machine>
      </test>
    </grid>
  </compset>
  <compset name="B20TRBPRP">
    <grid name="f09_g16">
      <test name="CME">
        <machine compiler="intel" testtype="prebeta">edison</machine>
        <machine compiler="pgi" testtype="prebeta">hopper</machine>
        <machine compiler="pgi" testtype="prerelease">hopper</machine>
        <machine compiler="intel" testtype="prebeta">lawrencium-lr2</machine>
      </test>
      <test name="ERS">
        <machine compiler="intel" testtype="aux_drv">yellowstone</machine>
        <machine compiler="intel" testtype="aux_science">yellowstone</machine>
      </test>
      <test name="ERS_IOP">
        <machine compiler="intel" testtype="prebeta">janus</machine>
        <machine compiler="intel" testtype="prebeta">redsky</machine>
        <machine compiler="gnu" testtype="prebeta">yellowstone</machine>
        <machine compiler="intel" testtype="prebeta">yellowstone</machine>
        <machine compiler="pgi" testtype="prebeta">yellowstone</machine>
      </test>
      <test name="ERS_Ld7">
        <machine compiler="pgi" testtype="prerelease">hopper</machine>
        <machine compiler="ibm" testtype="prerelease">intrepid</machine>
      </test>
    </grid>
  </compset>
  <compset name="B20TRC5">
    <grid name="f19_g16">
      <test name="ERI_E">
        <machine compiler="intel" testtype="aux_esmf">yellowstone</machine>
      </test>
      <test name="ERS_N2">
        <machine compiler="pgi" testtype="prebeta">bluewaters</machine>
        <machine compiler="intel" testtype="prebeta">edison</machine>
        <machine compiler="intel" testtype="prebeta">eos</machine>
        <machine compiler="pgi" testtype="prebeta">hopper</machine>
        <machine compiler="ibm" testtype="prerelease">intrepid</machine>
        <machine compiler="intel" testtype="prebeta">lawrencium-lr2</machine>
        <machine compiler="pgi" testtype="prebeta">titan</machine>
        <machine compiler="pgi" testtype="prerelease">titan</machine>
      </test>
      <test name="SMS_D">
        <machine compiler="pgi" testtype="acme_integration">bluewaters</machine>
        <machine compiler="intel" testtype="acme_integration">cascade</machine>
        <machine compiler="nag" testtype="acme_integration">cascade</machine>
        <machine compiler="ibm" testtype="acme_integration">cetus</machine>
        <machine compiler="pgi" testtype="acme_integration">eastwind</machine>
        <machine compiler="intel" testtype="acme_integration">edison</machine>
        <machine compiler="intel " testtype="acme_integration">edison</machine>
        <machine compiler="intel" testtype="acme_integration">eos</machine>
        <machine compiler="intel" testtype="acme_integration">evergreen</machine>
        <machine compiler="intel" testtype="acme_integration">goldbach</machine>
        <machine compiler="lahey" testtype="acme_integration">goldbach</machine>
        <machine compiler="nag" testtype="acme_integration">goldbach</machine>
        <machine compiler="pgi" testtype="acme_integration">goldbach</machine>
        <machine compiler="intel" testtype="prebeta">goldbach</machine>
        <machine compiler="pgi" testtype="prebeta">goldbach</machine>
        <machine compiler="gnu" testtype="acme_integration">hopper</machine>
        <machine compiler="intel" testtype="acme_integration">hopper</machine>
        <machine compiler="pgi" testtype="acme_integration">hopper</machine>
        <machine compiler="pgi" testtype="prerelease">hopper</machine>
        <machine compiler="ibm" testtype="acme_integration">intrepid</machine>
        <machine compiler="ibm" testtype="prerelease">intrepid</machine>
        <machine compiler="intel" testtype="acme_integration">janus</machine>
        <machine compiler="intel" testtype="prebeta">janus</machine>
        <machine compiler="intel" testtype="acme_integration">lawrencium-lr2</machine>
        <machine compiler="gnu" testtype="acme_integration">mac</machine>
        <machine compiler="gnu" testtype="acme_integration">melvin</machine>
        <machine compiler="ibm" testtype="acme_integration">mira</machine>
        <machine compiler="null" testtype="acme_integration">null</machine>
        <machine compiler="pgi" testtype="acme_integration">olympus</machine>
        <machine compiler="intel" testtype="acme_integration">redsky</machine>
        <machine compiler="intel" testtype="prebeta">redsky</machine>
        <machine compiler="pgi" testtype="acme_integration">titan</machine>
        <machine compiler="gnu" testtype="acme_integration">yellowstone</machine>
        <machine compiler="intel" testtype="acme_integration">yellowstone</machine>
        <machine compiler="intel " testtype="acme_integration">yellowstone</machine>
        <machine compiler="pgi" testtype="acme_integration">yellowstone</machine>
        <machine compiler="gnu" testtype="prebeta">yellowstone</machine>
        <machine compiler="intel" testtype="prebeta">yellowstone</machine>
        <machine compiler="pgi" testtype="prebeta">yellowstone</machine>
      </test>
    </grid>
  </compset>
  <compset name="B20TRC5CN">
    <grid name="f09_g16">
      <test name="ERS">
        <machine compiler="pgi" testtype="prebeta">bluewaters</machine>
        <machine compiler="intel" testtype="prebeta">edison</machine>
        <machine compiler="intel" testtype="prebeta">eos</machine>
        <machine compiler="pgi" testtype="prebeta">hopper</machine>
        <machine compiler="ibm" testtype="prerelease">intrepid</machine>
        <machine compiler="intel" testtype="prebeta">lawrencium-lr2</machine>
        <machine compiler="pgi" testtype="prebeta">titan</machine>
        <machine compiler="pgi" testtype="prerelease">titan</machine>
      </test>
    </grid>
    <grid name="f19_g16">
      <test name="ERS_IOP">
        <machine compiler="intel" testtype="prebeta">redsky</machine>
        <machine compiler="gnu" testtype="prebeta">yellowstone</machine>
        <machine compiler="pgi" testtype="prebeta">yellowstone</machine>
      </test>
      <test name="ERS_IOP4c">
        <machine compiler="intel" testtype="prebeta">redsky</machine>
        <machine compiler="intel" testtype="prebeta">yellowstone</machine>
      </test>
      <test name="ERS_IOP4p">
        <machine compiler="intel" testtype="prebeta">redsky</machine>
        <machine compiler="intel" testtype="prebeta">yellowstone</machine>
      </test>
      <test name="ERS_N2">
        <machine compiler="intel" testtype="prebeta">goldbach</machine>
        <machine compiler="pgi" testtype="prebeta">goldbach</machine>
        <machine compiler="pgi" testtype="prerelease">hopper</machine>
        <machine compiler="ibm" testtype="prerelease">intrepid</machine>
        <machine compiler="intel" testtype="prebeta">janus</machine>
        <machine compiler="intel" testtype="prebeta">redsky</machine>
        <machine compiler="gnu" testtype="prebeta">yellowstone</machine>
        <machine compiler="intel" testtype="prebeta">yellowstone</machine>
        <machine compiler="pgi" testtype="prebeta">yellowstone</machine>
      </test>
    </grid>
  </compset>
  <compset name="B20TRCN">
    <grid name="f09_g16">
      <test name="ERS">
        <machine compiler="intel" testtype="aux_science">yellowstone</machine>
      </test>
      <test name="ERT">
        <machine compiler="pgi" testtype="prebeta">bluewaters</machine>
        <machine compiler="intel" testtype="prebeta">eos</machine>
        <machine compiler="ibm" testtype="prerelease">intrepid</machine>
        <machine compiler="intel" testtype="prebeta">lawrencium-lr2</machine>
        <machine compiler="pgi" testtype="prebeta">titan</machine>
        <machine compiler="pgi" testtype="prerelease">titan</machine>
      </test>
      <test name="SMS_D">
        <machine compiler="intel" testtype="prebeta">edison</machine>
        <machine compiler="pgi" testtype="prebeta">hopper</machine>
        <machine compiler="pgi" testtype="prerelease">hopper</machine>
        <machine compiler="intel" testtype="prebeta">lawrencium-lr2</machine>
      </test>
    </grid>
    <grid name="f19_g16">
      <test name="ERS">
        <machine compiler="intel" testtype="aux_science">yellowstone</machine>
      </test>
    </grid>
  </compset>
  <compset name="B20TRCNCHM">
    <grid name="f09_g16">
      <test name="ERS">
        <machine compiler="intel" testtype="aux_science">yellowstone</machine>
      </test>
      <test name="ERS_Ld7">
        <machine compiler="pgi" testtype="prebeta">bluewaters</machine>
        <machine compiler="intel" testtype="prebeta">eos</machine>
        <machine compiler="ibm" testtype="prerelease">intrepid</machine>
        <machine compiler="pgi" testtype="prebeta">titan</machine>
        <machine compiler="pgi" testtype="prerelease">titan</machine>
      </test>
    </grid>
    <grid name="f19_g16">
      <test name="ERS_Ld7">
        <machine compiler="intel" testtype="prebeta">edison</machine>
        <machine compiler="pgi" testtype="prebeta">hopper</machine>
        <machine compiler="pgi" testtype="prerelease">hopper</machine>
        <machine compiler="intel" testtype="prebeta">lawrencium-lr2</machine>
      </test>
    </grid>
  </compset>
  <compset name="B20TRWCN">
    <grid name="f19_g16">
      <test name="ERS">
        <machine compiler="ibm" testtype="prerelease">intrepid</machine>
        <machine compiler="intel" testtype="aux_science">yellowstone</machine>
      </test>
    </grid>
  </compset>
  <compset name="B55TRWCN">
    <grid name="f19_g16">
      <test name="ERI">
        <machine compiler="pgi" testtype="prebeta">bluewaters</machine>
        <machine compiler="intel" testtype="prebeta">edison</machine>
        <machine compiler="intel" testtype="prebeta">eos</machine>
        <machine compiler="pgi" testtype="prebeta">hopper</machine>
        <machine compiler="ibm" testtype="prerelease">intrepid</machine>
        <machine compiler="intel" testtype="prebeta">lawrencium-lr2</machine>
        <machine compiler="pgi" testtype="prebeta">titan</machine>
        <machine compiler="pgi" testtype="prerelease">titan</machine>
        <machine compiler="intel" testtype="aux_drv">yellowstone</machine>
        <machine compiler="intel" testtype="aux_waccm">yellowstone</machine>
      </test>
      <test name="ERS_Ld7">
        <machine compiler="intel" testtype="prebeta">edison</machine>
        <machine compiler="pgi" testtype="prebeta">hopper</machine>
        <machine compiler="pgi" testtype="prerelease">hopper</machine>
        <machine compiler="intel" testtype="prebeta">lawrencium-lr2</machine>
      </test>
    </grid>
  </compset>
  <compset name="B55TRWSCCN">
    <grid name="f19_g16">
      <test name="ERS_D">
        <machine compiler="intel" testtype="prebeta">janus</machine>
        <machine compiler="intel" testtype="prerelease">janus</machine>
      </test>
    </grid>
  </compset>
  <compset name="BC5">
    <grid name="ne120_t12">
      <test name="SBN">
        <machine compiler="null" testtype="null">null</machine>
      </test>
    </grid>
  </compset>
  <compset name="BCN">
    <grid name="T31_g37">
      <test name="ERS_PT">
        <machine compiler="intel" testtype="aux_drv">yellowstone</machine>
      </test>
      <test name="ERT">
        <machine compiler="pgi" testtype="prerelease">hopper</machine>
        <machine compiler="ibm" testtype="prerelease">intrepid</machine>
      </test>
      <test name="SMS_DE">
        <machine compiler="intel" testtype="aux_esmf">yellowstone</machine>
      </test>
    </grid>
    <grid name="f19_g16">
      <test name="ERS_PT_E">
        <machine compiler="intel" testtype="aux_esmf">yellowstone</machine>
      </test>
    </grid>
    <grid name="ne120_g16">
      <test name="SMS_Ld6">
        <machine compiler="pgi" testtype="prerelease">hopper</machine>
        <machine compiler="ibm" testtype="prerelease">intrepid</machine>
        <machine compiler="pgi" testtype="prerelease">titan</machine>
      </test>
    </grid>
  </compset>
  <compset name="BG1850CN">
    <grid name="T31_g37">
      <test name="NCK">
        <machine compiler="pgi" testtype="prerelease">hopper</machine>
        <machine compiler="ibm" testtype="prerelease">intrepid</machine>
      </test>
      <test name="NCK_D">
        <machine compiler="intel" testtype="prebeta">goldbach</machine>
        <machine compiler="pgi" testtype="prebeta">goldbach</machine>
        <machine compiler="pgi" testtype="prerelease">hopper</machine>
        <machine compiler="ibm" testtype="prerelease">intrepid</machine>
        <machine compiler="intel" testtype="prebeta">janus</machine>
        <machine compiler="intel" testtype="prebeta">redsky</machine>
        <machine compiler="gnu" testtype="prebeta">yellowstone</machine>
        <machine compiler="intel" testtype="prebeta">yellowstone</machine>
        <machine compiler="pgi" testtype="prebeta">yellowstone</machine>
      </test>
      <test name="NCK_E">
        <machine compiler="intel" testtype="aux_esmf">yellowstone</machine>
      </test>
      <test name="SMS_D">
        <machine compiler="pgi" testtype="prerelease">hopper</machine>
        <machine compiler="ibm" testtype="prerelease">intrepid</machine>
        <machine compiler="intel" testtype="aux_glc">yellowstone</machine>
      </test>
    </grid>
    <grid name="f09_g16">
      <test name="NCK">
        <machine compiler="ibm" testtype="prebeta">cetus</machine>
        <machine compiler="ibm" testtype="prebeta">mira</machine>
      </test>
    </grid>
    <grid name="f19_g16">
      <test name="NCK">
        <machine compiler="intel" testtype="prebeta">goldbach</machine>
        <machine compiler="pgi" testtype="prebeta">goldbach</machine>
        <machine compiler="ibm" testtype="prerelease">intrepid</machine>
      </test>
    </grid>
  </compset>
  <compset name="BG20TRCN">
    <grid name="f09_g16">
      <test name="ERT">
        <machine compiler="intel" testtype="prebeta">edison</machine>
        <machine compiler="pgi" testtype="prebeta">hopper</machine>
        <machine compiler="pgi" testtype="prebeta">titan</machine>
      </test>
    </grid>
  </compset>
  <compset name="BGCN">
    <grid name="T31_g37">
      <test name="SMS_D">
        <machine compiler="intel" testtype="prebeta">goldbach</machine>
        <machine compiler="pgi" testtype="prebeta">goldbach</machine>
        <machine compiler="intel" testtype="prebeta">janus</machine>
        <machine compiler="intel" testtype="prebeta">redsky</machine>
        <machine compiler="gnu" testtype="prebeta">yellowstone</machine>
        <machine compiler="intel" testtype="prebeta">yellowstone</machine>
        <machine compiler="pgi" testtype="prebeta">yellowstone</machine>
      </test>
    </grid>
  </compset>
  <compset name="BGCNIS2">
    <grid name="T31_g37_gl10">
      <test name="SMS">
        <machine compiler="intel" testtype="prebeta">redsky</machine>
        <machine compiler="intel" testtype="prealpha">yellowstone</machine>
        <machine compiler="intel" testtype="prebeta">yellowstone</machine>
      </test>
      <test name="SMS_D">
        <machine compiler="pgi" testtype="aux_glc">hopper</machine>
        <machine compiler="pgi" testtype="aux_glc">titan</machine>
      </test>
    </grid>
  </compset>
  <compset name="BGRCP26CN">
    <grid name="f09_g16">
      <test name="ERS_Ld7">
        <machine compiler="ibm" testtype="prebeta">cetus</machine>
        <machine compiler="ibm" testtype="prebeta">mira</machine>
      </test>
    </grid>
    <grid name="f19_g16">
      <test name="ERS_Ld7">
        <machine compiler="ibm" testtype="prerelease">intrepid</machine>
      </test>
    </grid>
  </compset>
  <compset name="BGRCP45CN">
    <grid name="f09_g16">
      <test name="SMS_D">
        <machine compiler="intel" testtype="aux_esmf">yellowstone</machine>
      </test>
      <test name="SMS_DE">
        <machine compiler="intel" testtype="aux_esmf">yellowstone</machine>
      </test>
    </grid>
    <grid name="f19_g16">
      <test name="ERS_Ld7">
        <machine compiler="pgi" testtype="prebeta">bluewaters</machine>
        <machine compiler="intel" testtype="prebeta">edison</machine>
        <machine compiler="intel" testtype="prebeta">eos</machine>
        <machine compiler="pgi" testtype="prebeta">hopper</machine>
        <machine compiler="ibm" testtype="prerelease">intrepid</machine>
        <machine compiler="intel" testtype="prebeta">lawrencium-lr2</machine>
        <machine compiler="pgi" testtype="prebeta">titan</machine>
        <machine compiler="pgi" testtype="prerelease">titan</machine>
      </test>
    </grid>
  </compset>
  <compset name="BGRCP60CN">
    <grid name="f19_g16">
      <test name="ERS">
        <machine compiler="pgi" testtype="prerelease">hopper</machine>
        <machine compiler="ibm" testtype="prerelease">intrepid</machine>
      </test>
    </grid>
  </compset>
  <compset name="BGRCP85CN">
    <grid name="f19_g16">
      <test name="ERS_Ld7">
        <machine compiler="intel" testtype="prebeta">goldbach</machine>
        <machine compiler="pgi" testtype="prebeta">goldbach</machine>
        <machine compiler="pgi" testtype="prerelease">hopper</machine>
        <machine compiler="ibm" testtype="prerelease">intrepid</machine>
        <machine compiler="intel" testtype="prebeta">janus</machine>
        <machine compiler="intel" testtype="prebeta">redsky</machine>
        <machine compiler="gnu" testtype="prebeta">yellowstone</machine>
        <machine compiler="intel" testtype="prebeta">yellowstone</machine>
        <machine compiler="pgi" testtype="prebeta">yellowstone</machine>
      </test>
    </grid>
  </compset>
  <compset name="BMOZ">
    <grid name="f45_g37">
      <test name="ERI">
        <machine compiler="intel" testtype="prebeta">goldbach</machine>
        <machine compiler="pgi" testtype="prebeta">goldbach</machine>
        <machine compiler="pgi" testtype="prerelease">hopper</machine>
        <machine compiler="ibm" testtype="prerelease">intrepid</machine>
        <machine compiler="intel" testtype="prebeta">janus</machine>
        <machine compiler="intel" testtype="prebeta">redsky</machine>
        <machine compiler="intel" testtype="aux_waccm">yellowstone</machine>
        <machine compiler="gnu" testtype="prebeta">yellowstone</machine>
        <machine compiler="intel" testtype="prebeta">yellowstone</machine>
        <machine compiler="pgi" testtype="prebeta">yellowstone</machine>
      </test>
    </grid>
  </compset>
  <compset name="BPIPDC5L45BGC">
    <grid name="f19_g16">
      <test name="ERS_IOP">
        <machine compiler="intel" testtype="prebeta" comment="start moving B compset tests to use CLM4.5/BGC">yellowstone</machine>
      </test>
      <test name="ERS_N2">
        <machine compiler="intel" testtype="prebeta" comment="start moving B compset tests to use CLM4.5/BGC">janus</machine>
      </test>
    </grid>
  </compset>
  <compset name="BRCP26CN">
    <grid name="f09_g16">
      <test name="ERS_PT">
        <machine compiler="intel" testtype="prebeta">goldbach</machine>
        <machine compiler="pgi" testtype="prebeta">goldbach</machine>
        <machine compiler="pgi" testtype="prerelease">hopper</machine>
        <machine compiler="ibm" testtype="prerelease">intrepid</machine>
        <machine compiler="intel" testtype="prebeta">janus</machine>
        <machine compiler="intel" testtype="prebeta">redsky</machine>
        <machine compiler="gnu" testtype="prebeta">yellowstone</machine>
        <machine compiler="intel" testtype="prebeta">yellowstone</machine>
        <machine compiler="pgi" testtype="prebeta">yellowstone</machine>
      </test>
    </grid>
  </compset>
  <compset name="BRCP26WCN">
    <grid name="f19_g16">
      <test name="ERI">
        <machine compiler="pgi" testtype="prebeta">bluewaters</machine>
        <machine compiler="intel" testtype="prebeta">edison</machine>
        <machine compiler="intel" testtype="prebeta">eos</machine>
        <machine compiler="pgi" testtype="prebeta">hopper</machine>
        <machine compiler="ibm" testtype="prerelease">intrepid</machine>
        <machine compiler="intel" testtype="prebeta">lawrencium-lr2</machine>
        <machine compiler="pgi" testtype="prebeta">titan</machine>
        <machine compiler="pgi" testtype="prerelease">titan</machine>
      </test>
    </grid>
  </compset>
  <compset name="BRCP26WSCCN">
    <grid name="f19_g16">
      <test name="SMS">
        <machine compiler="pgi" testtype="prebeta">yellowstone</machine>
        <machine compiler="pgi" testtype="prerelease">yellowstone</machine>
      </test>
    </grid>
  </compset>
  <compset name="BRCP45BDRD">
    <grid name="f09_g16">
      <test name="ERS">
        <machine compiler="intel" testtype="prebeta">redsky</machine>
        <machine compiler="intel" testtype="prebeta">yellowstone</machine>
      </test>
    </grid>
  </compset>
  <compset name="BRCP45CN">
    <grid name="f09_g16">
      <test name="ERI">
        <machine compiler="intel" testtype="aux_drv">yellowstone</machine>
      </test>
      <test name="ERS_Ld7">
        <machine compiler="pgi" testtype="prerelease">hopper</machine>
        <machine compiler="ibm" testtype="prerelease">intrepid</machine>
      </test>
    </grid>
  </compset>
  <compset name="BRCP45WCN">
    <grid name="f19_g16">
      <test name="ERI">
        <machine compiler="intel" testtype="prebeta">goldbach</machine>
        <machine compiler="pgi" testtype="prebeta">goldbach</machine>
        <machine compiler="pgi" testtype="prerelease">hopper</machine>
        <machine compiler="ibm" testtype="prerelease">intrepid</machine>
        <machine compiler="intel" testtype="prebeta">janus</machine>
        <machine compiler="intel" testtype="prebeta">redsky</machine>
        <machine compiler="intel" testtype="aux_waccm">yellowstone</machine>
        <machine compiler="gnu" testtype="prebeta">yellowstone</machine>
        <machine compiler="intel" testtype="prebeta">yellowstone</machine>
        <machine compiler="pgi" testtype="prebeta">yellowstone</machine>
      </test>
      <test name="ERI_PT">
        <machine compiler="intel" testtype="prebeta">janus</machine>
        <machine compiler="intel" testtype="prebeta">redsky</machine>
        <machine compiler="gnu" testtype="prebeta">yellowstone</machine>
        <machine compiler="intel" testtype="prebeta">yellowstone</machine>
        <machine compiler="pgi" testtype="prebeta">yellowstone</machine>
      </test>
    </grid>
  </compset>
  <compset name="BRCP45WSCCN">
    <grid name="f19_g16">
      <test name="ERS_D">
        <machine compiler="pgi" testtype="prebeta">yellowstone</machine>
        <machine compiler="pgi" testtype="prerelease">yellowstone</machine>
      </test>
    </grid>
  </compset>
  <compset name="BRCP60CN">
    <grid name="f09_g16">
      <test name="ERI_E">
        <machine compiler="pgi" testtype="prebeta">bluewaters</machine>
        <machine compiler="intel" testtype="prebeta">edison</machine>
        <machine compiler="intel" testtype="prebeta">eos</machine>
        <machine compiler="pgi" testtype="prebeta">hopper</machine>
        <machine compiler="ibm" testtype="prerelease">intrepid</machine>
        <machine compiler="intel" testtype="prebeta">lawrencium-lr2</machine>
        <machine compiler="pgi" testtype="prebeta">titan</machine>
        <machine compiler="pgi" testtype="prerelease">titan</machine>
      </test>
    </grid>
  </compset>
  <compset name="BRCP85BDRD">
    <grid name="f09_g16">
      <test name="ERS_D">
        <machine compiler="intel" testtype="prebeta">redsky</machine>
        <machine compiler="intel" testtype="prebeta">yellowstone</machine>
      </test>
    </grid>
  </compset>
  <compset name="BRCP85BPRP">
    <grid name="f09_g16">
      <test name="SMS">
        <machine compiler="intel" testtype="prebeta">redsky</machine>
        <machine compiler="intel" testtype="prebeta">yellowstone</machine>
      </test>
    </grid>
  </compset>
  <compset name="BRCP85CN">
    <grid name="f09_g16">
      <test name="ERI">
        <machine compiler="ibm" testtype="prebeta">cetus</machine>
        <machine compiler="ibm" testtype="prerelease">intrepid</machine>
        <machine compiler="ibm" testtype="prebeta">mira</machine>
      </test>
      <test name="ERS_PT">
        <machine compiler="intel" testtype="prebeta">edison</machine>
        <machine compiler="pgi" testtype="prebeta">hopper</machine>
        <machine compiler="pgi" testtype="prerelease">hopper</machine>
        <machine compiler="intel" testtype="prebeta">lawrencium-lr2</machine>
      </test>
    </grid>
  </compset>
  <compset name="BRCP85WCN">
    <grid name="f19_g16">
      <test name="ERI_PT">
        <machine compiler="pgi" testtype="prerelease">hopper</machine>
        <machine compiler="ibm" testtype="prerelease">intrepid</machine>
      </test>
    </grid>
  </compset>
  <compset name="BRCP85WSCCN">
    <grid name="f19_g16">
      <test name="SMS_D">
        <machine compiler="ibm" testtype="prebeta">cetus</machine>
        <machine compiler="ibm" testtype="prebeta">mira</machine>
        <machine compiler="ibm" testtype="prerelease">mira</machine>
      </test>
    </grid>
  </compset>
  <compset name="C">
    <grid name="T62_g16">
      <test name="ERS">
        <machine compiler="pgi" testtype="aux_rasm">eastwind</machine>
        <machine compiler="intel" testtype="aux_rasm">evergreen</machine>
        <machine compiler="pgi" testtype="aux_rasm">olympus</machine>
        <machine compiler="intel" testtype="aux_pop2">yellowstone</machine>
        <machine compiler="intel" testtype="aux_rasm">yellowstone</machine>
        <machine compiler="intel" testtype="aux_science">yellowstone</machine>
      </test>
      <test name="ERT">
        <machine compiler="intel" testtype="prebeta">edison</machine>
        <machine compiler="pgi" testtype="prebeta">hopper</machine>
        <machine compiler="pgi" testtype="prerelease">hopper</machine>
        <machine compiler="intel" testtype="prebeta">lawrencium-lr2</machine>
        <machine compiler="intel" testtype="aux_pop2">yellowstone</machine>
      </test>
      <test name="PET_PT">
        <machine compiler="pgi" testtype="prerelease">hopper</machine>
        <machine compiler="ibm" testtype="prerelease">intrepid</machine>
      </test>
      <test name="PFS">
        <machine compiler="intel" testtype="aux_pop2">yellowstone</machine>
        <machine compiler="intel" testtype="csltiming">yellowstone</machine>
      </test>
    </grid>
    <grid name="T62_s11">
      <test name="ERS">
        <machine compiler="pgi" testtype="prebeta">bluewaters</machine>
        <machine compiler="intel" testtype="prebeta">edison</machine>
        <machine compiler="intel" testtype="prebeta">eos</machine>
        <machine compiler="pgi" testtype="prebeta">hopper</machine>
        <machine compiler="ibm" testtype="prerelease">intrepid</machine>
        <machine compiler="intel" testtype="prebeta">lawrencium-lr2</machine>
        <machine compiler="pgi" testtype="prebeta">titan</machine>
        <machine compiler="pgi" testtype="prerelease">titan</machine>
      </test>
    </grid>
    <grid name="T62_t12">
      <test name="SBN">
        <machine compiler="null" testtype="null">null</machine>
      </test>
    </grid>
  </compset>
  <compset name="CECO">
    <grid name="T62_g16">
      <test name="ERI">
        <machine compiler="ibm" testtype="prerelease">intrepid</machine>
      </test>
      <test name="ERS">
        <machine compiler="intel" testtype="prebeta">goldbach</machine>
        <machine compiler="pgi" testtype="prebeta">goldbach</machine>
        <machine compiler="pgi" testtype="prerelease">hopper</machine>
        <machine compiler="ibm" testtype="prerelease">intrepid</machine>
        <machine compiler="intel" testtype="prebeta">janus</machine>
        <machine compiler="intel" testtype="prebeta">redsky</machine>
        <machine compiler="gnu" testtype="prebeta">yellowstone</machine>
        <machine compiler="intel" testtype="prebeta">yellowstone</machine>
        <machine compiler="pgi" testtype="prebeta">yellowstone</machine>
      </test>
      <test name="ERT">
        <machine compiler="pgi" testtype="prebeta">bluewaters</machine>
        <machine compiler="intel" testtype="prebeta">edison</machine>
        <machine compiler="intel" testtype="prebeta">eos</machine>
        <machine compiler="pgi" testtype="prebeta">hopper</machine>
        <machine compiler="ibm" testtype="prerelease">intrepid</machine>
        <machine compiler="intel" testtype="prebeta">lawrencium-lr2</machine>
        <machine compiler="pgi" testtype="prebeta">titan</machine>
        <machine compiler="pgi" testtype="prerelease">titan</machine>
      </test>
      <test name="ERT_E">
        <machine compiler="intel" testtype="aux_esmf">yellowstone</machine>
      </test>
      <test name="OCP">
        <machine compiler="intel" testtype="aux_scripts">yellowstone</machine>
      </test>
      <test name="PFS">
        <machine compiler="intel" testtype="csltiming">yellowstone</machine>
      </test>
      <test name="SMS">
        <machine compiler="intel" testtype="aux_drv">yellowstone</machine>
      </test>
    </grid>
  </compset>
  <compset name="CIAF">
    <grid name="T62_g16">
      <test name="ERS_IOP">
        <machine compiler="intel" testtype="prebeta">janus</machine>
        <machine compiler="intel" testtype="prebeta">redsky</machine>
        <machine compiler="gnu" testtype="prebeta">yellowstone</machine>
        <machine compiler="intel" testtype="prebeta">yellowstone</machine>
        <machine compiler="pgi" testtype="prebeta">yellowstone</machine>
      </test>
      <test name="ERT">
        <machine compiler="intel" testtype="prebeta">goldbach</machine>
        <machine compiler="pgi" testtype="prebeta">goldbach</machine>
        <machine compiler="pgi" testtype="prerelease">hopper</machine>
        <machine compiler="ibm" testtype="prerelease">intrepid</machine>
        <machine compiler="intel" testtype="prebeta">janus</machine>
        <machine compiler="intel" testtype="prebeta">redsky</machine>
        <machine compiler="gnu" testtype="prebeta">yellowstone</machine>
        <machine compiler="intel" testtype="prebeta">yellowstone</machine>
        <machine compiler="pgi" testtype="prebeta">yellowstone</machine>
      </test>
      <test name="SMS_DE">
        <machine compiler="intel" testtype="aux_esmf">yellowstone</machine>
      </test>
    </grid>
  </compset>
  <compset name="DTEST">
    <grid name="T62_g16">
      <test name="ERB">
        <machine compiler="intel" testtype="aux_drv">yellowstone</machine>
      </test>
      <test name="ERI">
        <machine compiler="ibm" testtype="prerelease">intrepid</machine>
      </test>
      <test name="ERS_D">
        <machine compiler="intel" testtype="aux_cice">yellowstone</machine>
      </test>
      <test name="ERS_PT">
        <machine compiler="intel" testtype="prebeta">edison</machine>
        <machine compiler="pgi" testtype="prebeta">hopper</machine>
        <machine compiler="pgi" testtype="prerelease">hopper</machine>
        <machine compiler="intel" testtype="prebeta">lawrencium-lr2</machine>
      </test>
      <test name="PET_PT">
        <machine compiler="pgi" testtype="prerelease">hopper</machine>
        <machine compiler="ibm" testtype="prerelease">intrepid</machine>
      </test>
      <test name="PET_PT_E">
        <machine compiler="intel" testtype="aux_esmf">yellowstone</machine>
      </test>
    </grid>
    <grid name="T62_g37">
      <test name="ERS">
        <machine compiler="pgi" testtype="aux_rasm">eastwind</machine>
        <machine compiler="intel" testtype="aux_rasm">evergreen</machine>
        <machine compiler="pgi" testtype="aux_rasm">olympus</machine>
        <machine compiler="intel" testtype="aux_rasm">yellowstone</machine>
      </test>
    </grid>
    <grid name="T62_s11">
      <test name="ERS">
        <machine compiler="intel" testtype="prebeta">goldbach</machine>
        <machine compiler="pgi" testtype="prebeta">goldbach</machine>
        <machine compiler="pgi" testtype="prerelease">hopper</machine>
        <machine compiler="ibm" testtype="prerelease">intrepid</machine>
      </test>
    </grid>
    <grid name="f45_g37_rx1">
      <test name="ERB">
        <machine compiler="intel" testtype="aux_cice">yellowstone</machine>
      </test>
      <test name="ERI">
        <machine compiler="pgi" testtype="prerelease">hopper</machine>
        <machine compiler="ibm" testtype="prerelease">intrepid</machine>
        <machine compiler="intel" testtype="prebeta">janus</machine>
        <machine compiler="intel" testtype="prebeta">redsky</machine>
        <machine compiler="gnu" testtype="prebeta">yellowstone</machine>
        <machine compiler="intel" testtype="prebeta">yellowstone</machine>
        <machine compiler="pgi" testtype="prebeta">yellowstone</machine>
      </test>
      <test name="ERS">
        <machine compiler="pgi" testtype="acme_developer">bluewaters</machine>
        <machine compiler="intel" testtype="acme_developer">cascade</machine>
        <machine compiler="nag" testtype="acme_developer">cascade</machine>
        <machine compiler="ibm" testtype="acme_developer">cetus</machine>
        <machine compiler="pgi" testtype="acme_developer">eastwind</machine>
        <machine compiler="intel" testtype="acme_developer">edison</machine>
        <machine compiler="intel " testtype="acme_developer">edison</machine>
        <machine compiler="intel" testtype="acme_developer">eos</machine>
        <machine compiler="intel" testtype="acme_developer">evergreen</machine>
        <machine compiler="intel" testtype="acme_developer">goldbach</machine>
        <machine compiler="lahey" testtype="acme_developer">goldbach</machine>
        <machine compiler="nag" testtype="acme_developer">goldbach</machine>
        <machine compiler="pgi" testtype="acme_developer">goldbach</machine>
        <machine compiler="gnu" testtype="acme_developer">hopper</machine>
        <machine compiler="intel" testtype="acme_developer">hopper</machine>
        <machine compiler="pgi" testtype="acme_developer">hopper</machine>
        <machine compiler="ibm" testtype="acme_developer">intrepid</machine>
        <machine compiler="intel" testtype="acme_developer">janus</machine>
<<<<<<< HEAD
        <machine compiler="intel" testtype="acme_developer">lawrencium-lr2</machine>
=======
        <machine compiler="pgi" testtype="acme_developer">lawrencium-lr2</machine>
        <machine compiler="gnu" testtype="acme_developer">linux-generic</machine>
>>>>>>> 93a8ba1a
        <machine compiler="gnu" testtype="acme_developer">mac</machine>
        <machine compiler="gnu" testtype="acme_developer">melvin</machine>
        <machine compiler="ibm" testtype="acme_developer">mira</machine>
        <machine compiler="null" testtype="acme_developer">null</machine>
        <machine compiler="pgi" testtype="acme_developer">olympus</machine>
        <machine compiler="intel" testtype="acme_developer">redsky</machine>
        <machine compiler="pgi" testtype="acme_developer">titan</machine>
        <machine compiler="gnu" testtype="acme_developer">yellowstone</machine>
        <machine compiler="intel" testtype="acme_developer">yellowstone</machine>
        <machine compiler="intel " testtype="acme_developer">yellowstone</machine>
        <machine compiler="pgi" testtype="acme_developer">yellowstone</machine>
      </test>
      <test name="ERS_IOP">
        <machine compiler="pgi" testtype="acme_developer">bluewaters</machine>
        <machine compiler="pgi" testtype="acme_integration">bluewaters</machine>
        <machine compiler="intel" testtype="acme_developer">cascade</machine>
        <machine compiler="nag" testtype="acme_developer">cascade</machine>
        <machine compiler="intel" testtype="acme_integration">cascade</machine>
        <machine compiler="nag" testtype="acme_integration">cascade</machine>
        <machine compiler="ibm" testtype="acme_developer">cetus</machine>
        <machine compiler="ibm" testtype="acme_integration">cetus</machine>
        <machine compiler="pgi" testtype="acme_developer">eastwind</machine>
        <machine compiler="pgi" testtype="acme_integration">eastwind</machine>
        <machine compiler="intel" testtype="acme_developer">edison</machine>
        <machine compiler="intel " testtype="acme_developer">edison</machine>
        <machine compiler="intel" testtype="acme_integration">edison</machine>
        <machine compiler="intel " testtype="acme_integration">edison</machine>
        <machine compiler="intel" testtype="acme_developer">eos</machine>
        <machine compiler="intel" testtype="acme_integration">eos</machine>
        <machine compiler="intel" testtype="acme_developer">evergreen</machine>
        <machine compiler="intel" testtype="acme_integration">evergreen</machine>
        <machine compiler="intel" testtype="acme_developer">goldbach</machine>
        <machine compiler="lahey" testtype="acme_developer">goldbach</machine>
        <machine compiler="nag" testtype="acme_developer">goldbach</machine>
        <machine compiler="pgi" testtype="acme_developer">goldbach</machine>
        <machine compiler="intel" testtype="acme_integration">goldbach</machine>
        <machine compiler="lahey" testtype="acme_integration">goldbach</machine>
        <machine compiler="nag" testtype="acme_integration">goldbach</machine>
        <machine compiler="pgi" testtype="acme_integration">goldbach</machine>
        <machine compiler="gnu" testtype="acme_developer">hopper</machine>
        <machine compiler="intel" testtype="acme_developer">hopper</machine>
        <machine compiler="pgi" testtype="acme_developer">hopper</machine>
        <machine compiler="gnu" testtype="acme_integration">hopper</machine>
        <machine compiler="intel" testtype="acme_integration">hopper</machine>
        <machine compiler="pgi" testtype="acme_integration">hopper</machine>
        <machine compiler="ibm" testtype="acme_developer">intrepid</machine>
        <machine compiler="ibm" testtype="acme_integration">intrepid</machine>
        <machine compiler="intel" testtype="acme_developer">janus</machine>
        <machine compiler="intel" testtype="acme_integration">janus</machine>
        <machine compiler="intel" testtype="prebeta">janus</machine>
<<<<<<< HEAD
        <machine compiler="intel" testtype="acme_developer">lawrencium-lr2</machine>
        <machine compiler="intel" testtype="acme_integration">lawrencium-lr2</machine>
=======
        <machine compiler="pgi" testtype="acme_developer">lawrencium-lr2</machine>
        <machine compiler="gnu" testtype="acme_developer">linux-generic</machine>
>>>>>>> 93a8ba1a
        <machine compiler="gnu" testtype="acme_developer">mac</machine>
        <machine compiler="gnu" testtype="acme_integration">mac</machine>
        <machine compiler="gnu" testtype="acme_developer">melvin</machine>
        <machine compiler="gnu" testtype="acme_integration">melvin</machine>
        <machine compiler="ibm" testtype="acme_developer">mira</machine>
        <machine compiler="ibm" testtype="acme_integration">mira</machine>
        <machine compiler="null" testtype="acme_developer">null</machine>
        <machine compiler="null" testtype="acme_integration">null</machine>
        <machine compiler="pgi" testtype="acme_developer">olympus</machine>
        <machine compiler="pgi" testtype="acme_integration">olympus</machine>
        <machine compiler="intel" testtype="acme_developer">redsky</machine>
        <machine compiler="intel" testtype="acme_integration">redsky</machine>
        <machine compiler="intel" testtype="prebeta">redsky</machine>
        <machine compiler="pgi" testtype="acme_developer">titan</machine>
        <machine compiler="pgi" testtype="acme_integration">titan</machine>
        <machine compiler="gnu" testtype="acme_developer">yellowstone</machine>
        <machine compiler="intel" testtype="acme_developer">yellowstone</machine>
        <machine compiler="intel " testtype="acme_developer">yellowstone</machine>
        <machine compiler="pgi" testtype="acme_developer">yellowstone</machine>
        <machine compiler="gnu" testtype="acme_integration">yellowstone</machine>
        <machine compiler="intel" testtype="acme_integration">yellowstone</machine>
        <machine compiler="intel " testtype="acme_integration">yellowstone</machine>
        <machine compiler="pgi" testtype="acme_integration">yellowstone</machine>
        <machine compiler="gnu" testtype="prebeta">yellowstone</machine>
        <machine compiler="intel" testtype="prebeta">yellowstone</machine>
        <machine compiler="pgi" testtype="prebeta">yellowstone</machine>
      </test>
    </grid>
  </compset>
  <compset name="E1850C5CNTEST">
    <grid name="f19_g16">
      <test name="ERS_Ld7">
        <machine compiler="intel" testtype="prebeta">goldbach</machine>
        <machine compiler="pgi" testtype="prebeta">goldbach</machine>
        <machine compiler="pgi" testtype="prerelease">hopper</machine>
        <machine compiler="ibm" testtype="prerelease">intrepid</machine>
        <machine compiler="intel" testtype="prebeta">janus</machine>
        <machine compiler="intel" testtype="prebeta">redsky</machine>
        <machine compiler="gnu" testtype="prebeta">yellowstone</machine>
        <machine compiler="intel" testtype="prebeta">yellowstone</machine>
        <machine compiler="pgi" testtype="prebeta">yellowstone</machine>
      </test>
    </grid>
  </compset>
  <compset name="ETEST">
    <grid name="f09_g16">
      <test name="ERS_Ld7">
        <machine compiler="ibm" testtype="prebeta">cetus</machine>
        <machine compiler="ibm" testtype="prerelease">intrepid</machine>
        <machine compiler="ibm" testtype="prebeta">mira</machine>
      </test>
    </grid>
    <grid name="f19_g16">
      <test name="ERI">
        <machine compiler="intel" testtype="aux_drv">yellowstone</machine>
      </test>
      <test name="ERS">
        <machine compiler="intel" testtype="aux_cice">yellowstone</machine>
      </test>
      <test name="PET_PT">
        <machine compiler="pgi" testtype="prebeta">bluewaters</machine>
        <machine compiler="intel" testtype="prebeta">edison</machine>
        <machine compiler="intel" testtype="prebeta">eos</machine>
        <machine compiler="pgi" testtype="prebeta">hopper</machine>
        <machine compiler="ibm" testtype="prerelease">intrepid</machine>
        <machine compiler="intel" testtype="prebeta">lawrencium-lr2</machine>
        <machine compiler="pgi" testtype="prebeta">titan</machine>
        <machine compiler="pgi" testtype="prerelease">titan</machine>
      </test>
    </grid>
  </compset>
  <compset name="F">
    <grid name="f19_f19">
      <test name="ERB">
        <machine compiler="intel" testtype="aux_cice">yellowstone</machine>
      </test>
      <test name="ERS">
        <machine compiler="pgi" testtype="aux_rasm">eastwind</machine>
        <machine compiler="intel" testtype="aux_rasm">evergreen</machine>
        <machine compiler="pgi" testtype="aux_rasm">olympus</machine>
        <machine compiler="intel" testtype="aux_rasm">yellowstone</machine>
      </test>
      <test name="ERS_D">
        <machine compiler="nag" testtype="prealpha">goldbach</machine>
        <machine compiler="nag" testtype="prebeta">goldbach</machine>
        <machine compiler="intel" testtype="aux_drv">yellowstone</machine>
      </test>
      <test name="OEM_P120x1">
        <machine compiler="intel" testtype="prebeta">yellowstone</machine>
      </test>
      <test name="PET_PT">
        <machine compiler="pgi" testtype="prebeta">bluewaters</machine>
        <machine compiler="intel" testtype="prebeta">edison</machine>
        <machine compiler="intel" testtype="prebeta">eos</machine>
        <machine compiler="intel" testtype="prebeta">goldbach</machine>
        <machine compiler="pgi" testtype="prebeta">goldbach</machine>
        <machine compiler="pgi" testtype="prebeta">hopper</machine>
        <machine compiler="pgi" testtype="prerelease">hopper</machine>
        <machine compiler="ibm" testtype="prerelease">intrepid</machine>
        <machine compiler="intel" testtype="prebeta">janus</machine>
        <machine compiler="intel" testtype="prebeta">lawrencium-lr2</machine>
        <machine compiler="intel" testtype="prebeta">redsky</machine>
        <machine compiler="pgi" testtype="prebeta">titan</machine>
        <machine compiler="pgi" testtype="prerelease">titan</machine>
        <machine compiler="intel" testtype="aux_drv">yellowstone</machine>
        <machine compiler="gnu" testtype="prebeta">yellowstone</machine>
        <machine compiler="intel" testtype="prebeta">yellowstone</machine>
        <machine compiler="pgi" testtype="prebeta">yellowstone</machine>
      </test>
      <test name="SMS_Ld2">
        <machine compiler="lahey" testtype="prebeta">goldbach</machine>
      </test>
    </grid>
    <grid name="f45_f45">
      <test name="ERB">
        <machine compiler="intel" testtype="aux_cice">yellowstone</machine>
      </test>
      <test name="ERH">
        <machine compiler="intel" testtype="aux_cice">yellowstone</machine>
      </test>
      <test name="ERS_D">
        <machine compiler="intel" testtype="aux_cice">yellowstone</machine>
      </test>
      <test name="PET_PT">
        <machine compiler="intel" testtype="aux_cice">yellowstone</machine>
      </test>
    </grid>
    <grid name="ne240_f02_g16">
      <test name="SMS_Ld2">
        <machine compiler="pgi" testtype="prebeta">bluewaters</machine>
        <machine compiler="intel" testtype="prebeta">edison</machine>
        <machine compiler="intel" testtype="prebeta">eos</machine>
        <machine compiler="pgi" testtype="prebeta">hopper</machine>
        <machine compiler="pgi" testtype="prerelease">hopper</machine>
        <machine compiler="ibm" testtype="prerelease">intrepid</machine>
        <machine compiler="intel" testtype="prebeta">lawrencium-lr2</machine>
        <machine compiler="pgi" testtype="prebeta">titan</machine>
        <machine compiler="pgi" testtype="prerelease">titan</machine>
      </test>
    </grid>
    <grid name="ne30_f19_g16">
      <test name="SMS">
        <machine compiler="intel" testtype="aux_drv">yellowstone</machine>
      </test>
    </grid>
    <grid name="ne30_g16">
      <test name="ERS_PT">
        <machine compiler="intel" testtype="prebeta">redsky</machine>
        <machine compiler="gnu" testtype="prebeta">yellowstone</machine>
        <machine compiler="intel" testtype="prebeta">yellowstone</machine>
        <machine compiler="pgi" testtype="prebeta">yellowstone</machine>
      </test>
    </grid>
    <grid name="ne30_ne30">
      <test name="ERS">
        <machine compiler="intel" testtype="prebeta">janus</machine>
      </test>
      <test name="ERS_IOP4c">
        <machine compiler="intel" testtype="prebeta">redsky</machine>
        <machine compiler="intel" testtype="prebeta">yellowstone</machine>
      </test>
      <test name="ERS_IOP4p">
        <machine compiler="intel" testtype="prebeta">redsky</machine>
        <machine compiler="intel" testtype="prebeta">yellowstone</machine>
      </test>
    </grid>
  </compset>
  <compset name="F1850">
    <grid name="f09_f09">
      <test name="ERS_Ld3">
        <machine compiler="pgi" testtype="prerelease">hopper</machine>
        <machine compiler="ibm" testtype="prerelease">intrepid</machine>
      </test>
    </grid>
    <grid name="f19_f19">
      <test name="ERS">
        <machine compiler="intel" testtype="aux_cice">yellowstone</machine>
      </test>
    </grid>
    <grid name="ne120_g16">
      <test name="ERS_Ld3">
        <machine compiler="pgi" testtype="prebeta">bluewaters</machine>
        <machine compiler="intel" testtype="prebeta">edison</machine>
        <machine compiler="intel" testtype="prebeta">eos</machine>
        <machine compiler="pgi" testtype="prebeta">hopper</machine>
        <machine compiler="pgi" testtype="prerelease">hopper</machine>
        <machine compiler="ibm" testtype="prerelease">intrepid</machine>
        <machine compiler="intel" testtype="prebeta">lawrencium-lr2</machine>
        <machine compiler="pgi" testtype="prebeta">titan</machine>
        <machine compiler="pgi" testtype="prerelease">titan</machine>
      </test>
    </grid>
    <grid name="ne30_ne30">
      <test name="ERS_IOP">
        <machine compiler="intel" testtype="prebeta">redsky</machine>
        <machine compiler="gnu" testtype="prebeta">yellowstone</machine>
        <machine compiler="intel" testtype="prebeta">yellowstone</machine>
        <machine compiler="pgi" testtype="prebeta">yellowstone</machine>
      </test>
      <test name="ERS_IOP4c">
        <machine compiler="intel" testtype="prebeta">redsky</machine>
        <machine compiler="intel" testtype="prebeta">yellowstone</machine>
      </test>
      <test name="ERS_IOP4p">
        <machine compiler="intel" testtype="prebeta">redsky</machine>
        <machine compiler="intel" testtype="prebeta">yellowstone</machine>
      </test>
      <test name="ERS_Ld3">
        <machine compiler="pgi" testtype="prerelease">hopper</machine>
        <machine compiler="ibm" testtype="prerelease">intrepid</machine>
      </test>
    </grid>
  </compset>
  <compset name="F1850C5">
    <grid name="f02_f02">
      <test name="ERS_Ld3">
        <machine compiler="pgi" testtype="prebeta">bluewaters</machine>
        <machine compiler="intel" testtype="prebeta">edison</machine>
        <machine compiler="intel" testtype="prebeta">eos</machine>
        <machine compiler="pgi" testtype="prebeta">hopper</machine>
        <machine compiler="pgi" testtype="prerelease">hopper</machine>
        <machine compiler="ibm" testtype="prerelease">intrepid</machine>
        <machine compiler="intel" testtype="prebeta">lawrencium-lr2</machine>
        <machine compiler="pgi" testtype="prebeta">titan</machine>
        <machine compiler="pgi" testtype="prerelease">titan</machine>
      </test>
    </grid>
    <grid name="f19_f19">
      <test name="CME_Ld3">
        <machine compiler="pgi" testtype="prebeta">bluewaters</machine>
        <machine compiler="intel" testtype="prebeta">edison</machine>
        <machine compiler="intel" testtype="prebeta">eos</machine>
        <machine compiler="pgi" testtype="prebeta">hopper</machine>
        <machine compiler="ibm" testtype="prerelease">intrepid</machine>
        <machine compiler="intel" testtype="prebeta">lawrencium-lr2</machine>
        <machine compiler="pgi" testtype="prebeta">titan</machine>
        <machine compiler="pgi" testtype="prerelease">titan</machine>
      </test>
    </grid>
    <grid name="ne120_ne120">
      <test name="SBN">
        <machine compiler="null" testtype="null">null</machine>
      </test>
    </grid>
  </compset>
  <compset name="F1850C5L45BGC">
    <grid name="ne30_ne30">
      <test name="ERS_Ld3">
        <machine compiler="intel" testtype="prebeta" comment="start moving F compset tests to use CLM4.5/BGC">yellowstone</machine>
      </test>
      <test name="PFS">
        <machine compiler="ibm" testtype="prebeta" comment="start moving F compset tests to use CLM4.5/BGC">mira</machine>
      </test>
    </grid>
  </compset>
  <compset name="F1850C5PM">
    <grid name="f19_f19">
      <test name="ERI">
        <machine compiler="intel" testtype="prebeta">redsky</machine>
        <machine compiler="gnu" testtype="prebeta">yellowstone</machine>
        <machine compiler="intel" testtype="prebeta">yellowstone</machine>
        <machine compiler="pgi" testtype="prebeta">yellowstone</machine>
      </test>
    </grid>
  </compset>
  <compset name="F1850CNCHM">
    <grid name="f19_f19">
      <test name="ERS_Ld3">
        <machine compiler="pgi" testtype="prerelease">hopper</machine>
        <machine compiler="ibm" testtype="prerelease">intrepid</machine>
      </test>
    </grid>
  </compset>
  <compset name="F1850PDC5">
    <grid name="f19_f19">
      <test name="ERS_IOP_Ld3">
        <machine compiler="intel" testtype="prebeta">janus</machine>
        <machine compiler="ibm" testtype="prebeta">mira</machine>
      </test>
    </grid>
    <grid name="ne30_ne30">
      <test name="ERS_Ld3">
        <machine compiler="pgi" testtype="prebeta">yellowstone</machine>
      </test>
    </grid>
  </compset>
  <compset name="F1850W">
    <grid name="f19_f19">
      <test name="ERI_E_Ld3">
        <machine compiler="intel" testtype="aux_esmf">yellowstone</machine>
      </test>
      <test name="ERI_Ld7">
        <machine compiler="intel" testtype="aux_waccm">yellowstone</machine>
      </test>
      <test name="ERS_Ld7">
        <machine compiler="intel" testtype="aux_waccm">yellowstone</machine>
      </test>
    </grid>
  </compset>
  <compset name="F20TRCN">
    <grid name="f19_f19">
      <test name="CME">
        <machine compiler="pgi" testtype="prerelease">hopper</machine>
        <machine compiler="ibm" testtype="prerelease">intrepid</machine>
      </test>
    </grid>
  </compset>
  <compset name="F55WCN">
    <grid name="f19_f19">
      <test name="SMS_D_Ld3">
        <machine compiler="pgi" testtype="prerelease">hopper</machine>
        <machine compiler="ibm" testtype="prerelease">intrepid</machine>
        <machine compiler="intel" testtype="aux_waccm">yellowstone</machine>
      </test>
    </grid>
  </compset>
  <compset name="FADIAB">
    <grid name="f19_f19">
      <test name="ERS">
        <machine compiler="pgi" testtype="prebeta">yellowstone</machine>
      </test>
    </grid>
  </compset>
  <compset name="FAMIPC5">
    <grid name="f09_f09">
      <test name="PFS">
        <machine compiler="intel" testtype="csltiming">yellowstone</machine>
      </test>
    </grid>
    <grid name="f19_f19">
      <test name="ERS">
        <machine compiler="pgi" testtype="acme_integration">bluewaters</machine>
        <machine compiler="intel" testtype="acme_integration">cascade</machine>
        <machine compiler="nag" testtype="acme_integration">cascade</machine>
        <machine compiler="ibm" testtype="acme_integration">cetus</machine>
        <machine compiler="pgi" testtype="acme_integration">eastwind</machine>
        <machine compiler="intel" testtype="acme_integration">edison</machine>
        <machine compiler="intel " testtype="acme_integration">edison</machine>
        <machine compiler="intel" testtype="acme_integration">eos</machine>
        <machine compiler="intel" testtype="acme_integration">evergreen</machine>
        <machine compiler="intel" testtype="acme_integration">goldbach</machine>
        <machine compiler="lahey" testtype="acme_integration">goldbach</machine>
        <machine compiler="nag" testtype="acme_integration">goldbach</machine>
        <machine compiler="pgi" testtype="acme_integration">goldbach</machine>
        <machine compiler="gnu" testtype="acme_integration">hopper</machine>
        <machine compiler="intel" testtype="acme_integration">hopper</machine>
        <machine compiler="pgi" testtype="acme_integration">hopper</machine>
        <machine compiler="ibm" testtype="acme_integration">intrepid</machine>
        <machine compiler="intel" testtype="acme_integration">janus</machine>
        <machine compiler="intel" testtype="acme_integration">lawrencium-lr2</machine>
        <machine compiler="gnu" testtype="acme_integration">mac</machine>
        <machine compiler="gnu" testtype="acme_integration">melvin</machine>
        <machine compiler="ibm" testtype="acme_integration">mira</machine>
        <machine compiler="null" testtype="acme_integration">null</machine>
        <machine compiler="pgi" testtype="acme_integration">olympus</machine>
        <machine compiler="intel" testtype="acme_integration">redsky</machine>
        <machine compiler="intel" testtype="prebeta" testmods="cam/cosp">redsky</machine>
        <machine compiler="pgi" testtype="acme_integration">titan</machine>
        <machine compiler="gnu" testtype="acme_integration">yellowstone</machine>
        <machine compiler="intel" testtype="acme_integration">yellowstone</machine>
        <machine compiler="intel " testtype="acme_integration">yellowstone</machine>
        <machine compiler="pgi" testtype="acme_integration">yellowstone</machine>
        <machine compiler="intel" testtype="aux_science">yellowstone</machine>
        <machine compiler="intel" testtype="prebeta" testmods="cam/cosp">yellowstone</machine>
      </test>
      <test name="ERS_IOP_Ld3">
        <machine compiler="pgi" testtype="acme_integration">bluewaters</machine>
        <machine compiler="intel" testtype="acme_integration">cascade</machine>
        <machine compiler="nag" testtype="acme_integration">cascade</machine>
        <machine compiler="ibm" testtype="acme_integration">cetus</machine>
        <machine compiler="pgi" testtype="acme_integration">eastwind</machine>
        <machine compiler="intel" testtype="acme_integration">edison</machine>
        <machine compiler="intel " testtype="acme_integration">edison</machine>
        <machine compiler="intel" testtype="acme_integration">eos</machine>
        <machine compiler="intel" testtype="acme_integration">evergreen</machine>
        <machine compiler="intel" testtype="acme_integration">goldbach</machine>
        <machine compiler="lahey" testtype="acme_integration">goldbach</machine>
        <machine compiler="nag" testtype="acme_integration">goldbach</machine>
        <machine compiler="pgi" testtype="acme_integration">goldbach</machine>
        <machine compiler="gnu" testtype="acme_integration">hopper</machine>
        <machine compiler="intel" testtype="acme_integration">hopper</machine>
        <machine compiler="pgi" testtype="acme_integration">hopper</machine>
        <machine compiler="ibm" testtype="acme_integration">intrepid</machine>
        <machine compiler="intel" testtype="acme_integration">janus</machine>
        <machine compiler="intel" testtype="prebeta">janus</machine>
        <machine compiler="intel" testtype="acme_integration">lawrencium-lr2</machine>
        <machine compiler="gnu" testtype="acme_integration">mac</machine>
        <machine compiler="gnu" testtype="acme_integration">melvin</machine>
        <machine compiler="ibm" testtype="acme_integration">mira</machine>
        <machine compiler="null" testtype="acme_integration">null</machine>
        <machine compiler="pgi" testtype="acme_integration">olympus</machine>
        <machine compiler="intel" testtype="acme_integration">redsky</machine>
        <machine compiler="intel" testtype="prebeta">redsky</machine>
        <machine compiler="pgi" testtype="acme_integration">titan</machine>
        <machine compiler="gnu" testtype="acme_integration">yellowstone</machine>
        <machine compiler="intel" testtype="acme_integration">yellowstone</machine>
        <machine compiler="intel " testtype="acme_integration">yellowstone</machine>
        <machine compiler="pgi" testtype="acme_integration">yellowstone</machine>
        <machine compiler="gnu" testtype="prebeta">yellowstone</machine>
        <machine compiler="intel" testtype="prebeta">yellowstone</machine>
        <machine compiler="pgi" testtype="prebeta">yellowstone</machine>
      </test>
      <test name="ERS_Ld3">
        <machine compiler="ibm" testtype="prerelease">intrepid</machine>
      </test>
      <test name="PFS">
        <machine compiler="intel" testtype="csltiming">yellowstone</machine>
      </test>
    </grid>
    <grid name="ne120_ne120">
      <test name="PFS">
        <machine compiler="intel" testtype="csltiming">yellowstone</machine>
      </test>
    </grid>
    <grid name="ne30_ne30">
      <test name="ERS_Ld3">
        <machine compiler="ibm" testtype="prebeta">cetus</machine>
        <machine compiler="ibm" testtype="prebeta">mira</machine>
      </test>
      <test name="PFS">
        <machine compiler="intel" testtype="csltiming">yellowstone</machine>
      </test>
    </grid>
  </compset>
  <compset name="FAMIPC5CN">
    <grid name="f09_f09">
      <test name="ERS_PT_Ld3">
        <machine compiler="pgi" testtype="prerelease">hopper</machine>
        <machine compiler="ibm" testtype="prerelease">intrepid</machine>
      </test>
      <test name="PFS">
        <machine compiler="intel" testtype="csltiming">yellowstone</machine>
      </test>
      <test name="SMS_D">
        <machine compiler="nag" testtype="prebeta">goldbach</machine>
      </test>
    </grid>
    <grid name="f19_f19">
      <test name="PFS">
        <machine compiler="intel" testtype="csltiming">yellowstone</machine>
      </test>
    </grid>
    <grid name="ne120_ne120">
      <test name="PFS">
        <machine compiler="intel" testtype="csltiming">yellowstone</machine>
      </test>
    </grid>
    <grid name="ne30_ne30">
      <test name="PFS">
        <machine compiler="intel" testtype="csltiming">yellowstone</machine>
      </test>
    </grid>
  </compset>
  <compset name="FAMIPC5L60">
    <grid name="ne30_ne30">
      <test name="ERS">
        <machine compiler="ibm" testtype="prebeta">cetus</machine>
        <machine compiler="ibm" testtype="prebeta">mira</machine>
      </test>
    </grid>
  </compset>
  <compset name="FAMIPCN">
    <grid name="f09_f09">
      <test name="ERS">
        <machine compiler="intel" testtype="aux_science">yellowstone</machine>
      </test>
      <test name="ERS_Ld3">
        <machine compiler="pgi" testtype="prebeta">bluewaters</machine>
        <machine compiler="intel" testtype="prebeta">edison</machine>
        <machine compiler="intel" testtype="prebeta">eos</machine>
        <machine compiler="pgi" testtype="prebeta">hopper</machine>
        <machine compiler="ibm" testtype="prerelease">intrepid</machine>
        <machine compiler="intel" testtype="prebeta">lawrencium-lr2</machine>
        <machine compiler="pgi" testtype="prebeta">titan</machine>
        <machine compiler="pgi" testtype="prerelease">titan</machine>
      </test>
      <test name="ERS_PT">
        <machine compiler="intel" testtype="prebeta">edison</machine>
        <machine compiler="pgi" testtype="prebeta">hopper</machine>
        <machine compiler="pgi" testtype="prerelease">hopper</machine>
        <machine compiler="intel" testtype="prebeta">lawrencium-lr2</machine>
      </test>
    </grid>
    <grid name="f19_f19">
      <test name="ERS">
        <machine compiler="intel" testtype="aux_drv">yellowstone</machine>
        <machine compiler="intel" testtype="aux_science">yellowstone</machine>
      </test>
      <test name="ERS_Ld3">
        <machine compiler="intel" testtype="prebeta">goldbach</machine>
        <machine compiler="pgi" testtype="prebeta">goldbach</machine>
        <machine compiler="pgi" testtype="prerelease">hopper</machine>
        <machine compiler="ibm" testtype="prerelease">intrepid</machine>
        <machine compiler="intel" testtype="prebeta">janus</machine>
        <machine compiler="intel" testtype="prebeta">redsky</machine>
        <machine compiler="gnu" testtype="prebeta">yellowstone</machine>
        <machine compiler="intel" testtype="prebeta">yellowstone</machine>
        <machine compiler="pgi" testtype="prebeta">yellowstone</machine>
      </test>
    </grid>
  </compset>
  <compset name="FC4AQUAP">
    <grid name="f19_f19">
      <test name="ERS">
        <machine compiler="intel" testtype="prebeta">redsky</machine>
        <machine compiler="intel" testtype="prealpha">yellowstone</machine>
        <machine compiler="intel" testtype="prebeta">yellowstone</machine>
        <machine compiler="pgi" testtype="prebeta">yellowstone</machine>
      </test>
      <test name="SMS">
        <machine compiler="pgi" testtype="prealpha">yellowstone</machine>
        <machine compiler="gnu" testtype="prebeta">yellowstone</machine>
      </test>
    </grid>
    <grid name="ne16_ne16">
      <test name="ERS_Ld3">
        <machine compiler="intel" testtype="prebeta">goldbach</machine>
        <machine compiler="pgi" testtype="prebeta">goldbach</machine>
      </test>
      <test name="SMS_D">
        <machine compiler="nag" testtype="prebeta">goldbach</machine>
        <machine compiler="intel" testtype="prealpha">janus</machine>
        <machine compiler="intel" testtype="prebeta">janus</machine>
        <machine compiler="gnu" testtype="prealpha">yellowstone</machine>
      </test>
    </grid>
  </compset>
  <compset name="FC5">
    <grid name="T31_T31">
      <test name="SMS_D_Ld3">
        <machine compiler="pgi" testtype="prebeta">bluewaters</machine>
        <machine compiler="intel" testtype="prebeta">edison</machine>
        <machine compiler="intel" testtype="prebeta">eos</machine>
        <machine compiler="intel" testtype="prebeta">goldbach</machine>
        <machine compiler="pgi" testtype="prebeta">goldbach</machine>
        <machine compiler="pgi" testtype="prebeta">hopper</machine>
        <machine compiler="ibm" testtype="prerelease">intrepid</machine>
        <machine compiler="intel" testtype="prebeta">lawrencium-lr2</machine>
        <machine compiler="pgi" testtype="prebeta">titan</machine>
        <machine compiler="pgi" testtype="prerelease">titan</machine>
      </test>
    </grid>
    <grid name="f09_f09">
      <test name="PFS">
        <machine compiler="intel" testtype="csltiming">yellowstone</machine>
      </test>
    </grid>
    <grid name="f19_f19">
      <test name="CME_Ld3">
        <machine compiler="intel" testtype="aux_esmf">yellowstone</machine>
      </test>
      <test name="PET_PT_Ld3">
        <machine compiler="pgi" testtype="prerelease">hopper</machine>
        <machine compiler="ibm" testtype="prerelease">intrepid</machine>
      </test>
      <test name="PFS">
        <machine compiler="intel" testtype="csltiming">yellowstone</machine>
      </test>
      <test name="SMS_D_Ld3">
        <machine compiler="pgi" testtype="acme_integration">bluewaters</machine>
        <machine compiler="intel" testtype="acme_integration">cascade</machine>
        <machine compiler="nag" testtype="acme_integration">cascade</machine>
        <machine compiler="ibm" testtype="acme_integration">cetus</machine>
        <machine compiler="pgi" testtype="acme_integration">eastwind</machine>
        <machine compiler="intel" testtype="acme_integration">edison</machine>
        <machine compiler="intel " testtype="acme_integration">edison</machine>
        <machine compiler="intel" testtype="acme_integration">eos</machine>
        <machine compiler="intel" testtype="acme_integration">evergreen</machine>
        <machine compiler="intel" testtype="acme_integration">goldbach</machine>
        <machine compiler="lahey" testtype="acme_integration">goldbach</machine>
        <machine compiler="nag" testtype="acme_integration">goldbach</machine>
        <machine compiler="pgi" testtype="acme_integration">goldbach</machine>
        <machine compiler="gnu" testtype="acme_integration">hopper</machine>
        <machine compiler="intel" testtype="acme_integration">hopper</machine>
        <machine compiler="pgi" testtype="acme_integration">hopper</machine>
        <machine compiler="pgi" testtype="prerelease">hopper</machine>
        <machine compiler="ibm" testtype="acme_integration">intrepid</machine>
        <machine compiler="ibm" testtype="prerelease">intrepid</machine>
        <machine compiler="intel" testtype="acme_integration">janus</machine>
        <machine compiler="intel" testtype="prebeta">janus</machine>
        <machine compiler="intel" testtype="acme_integration">lawrencium-lr2</machine>
        <machine compiler="gnu" testtype="acme_integration">mac</machine>
        <machine compiler="gnu" testtype="acme_integration">melvin</machine>
        <machine compiler="ibm" testtype="acme_integration">mira</machine>
        <machine compiler="null" testtype="acme_integration">null</machine>
        <machine compiler="pgi" testtype="acme_integration">olympus</machine>
        <machine compiler="intel" testtype="acme_integration">redsky</machine>
        <machine compiler="intel" testtype="prebeta">redsky</machine>
        <machine compiler="pgi" testtype="acme_integration">titan</machine>
        <machine compiler="gnu" testtype="acme_integration">yellowstone</machine>
        <machine compiler="intel" testtype="acme_integration">yellowstone</machine>
        <machine compiler="intel " testtype="acme_integration">yellowstone</machine>
        <machine compiler="pgi" testtype="acme_integration">yellowstone</machine>
        <machine compiler="gnu" testtype="prebeta">yellowstone</machine>
        <machine compiler="intel" testtype="prebeta">yellowstone</machine>
        <machine compiler="pgi" testtype="prebeta">yellowstone</machine>
      </test>
    </grid>
    <grid name="f19_g16">
      <test name="ERS_Ld3">
        <machine compiler="pgi" testtype="acme_integration">bluewaters</machine>
        <machine compiler="intel" testtype="acme_integration">cascade</machine>
        <machine compiler="nag" testtype="acme_integration">cascade</machine>
        <machine compiler="ibm" testtype="acme_integration">cetus</machine>
        <machine compiler="pgi" testtype="acme_integration">eastwind</machine>
        <machine compiler="intel" testtype="acme_integration">edison</machine>
        <machine compiler="intel " testtype="acme_integration">edison</machine>
        <machine compiler="intel" testtype="acme_integration">eos</machine>
        <machine compiler="intel" testtype="acme_integration">evergreen</machine>
        <machine compiler="intel" testtype="acme_integration">goldbach</machine>
        <machine compiler="lahey" testtype="acme_integration">goldbach</machine>
        <machine compiler="nag" testtype="acme_integration">goldbach</machine>
        <machine compiler="pgi" testtype="acme_integration">goldbach</machine>
        <machine compiler="intel" testtype="prebeta">goldbach</machine>
        <machine compiler="pgi" testtype="prebeta">goldbach</machine>
        <machine compiler="gnu" testtype="acme_integration">hopper</machine>
        <machine compiler="intel" testtype="acme_integration">hopper</machine>
        <machine compiler="pgi" testtype="acme_integration">hopper</machine>
        <machine compiler="ibm" testtype="acme_integration">intrepid</machine>
        <machine compiler="intel" testtype="acme_integration">janus</machine>
        <machine compiler="intel" testtype="prealpha">janus</machine>
        <machine compiler="intel" testtype="prebeta">janus</machine>
        <machine compiler="intel" testtype="acme_integration">lawrencium-lr2</machine>
        <machine compiler="gnu" testtype="acme_integration">mac</machine>
        <machine compiler="gnu" testtype="acme_integration">melvin</machine>
        <machine compiler="ibm" testtype="acme_integration">mira</machine>
        <machine compiler="null" testtype="acme_integration">null</machine>
        <machine compiler="pgi" testtype="acme_integration">olympus</machine>
        <machine compiler="intel" testtype="acme_integration">redsky</machine>
        <machine compiler="intel" testtype="prebeta">redsky</machine>
        <machine compiler="pgi" testtype="acme_integration">titan</machine>
        <machine compiler="gnu" testtype="acme_integration">yellowstone</machine>
        <machine compiler="intel" testtype="acme_integration">yellowstone</machine>
        <machine compiler="intel " testtype="acme_integration">yellowstone</machine>
        <machine compiler="pgi" testtype="acme_integration">yellowstone</machine>
        <machine compiler="gnu" testtype="prealpha">yellowstone</machine>
        <machine compiler="intel" testtype="prealpha">yellowstone</machine>
        <machine compiler="pgi" testtype="prealpha">yellowstone</machine>
        <machine compiler="gnu" testtype="prebeta">yellowstone</machine>
        <machine compiler="intel" testtype="prebeta">yellowstone</machine>
        <machine compiler="pgi" testtype="prebeta">yellowstone</machine>
      </test>
    </grid>
    <grid name="ne120_ne120">
      <test name="PFS">
        <machine compiler="intel" testtype="csltiming">yellowstone</machine>
      </test>
    </grid>
    <grid name="ne30_ne30">
      <test name="ERS_Ld3">
        <machine compiler="pgi" testtype="acme_integration">bluewaters</machine>
        <machine compiler="intel" testtype="acme_integration">cascade</machine>
        <machine compiler="nag" testtype="acme_integration">cascade</machine>
        <machine compiler="ibm" testtype="acme_integration">cetus</machine>
        <machine compiler="pgi" testtype="acme_integration">eastwind</machine>
        <machine compiler="intel" testtype="acme_integration">edison</machine>
        <machine compiler="intel " testtype="acme_integration">edison</machine>
        <machine compiler="intel" testtype="acme_integration">eos</machine>
        <machine compiler="intel" testtype="acme_integration">evergreen</machine>
        <machine compiler="intel" testtype="acme_integration">goldbach</machine>
        <machine compiler="lahey" testtype="acme_integration">goldbach</machine>
        <machine compiler="nag" testtype="acme_integration">goldbach</machine>
        <machine compiler="pgi" testtype="acme_integration">goldbach</machine>
        <machine compiler="intel" testtype="prebeta">goldbach</machine>
        <machine compiler="pgi" testtype="prebeta">goldbach</machine>
        <machine compiler="gnu" testtype="acme_integration">hopper</machine>
        <machine compiler="intel" testtype="acme_integration">hopper</machine>
        <machine compiler="pgi" testtype="acme_integration">hopper</machine>
        <machine compiler="ibm" testtype="acme_integration">intrepid</machine>
        <machine compiler="intel" testtype="acme_integration">janus</machine>
        <machine compiler="intel" testtype="prealpha">janus</machine>
        <machine compiler="intel" testtype="prebeta">janus</machine>
        <machine compiler="intel" testtype="acme_integration">lawrencium-lr2</machine>
        <machine compiler="gnu" testtype="acme_integration">mac</machine>
        <machine compiler="gnu" testtype="acme_integration">melvin</machine>
        <machine compiler="ibm" testtype="acme_integration">mira</machine>
        <machine compiler="null" testtype="acme_integration">null</machine>
        <machine compiler="pgi" testtype="acme_integration">olympus</machine>
        <machine compiler="intel" testtype="acme_integration">redsky</machine>
        <machine compiler="intel" testtype="prebeta">redsky</machine>
        <machine compiler="pgi" testtype="acme_integration">titan</machine>
        <machine compiler="gnu" testtype="acme_integration">yellowstone</machine>
        <machine compiler="intel" testtype="acme_integration">yellowstone</machine>
        <machine compiler="intel " testtype="acme_integration">yellowstone</machine>
        <machine compiler="pgi" testtype="acme_integration">yellowstone</machine>
        <machine compiler="gnu" testtype="prealpha">yellowstone</machine>
        <machine compiler="intel" testtype="prealpha">yellowstone</machine>
        <machine compiler="pgi" testtype="prealpha">yellowstone</machine>
        <machine compiler="gnu" testtype="prebeta">yellowstone</machine>
        <machine compiler="pgi" testtype="prebeta">yellowstone</machine>
      </test>
      <test name="PFS">
        <machine compiler="pgi" testtype="acme_integration">bluewaters</machine>
        <machine compiler="pgi" testtype="prebeta">bluewaters</machine>
        <machine compiler="intel" testtype="acme_integration">cascade</machine>
        <machine compiler="nag" testtype="acme_integration">cascade</machine>
        <machine compiler="ibm" testtype="acme_integration">cetus</machine>
        <machine compiler="ibm" testtype="prebeta">cetus</machine>
        <machine compiler="pgi" testtype="acme_integration">eastwind</machine>
        <machine compiler="intel" testtype="acme_integration">edison</machine>
        <machine compiler="intel " testtype="acme_integration">edison</machine>
        <machine compiler="intel" testtype="prebeta">edison</machine>
        <machine compiler="intel" testtype="acme_integration">eos</machine>
        <machine compiler="intel" testtype="prebeta">eos</machine>
        <machine compiler="intel" testtype="acme_integration">evergreen</machine>
        <machine compiler="intel" testtype="acme_integration">goldbach</machine>
        <machine compiler="lahey" testtype="acme_integration">goldbach</machine>
        <machine compiler="nag" testtype="acme_integration">goldbach</machine>
        <machine compiler="pgi" testtype="acme_integration">goldbach</machine>
        <machine compiler="gnu" testtype="acme_integration">hopper</machine>
        <machine compiler="intel" testtype="acme_integration">hopper</machine>
        <machine compiler="pgi" testtype="acme_integration">hopper</machine>
        <machine compiler="ibm" testtype="acme_integration">intrepid</machine>
        <machine compiler="intel" testtype="acme_integration">janus</machine>
        <machine compiler="intel" testtype="acme_integration">lawrencium-lr2</machine>
        <machine compiler="gnu" testtype="acme_integration">mac</machine>
        <machine compiler="gnu" testtype="acme_integration">melvin</machine>
        <machine compiler="ibm" testtype="acme_integration">mira</machine>
        <machine compiler="ibm" testtype="prebeta">mira</machine>
        <machine compiler="null" testtype="acme_integration">null</machine>
        <machine compiler="pgi" testtype="acme_integration">olympus</machine>
        <machine compiler="intel" testtype="acme_integration">redsky</machine>
        <machine compiler="intel" testtype="prebeta">redsky</machine>
        <machine compiler="pgi" testtype="acme_integration">titan</machine>
        <machine compiler="pgi" testtype="prebeta">titan</machine>
        <machine compiler="gnu" testtype="acme_integration">yellowstone</machine>
        <machine compiler="intel" testtype="acme_integration">yellowstone</machine>
        <machine compiler="intel " testtype="acme_integration">yellowstone</machine>
        <machine compiler="pgi" testtype="acme_integration">yellowstone</machine>
        <machine compiler="intel" testtype="csltiming">yellowstone</machine>
        <machine compiler="gnu" testtype="prebeta">yellowstone</machine>
        <machine compiler="intel" testtype="prebeta">yellowstone</machine>
        <machine compiler="pgi" testtype="prebeta">yellowstone</machine>
      </test>
    </grid>
  </compset>
  <compset name="FC5AQUAP">
    <grid name="f19_f19">
      <test name="ERS">
        <machine compiler="intel" testtype="prealpha">janus</machine>
        <machine compiler="intel" testtype="prebeta">janus</machine>
        <machine compiler="gnu" testtype="prealpha">yellowstone</machine>
      </test>
      <test name="SMS_D">
        <machine compiler="intel" testtype="prebeta">goldbach</machine>
        <machine compiler="pgi" testtype="prebeta">goldbach</machine>
      </test>
    </grid>
    <grid name="ne120_t12">
      <test name="PEA_D_E">
        <machine compiler="intel" testtype="aux_scripts">yellowstone</machine>
      </test>
    </grid>
    <grid name="ne16_g37">
      <test name="ERI_Ln10">
        <machine compiler="intel" testtype="aux_scripts">yellowstone</machine>
      </test>
    </grid>
    <grid name="ne16_ne16">
      <test name="ERS">
        <machine compiler="pgi" testtype="prealpha">yellowstone</machine>
        <machine compiler="gnu" testtype="prebeta">yellowstone</machine>
      </test>
      <test name="SMS">
        <machine compiler="pgi" testtype="acme_integration">bluewaters</machine>
        <machine compiler="intel" testtype="acme_integration">cascade</machine>
        <machine compiler="nag" testtype="acme_integration">cascade</machine>
        <machine compiler="ibm" testtype="acme_integration">cetus</machine>
        <machine compiler="pgi" testtype="acme_integration">eastwind</machine>
        <machine compiler="intel" testtype="acme_integration">edison</machine>
        <machine compiler="intel " testtype="acme_integration">edison</machine>
        <machine compiler="intel" testtype="acme_integration">eos</machine>
        <machine compiler="intel" testtype="acme_integration">evergreen</machine>
        <machine compiler="intel" testtype="acme_integration">goldbach</machine>
        <machine compiler="lahey" testtype="acme_integration">goldbach</machine>
        <machine compiler="nag" testtype="acme_integration">goldbach</machine>
        <machine compiler="pgi" testtype="acme_integration">goldbach</machine>
        <machine compiler="gnu" testtype="acme_integration">hopper</machine>
        <machine compiler="intel" testtype="acme_integration">hopper</machine>
        <machine compiler="pgi" testtype="acme_integration">hopper</machine>
        <machine compiler="ibm" testtype="acme_integration">intrepid</machine>
        <machine compiler="intel" testtype="acme_integration">janus</machine>
        <machine compiler="intel" testtype="acme_integration">lawrencium-lr2</machine>
        <machine compiler="gnu" testtype="acme_integration">mac</machine>
        <machine compiler="gnu" testtype="acme_integration">melvin</machine>
        <machine compiler="ibm" testtype="acme_integration">mira</machine>
        <machine compiler="null" testtype="acme_integration">null</machine>
        <machine compiler="pgi" testtype="acme_integration">olympus</machine>
        <machine compiler="intel" testtype="acme_integration">redsky</machine>
        <machine compiler="intel" testtype="prebeta">redsky</machine>
        <machine compiler="pgi" testtype="acme_integration">titan</machine>
        <machine compiler="gnu" testtype="acme_integration">yellowstone</machine>
        <machine compiler="intel" testtype="acme_integration">yellowstone</machine>
        <machine compiler="intel " testtype="acme_integration">yellowstone</machine>
        <machine compiler="pgi" testtype="acme_integration">yellowstone</machine>
        <machine compiler="intel" testtype="prealpha">yellowstone</machine>
        <machine compiler="intel" testtype="prebeta">yellowstone</machine>
        <machine compiler="pgi" testtype="prebeta">yellowstone</machine>
      </test>
    </grid>
    <grid name="ne30_g16">
      <test name="ERT_N2">
        <machine compiler="intel" testtype="aux_scripts">yellowstone</machine>
      </test>
    </grid>
    <grid name="ne60_g16">
      <test name="NCK_D_E">
        <machine compiler="intel" testtype="aux_scripts">yellowstone</machine>
      </test>
    </grid>
  </compset>
  <compset name="FC5CLUBB">
    <grid name="f19_f19">
      <test name="ERI">
        <machine compiler="intel" testtype="prebeta">redsky</machine>
        <machine compiler="gnu" testtype="prebeta">yellowstone</machine>
        <machine compiler="intel" testtype="prebeta">yellowstone</machine>
        <machine compiler="pgi" testtype="prebeta">yellowstone</machine>
      </test>
    </grid>
  </compset>
  <compset name="FC5L45BGC">
    <grid name="ne30_ne30">
      <test name="ERS_Ld3">
        <machine compiler="intel" testtype="prebeta" comment="start moving F compset tests to use CLM4.5/BGC">janus</machine>
      </test>
    </grid>
  </compset>
  <compset name="FC5PM">
    <grid name="f19_f19">
      <test name="ERI">
        <machine compiler="intel" testtype="prebeta">redsky</machine>
        <machine compiler="gnu" testtype="prebeta">yellowstone</machine>
        <machine compiler="intel" testtype="prebeta">yellowstone</machine>
        <machine compiler="pgi" testtype="prebeta">yellowstone</machine>
      </test>
    </grid>
  </compset>
  <compset name="FCN">
    <grid name="f09_f09">
      <test name="SMS_D">
        <machine compiler="ibm" testtype="prebeta">cetus</machine>
        <machine compiler="ibm" testtype="prerelease">intrepid</machine>
        <machine compiler="ibm" testtype="prebeta">mira</machine>
      </test>
    </grid>
    <grid name="ne120_g16">
      <test name="SMS_Ld2">
        <machine compiler="ibm" testtype="prebeta">cetus</machine>
        <machine compiler="pgi" testtype="prerelease">hopper</machine>
        <machine compiler="ibm" testtype="prerelease">intrepid</machine>
        <machine compiler="ibm" testtype="prebeta">mira</machine>
        <machine compiler="pgi" testtype="prerelease">titan</machine>
      </test>
    </grid>
    <grid name="ne30_g16">
      <test name="SMS_D">
        <machine compiler="ibm" testtype="prebeta">cetus</machine>
        <machine compiler="ibm" testtype="prerelease">intrepid</machine>
        <machine compiler="ibm" testtype="prebeta">mira</machine>
      </test>
    </grid>
  </compset>
  <compset name="FG1850CN">
    <grid name="f09_f09">
      <test name="ERS">
        <machine compiler="ibm" testtype="prebeta">cetus</machine>
        <machine compiler="ibm" testtype="prebeta">mira</machine>
      </test>
      <test name="ERS_Ld3">
        <machine compiler="intel" testtype="prebeta">goldbach</machine>
        <machine compiler="pgi" testtype="prebeta">goldbach</machine>
        <machine compiler="ibm" testtype="prerelease">intrepid</machine>
      </test>
    </grid>
  </compset>
  <compset name="FG20TRCN">
    <grid name="f19_f19">
      <test name="SMS">
        <machine compiler="intel" testtype="aux_glc">yellowstone</machine>
      </test>
    </grid>
  </compset>
  <compset name="FGCN">
    <grid name="T31_T31">
      <test name="ERS_Ld3">
        <machine compiler="intel" testtype="prealpha">goldbach</machine>
        <machine compiler="intel" testtype="prerelease">goldbach</machine>
      </test>
    </grid>
    <grid name="f19_f19">
      <test name="ERS_Ld3">
        <machine compiler="intel" testtype="prebeta">goldbach</machine>
        <machine compiler="pgi" testtype="prebeta">goldbach</machine>
        <machine compiler="pgi" testtype="prerelease">hopper</machine>
        <machine compiler="ibm" testtype="prerelease">intrepid</machine>
        <machine compiler="intel" testtype="prealpha">janus</machine>
        <machine compiler="intel" testtype="prebeta">janus</machine>
      </test>
    </grid>
  </compset>
  <compset name="FGCNIS2">
    <grid name="f19_f19_gl10">
      <test name="SMS">
        <machine compiler="gnu" testtype="aux_glc">hopper</machine>
        <machine compiler="pgi" testtype="aux_glc">titan</machine>
      </test>
    </grid>
  </compset>
  <compset name="FIDEAL">
    <grid name="f19_f19">
      <test name="ERS">
        <machine compiler="pgi" testtype="prebeta">yellowstone</machine>
      </test>
    </grid>
  </compset>
  <compset name="FMOZ">
    <grid name="f19_f19">
      <test name="ERS_Ld3">
        <machine compiler="pgi" testtype="prebeta">bluewaters</machine>
        <machine compiler="intel" testtype="prebeta">edison</machine>
        <machine compiler="intel" testtype="prebeta">eos</machine>
        <machine compiler="pgi" testtype="prebeta">hopper</machine>
        <machine compiler="ibm" testtype="prerelease">intrepid</machine>
        <machine compiler="intel" testtype="prebeta">lawrencium-lr2</machine>
        <machine compiler="pgi" testtype="prebeta">titan</machine>
        <machine compiler="pgi" testtype="prerelease">titan</machine>
        <machine compiler="intel" testtype="aux_waccm">yellowstone</machine>
      </test>
    </grid>
  </compset>
  <compset name="FMOZMAM">
    <grid name="f19_f19">
      <test name="ERS_Ld3">
        <machine compiler="pgi" testtype="prebeta">bluewaters</machine>
        <machine compiler="intel" testtype="prebeta">edison</machine>
        <machine compiler="intel" testtype="prebeta">eos</machine>
        <machine compiler="pgi" testtype="prebeta">hopper</machine>
        <machine compiler="ibm" testtype="prerelease">intrepid</machine>
        <machine compiler="intel" testtype="prebeta">lawrencium-lr2</machine>
        <machine compiler="pgi" testtype="prebeta">titan</machine>
        <machine compiler="pgi" testtype="prerelease">titan</machine>
        <machine compiler="intel" testtype="aux_waccm">yellowstone</machine>
      </test>
    </grid>
  </compset>
  <compset name="FMOZSOA">
    <grid name="f19_f19">
      <test name="ERS_Ld3">
        <machine compiler="pgi" testtype="prebeta">bluewaters</machine>
        <machine compiler="intel" testtype="prebeta">edison</machine>
        <machine compiler="intel" testtype="prebeta">eos</machine>
        <machine compiler="pgi" testtype="prebeta">hopper</machine>
        <machine compiler="ibm" testtype="prerelease">intrepid</machine>
        <machine compiler="intel" testtype="prebeta">lawrencium-lr2</machine>
        <machine compiler="pgi" testtype="prebeta">titan</machine>
        <machine compiler="pgi" testtype="prerelease">titan</machine>
        <machine compiler="intel" testtype="aux_waccm">yellowstone</machine>
      </test>
    </grid>
  </compset>
  <compset name="FSCM4A95">
    <grid name="T42_T42">
      <test name="SMS_Mmpi-serial">
        <machine compiler="intel" testtype="prebeta">redsky</machine>
        <machine compiler="intel" testtype="prebeta">yellowstone</machine>
      </test>
    </grid>
  </compset>
  <compset name="FSCM5A97">
    <grid name="T42_T42">
      <test name="SMS_D_Mmpi-serial">
        <machine compiler="nag" testtype="prealpha">goldbach</machine>
        <machine compiler="pgi" testtype="prealpha">yellowstone</machine>
      </test>
    </grid>
  </compset>
  <compset name="FSDBAM">
    <grid name="f19_f19">
      <test name="ERS_Ld3">
        <machine compiler="pgi" testtype="prebeta">bluewaters</machine>
        <machine compiler="intel" testtype="prebeta">edison</machine>
        <machine compiler="intel" testtype="prebeta">eos</machine>
        <machine compiler="pgi" testtype="prebeta">hopper</machine>
        <machine compiler="ibm" testtype="prerelease">intrepid</machine>
        <machine compiler="intel" testtype="prebeta">lawrencium-lr2</machine>
        <machine compiler="pgi" testtype="prebeta">titan</machine>
        <machine compiler="pgi" testtype="prerelease">titan</machine>
      </test>
    </grid>
  </compset>
  <compset name="FSDCHM">
    <grid name="f19_f19">
      <test name="ERS_IOP">
        <machine compiler="intel" testtype="prebeta">janus</machine>
        <machine compiler="intel" testtype="prebeta">redsky</machine>
        <machine compiler="gnu" testtype="prebeta">yellowstone</machine>
        <machine compiler="intel" testtype="prebeta">yellowstone</machine>
        <machine compiler="pgi" testtype="prebeta">yellowstone</machine>
      </test>
      <test name="ERS_Ld3">
        <machine compiler="pgi" testtype="prerelease">hopper</machine>
        <machine compiler="ibm" testtype="prerelease">intrepid</machine>
      </test>
    </grid>
  </compset>
  <compset name="FSDSMAM">
    <grid name="f19_f19">
      <test name="ERS_D_Ld3">
        <machine compiler="intel" testtype="prebeta">redsky</machine>
        <machine compiler="intel" testtype="prebeta">yellowstone</machine>
      </test>
    </grid>
  </compset>
  <compset name="FSDSSOA">
    <grid name="f19_f19">
      <test name="ERS_D_Ld3">
        <machine compiler="intel" testtype="prebeta">redsky</machine>
        <machine compiler="intel" testtype="prebeta">yellowstone</machine>
      </test>
    </grid>
  </compset>
  <compset name="FSDW">
    <grid name="f19_f19">
      <test name="ERS_Ld3">
        <machine compiler="intel" testtype="prebeta">goldbach</machine>
        <machine compiler="pgi" testtype="prebeta">goldbach</machine>
        <machine compiler="pgi" testtype="prerelease">hopper</machine>
        <machine compiler="ibm" testtype="prerelease">intrepid</machine>
        <machine compiler="intel" testtype="prebeta">janus</machine>
        <machine compiler="intel" testtype="prebeta">redsky</machine>
        <machine compiler="gnu" testtype="prebeta">yellowstone</machine>
        <machine compiler="intel" testtype="prebeta">yellowstone</machine>
        <machine compiler="pgi" testtype="prebeta">yellowstone</machine>
      </test>
    </grid>
  </compset>
  <compset name="FSDWSF">
    <grid name="f19_f19">
      <test name="ERS_D_Ld3">
        <machine compiler="intel" testtype="prebeta">redsky</machine>
        <machine compiler="intel" testtype="prebeta">yellowstone</machine>
        <machine compiler="intel" testtype="prerelease">yellowstone</machine>
      </test>
    </grid>
  </compset>
  <compset name="FSSOA">
    <grid name="f19_f19">
      <test name="ERI">
        <machine compiler="intel" testtype="prebeta">redsky</machine>
        <machine compiler="gnu" testtype="prebeta">yellowstone</machine>
        <machine compiler="intel" testtype="prebeta">yellowstone</machine>
        <machine compiler="pgi" testtype="prebeta">yellowstone</machine>
      </test>
    </grid>
  </compset>
  <compset name="FSTRATMAM3">
    <grid name="f19_f19">
      <test name="ERS_Ld3">
        <machine compiler="ibm" testtype="prerelease">intrepid</machine>
        <machine compiler="intel" testtype="aux_waccm">yellowstone</machine>
      </test>
    </grid>
    <grid name="ne30_ne30">
      <test name="ERS_Ld3">
        <machine compiler="ibm" testtype="prebeta">cetus</machine>
        <machine compiler="ibm" testtype="prebeta">mira</machine>
      </test>
    </grid>
  </compset>
  <compset name="FW">
    <grid name="f19_f19">
      <test name="SMS_D">
        <machine compiler="nag" testtype="prebeta">goldbach</machine>
      </test>
    </grid>
    <grid name="f45_g37">
      <test name="ERS_E_Ld3">
        <machine compiler="intel" testtype="aux_esmf">yellowstone</machine>
      </test>
      <test name="ERS_Ld3">
        <machine compiler="intel" testtype="aux_waccm">yellowstone</machine>
      </test>
    </grid>
  </compset>
  <compset name="FW5">
    <grid name="f19_f19">
      <test name="ERS_Ld3">
        <machine compiler="intel" testtype="prebeta">yellowstone</machine>
      </test>
    </grid>
  </compset>
  <compset name="FWSC">
    <grid name="f19_f19">
      <test name="ERS_PT_Ld3">
        <machine compiler="intel" testtype="prebeta">goldbach</machine>
        <machine compiler="pgi" testtype="prebeta">goldbach</machine>
        <machine compiler="pgi" testtype="prerelease">hopper</machine>
        <machine compiler="ibm" testtype="prerelease">intrepid</machine>
        <machine compiler="intel" testtype="prebeta">janus</machine>
        <machine compiler="intel" testtype="prebeta">redsky</machine>
        <machine compiler="intel" testtype="aux_waccm">yellowstone</machine>
        <machine compiler="gnu" testtype="prebeta">yellowstone</machine>
        <machine compiler="intel" testtype="prebeta">yellowstone</machine>
        <machine compiler="pgi" testtype="prebeta">yellowstone</machine>
      </test>
      <test name="SMS_D">
        <machine compiler="nag" testtype="prebeta">goldbach</machine>
      </test>
    </grid>
  </compset>
  <compset name="FWX">
    <grid name="f19_f19">
      <test name="ERS_IOP_Ld3">
        <machine compiler="intel" testtype="prebeta">janus</machine>
        <machine compiler="intel" testtype="prebeta">redsky</machine>
        <machine compiler="gnu" testtype="prebeta">yellowstone</machine>
        <machine compiler="pgi" testtype="prebeta">yellowstone</machine>
      </test>
      <test name="ERS_Ld3">
        <machine compiler="intel" testtype="aux_waccm">yellowstone</machine>
      </test>
    </grid>
  </compset>
  <compset name="FWX1996">
    <grid name="f19_f19">
      <test name="ERS_IOP_Ld3">
        <machine compiler="intel" testtype="prebeta">yellowstone</machine>
      </test>
    </grid>
  </compset>
  <compset name="G">
    <grid name="T62_g16">
      <test name="ERS">
        <machine compiler="intel" testtype="prebeta">goldbach</machine>
        <machine compiler="pgi" testtype="prebeta">goldbach</machine>
        <machine compiler="intel" testtype="prealpha">janus</machine>
        <machine compiler="intel" testtype="prebeta">janus</machine>
      </test>
      <test name="ERS_PT">
        <machine compiler="ibm" testtype="prerelease">intrepid</machine>
      </test>
      <test name="ICP">
        <machine compiler="intel" testtype="aux_scripts">yellowstone</machine>
      </test>
      <test name="PET_PT">
        <machine compiler="pgi" testtype="prebeta">bluewaters</machine>
        <machine compiler="intel" testtype="prebeta">edison</machine>
        <machine compiler="intel" testtype="prebeta">eos</machine>
        <machine compiler="intel" testtype="prebeta">goldbach</machine>
        <machine compiler="pgi" testtype="prebeta">goldbach</machine>
        <machine compiler="pgi" testtype="prebeta">hopper</machine>
        <machine compiler="pgi" testtype="prerelease">hopper</machine>
        <machine compiler="ibm" testtype="prerelease">intrepid</machine>
        <machine compiler="intel" testtype="prebeta">janus</machine>
        <machine compiler="intel" testtype="prebeta">lawrencium-lr2</machine>
        <machine compiler="intel" testtype="prebeta">redsky</machine>
        <machine compiler="pgi" testtype="prebeta">titan</machine>
        <machine compiler="pgi" testtype="prerelease">titan</machine>
        <machine compiler="gnu" testtype="prebeta">yellowstone</machine>
        <machine compiler="intel" testtype="prebeta">yellowstone</machine>
        <machine compiler="pgi" testtype="prebeta">yellowstone</machine>
      </test>
      <test name="PFS">
        <machine compiler="intel" testtype="csltiming">yellowstone</machine>
      </test>
    </grid>
    <grid name="T62_g37">
      <test name="ERS">
        <machine compiler="intel" testtype="prebeta">redsky</machine>
        <machine compiler="gnu" testtype="prealpha">yellowstone</machine>
        <machine compiler="intel" testtype="prealpha">yellowstone</machine>
        <machine compiler="pgi" testtype="prealpha">yellowstone</machine>
        <machine compiler="gnu" testtype="prebeta">yellowstone</machine>
        <machine compiler="intel" testtype="prebeta">yellowstone</machine>
        <machine compiler="pgi" testtype="prebeta">yellowstone</machine>
      </test>
      <test name="ERS_Lm3">
        <machine compiler="intel" testtype="aux_cice">yellowstone</machine>
      </test>
      <test name="ERS_Lm3_E">
        <machine compiler="intel" testtype="aux_esmf">yellowstone</machine>
      </test>
    </grid>
    <grid name="T62_s11">
      <test name="ERS">
        <machine compiler="lahey" testtype="prebeta">goldbach</machine>
      </test>
      <test name="ERS_D">
        <machine compiler="ibm" testtype="prerelease">intrepid</machine>
      </test>
      <test name="ERS_IOP">
        <machine compiler="intel" testtype="prebeta">goldbach</machine>
        <machine compiler="pgi" testtype="prebeta">goldbach</machine>
        <machine compiler="intel" testtype="prebeta">janus</machine>
        <machine compiler="intel" testtype="prebeta">redsky</machine>
        <machine compiler="gnu" testtype="prebeta">yellowstone</machine>
        <machine compiler="intel" testtype="prebeta">yellowstone</machine>
        <machine compiler="pgi" testtype="prebeta">yellowstone</machine>
      </test>
      <test name="SMS_D">
        <machine compiler="pgi" testtype="prerelease">hopper</machine>
        <machine compiler="ibm" testtype="prerelease">intrepid</machine>
        <machine compiler="intel" testtype="prebeta">janus</machine>
        <machine compiler="intel" testtype="prebeta">redsky</machine>
        <machine compiler="gnu" testtype="prebeta">yellowstone</machine>
        <machine compiler="intel" testtype="prebeta">yellowstone</machine>
        <machine compiler="pgi" testtype="prebeta">yellowstone</machine>
      </test>
    </grid>
    <grid name="T62_t12">
      <test name="ERS">
        <machine compiler="pgi" testtype="prebeta">bluewaters</machine>
        <machine compiler="intel" testtype="prebeta">edison</machine>
        <machine compiler="intel" testtype="prebeta">eos</machine>
        <machine compiler="pgi" testtype="prebeta">hopper</machine>
        <machine compiler="pgi" testtype="prerelease">hopper</machine>
        <machine compiler="ibm" testtype="prerelease">intrepid</machine>
        <machine compiler="intel" testtype="prebeta">lawrencium-lr2</machine>
        <machine compiler="pgi" testtype="prebeta">titan</machine>
        <machine compiler="pgi" testtype="prerelease">titan</machine>
      </test>
    </grid>
    <grid name="f19_g16_rx1">
      <test name="ERH">
        <machine compiler="intel" testtype="aux_cice">yellowstone</machine>
      </test>
    </grid>
    <grid name="f45_g37_rx1">
      <test name="PET_PT">
        <machine compiler="intel" testtype="aux_cice">yellowstone</machine>
      </test>
    </grid>
  </compset>
  <compset name="GECO">
    <grid name="T62_g16">
      <test name="OEM_P120x1">
        <machine compiler="intel" testtype="prebeta">yellowstone</machine>
      </test>
      <test name="PFS">
        <machine compiler="intel" testtype="csltiming">yellowstone</machine>
      </test>
      <test name="SBN">
        <machine compiler="null" testtype="null">null</machine>
      </test>
    </grid>
    <grid name="f19_g16_rx1">
      <test name="ERS">
        <machine compiler="intel" testtype="aux_cice">yellowstone</machine>
      </test>
      <test name="ERS_D">
        <machine compiler="intel" testtype="prebeta">edison</machine>
        <machine compiler="intel" testtype="prebeta">goldbach</machine>
        <machine compiler="pgi" testtype="prebeta">goldbach</machine>
        <machine compiler="pgi" testtype="prebeta">hopper</machine>
        <machine compiler="pgi" testtype="prerelease">hopper</machine>
        <machine compiler="ibm" testtype="prerelease">intrepid</machine>
        <machine compiler="intel" testtype="prebeta">lawrencium-lr2</machine>
      </test>
    </grid>
  </compset>
  <compset name="GIAF">
    <grid name="T62_g16">
      <test name="ERT_PT">
        <machine compiler="pgi" testtype="prerelease">hopper</machine>
        <machine compiler="ibm" testtype="prerelease">intrepid</machine>
        <machine compiler="intel" testtype="prebeta">janus</machine>
        <machine compiler="intel" testtype="prebeta">redsky</machine>
        <machine compiler="gnu" testtype="prebeta">yellowstone</machine>
        <machine compiler="intel" testtype="prebeta">yellowstone</machine>
        <machine compiler="pgi" testtype="prebeta">yellowstone</machine>
      </test>
      <test name="SMS_D">
        <machine compiler="intel" testtype="aux_drv">yellowstone</machine>
      </test>
    </grid>
  </compset>
  <compset name="I">
    <grid name="1x1_brazil">
      <test name="ERS_Mmpi-serial_P1x1">
        <machine compiler="intel" testtype="aux_scripts">yellowstone</machine>
      </test>
      <test name="SBN">
        <machine compiler="null" testtype="null">null</machine>
      </test>
    </grid>
    <grid name="1x1_mexicocityMEX">
      <test name="SMS_D">
        <machine compiler="nag" testtype="aux_clm40">goldbach</machine>
      </test>
    </grid>
    <grid name="5amazon">
      <test name="ERS">
        <machine compiler="pgi" testtype="prerelease">hopper</machine>
        <machine compiler="ibm" testtype="prerelease">intrepid</machine>
      </test>
    </grid>
    <grid name="f09_g16">
      <test name="ERS">
        <machine compiler="intel" testtype="aux_science">yellowstone</machine>
      </test>
    </grid>
    <grid name="f10_f10">
      <test name="ERS_D">
        <machine compiler="intel" testtype="aux_clm_ys_pgi">edison</machine>
        <machine compiler="pgi" testtype="aux_clm40">yellowstone</machine>
      </test>
      <test name="NCK">
        <machine compiler="intel" testtype="aux_clm_ys_pgi">edison</machine>
        <machine compiler="pgi" testtype="aux_clm40">yellowstone</machine>
        <machine compiler="pgi" testtype="prealpha">yellowstone</machine>
      </test>
    </grid>
    <grid name="f45_f45">
      <test name="SMS">
        <machine compiler="intel" testtype="aux_clm_ys_intel" testmods="clm/ptsRLA">edison</machine>
        <machine compiler="intel" testtype="prebeta" testmods="clm/ptsRLA">goldbach</machine>
        <machine compiler="pgi" testtype="prebeta" testmods="clm/ptsRLA">goldbach</machine>
        <machine compiler="pgi" testtype="prerelease" testmods="clm/ptsRLA">hopper</machine>
        <machine compiler="pgi" testtype="prerelease" testmods="clm/ptsROA">hopper</machine>
        <machine compiler="ibm" testtype="prerelease" testmods="clm/ptsRLA">intrepid</machine>
        <machine compiler="ibm" testtype="prerelease" testmods="clm/ptsROA">intrepid</machine>
        <machine compiler="intel" testtype="prebeta" testmods="clm/ptsRLA">janus</machine>
        <machine compiler="intel" testtype="prebeta" testmods="clm/ptsRLA">redsky</machine>
        <machine compiler="intel" testtype="aux_clm40" testmods="clm/ptsRLA">yellowstone</machine>
        <machine compiler="intel" testtype="aux_clm40" testmods="clm/ptsROA">yellowstone</machine>
        <machine compiler="intel" testtype="aux_clm40" testmods="clm/ptsROA">yellowstone</machine>
        <machine compiler="pgi" testtype="aux_clm40" testmods="clm/ptsRLB">yellowstone</machine>
        <machine compiler="gnu" testtype="prebeta" testmods="clm/ptsRLA">yellowstone</machine>
        <machine compiler="intel" testtype="prebeta" testmods="clm/ptsRLA">yellowstone</machine>
        <machine compiler="pgi" testtype="prebeta" testmods="clm/ptsRLA">yellowstone</machine>
      </test>
      <test name="SMS">
        <machine compiler="intel" testtype="aux_clm_ys_pgi" testmods="clm/ptsRLB">edison</machine>
      </test>
      <test name="SMS">
        <machine compiler="intel" testtype="aux_clm_ys_intel" testmods="clm/ptsROA">edison</machine>
      </test>
    </grid>
    <grid name="f45_g37">
      <test name="ERB">
        <machine compiler="intel" testtype="aux_drv">yellowstone</machine>
      </test>
      <test name="ERB_E">
        <machine compiler="intel" testtype="aux_esmf">yellowstone</machine>
      </test>
    </grid>
  </compset>
  <compset name="I1850">
    <grid name="T31_g37">
      <test name="ERI_D">
        <machine compiler="intel" testtype="aux_clm40" testmods="clm/reduceOutput">goldbach</machine>
      </test>
    </grid>
    <grid name="T85_g16">
      <test name="SBN">
        <machine compiler="null" testtype="null">null</machine>
      </test>
    </grid>
    <grid name="f02_g16">
      <test name="SBN">
        <machine compiler="null" testtype="null">null</machine>
      </test>
    </grid>
    <grid name="f05_g16">
      <test name="SBN">
        <machine compiler="null" testtype="null">null</machine>
      </test>
    </grid>
    <grid name="f09_g16">
      <test name="SBN">
        <machine compiler="null" testtype="null">null</machine>
      </test>
    </grid>
    <grid name="f10_f10">
      <test name="SBN">
        <machine compiler="null" testtype="null">null</machine>
      </test>
    </grid>
    <grid name="f19_g16">
      <test name="ERS_E">
        <machine compiler="intel" testtype="aux_clm_ys_intel">edison</machine>
        <machine compiler="intel" testtype="aux_clm40">yellowstone</machine>
      </test>
      <test name="PET_P180x2">
        <machine compiler="pgi" testtype="aux_clm40">yellowstone</machine>
      </test>
      <test name="PET_P192x2">
        <machine compiler="intel" testtype="aux_clm_ys_pgi">edison</machine>
      </test>
    </grid>
    <grid name="f45_g37">
      <test name="SBN">
        <machine compiler="null" testtype="null">null</machine>
      </test>
    </grid>
    <grid name="ne120_g16">
      <test name="SBN">
        <machine compiler="null" testtype="null">null</machine>
      </test>
    </grid>
    <grid name="ne16_g37">
      <test name="SBN">
        <machine compiler="null" testtype="null">null</machine>
      </test>
    </grid>
    <grid name="ne240_g16">
      <test name="SBN">
        <machine compiler="null" testtype="null">null</machine>
      </test>
    </grid>
    <grid name="ne30_g16">
      <test name="SBN">
        <machine compiler="null" testtype="null">null</machine>
      </test>
    </grid>
    <grid name="ne60_g16">
      <test name="SBN">
        <machine compiler="null" testtype="null">null</machine>
      </test>
    </grid>
  </compset>
  <compset name="I1850CLM45">
    <grid name="1x1_tropicAtl">
      <test name="SBN">
        <machine compiler="null" testtype="null">null</machine>
      </test>
    </grid>
    <grid name="T31_g37">
      <test name="ERI_D">
        <machine compiler="intel" testtype="aux_clm45" testmods="clm/reduceOutput">goldbach</machine>
      </test>
    </grid>
    <grid name="f19_g16">
      <test name="PET_P180x2_D">
        <machine compiler="intel" testtype="aux_clm45">yellowstone</machine>
        <machine compiler="intel" testtype="prealpha">yellowstone</machine>
      </test>
      <test name="PET_P192x2_D">
        <machine compiler="intel" testtype="aux_clm_ys_intel">edison</machine>
      </test>
      <test name="SBN">
        <machine compiler="null" testtype="null">null</machine>
      </test>
    </grid>
  </compset>
  <compset name="I1850CLM45BGC">
    <grid name="f10_f10">
      <test name="CME_Ly4">
        <machine compiler="intel" testtype="aux_clm45" testmods="clm/monthly">yellowstone</machine>
      </test>
      <test name="CME_Ly5_P48x1">
        <machine compiler="intel" testtype="aux_clm_ys_intel" testmods="clm/default">edison</machine>
      </test>
      <test name="CME_N2">
        <machine compiler="intel" testtype="aux_clm_ys_intel" testmods="clm/default">edison</machine>
        <machine compiler="intel" testtype="aux_clm45" testmods="clm/default">yellowstone</machine>
      </test>
      <test name="ERI_D2">
        <machine compiler="gnu" testtype="aux_clm45" testmods="clm/default">yellowstone</machine>
      </test>
      <test name="ERS">
        <machine compiler="intel" testtype="aux_clm45" testmods="clm/default">goldbach</machine>
        <machine compiler="nag" testtype="aux_clm45" testmods="clm/ciso">goldbach</machine>
        <machine compiler="pgi" testtype="aux_clm45" testmods="clm/default">yellowstone</machine>
        <machine compiler="pgi" testtype="aux_clm45" testmods="clm/default">yellowstone</machine>
      </test>
      <test name="PET_P15x2_D">
        <machine compiler="pgi" testtype="aux_clm45" testmods="clm/ciso">yellowstone</machine>
        <machine compiler="intel" testtype="aux_clm_short" testmods="clm/ciso">yellowstone</machine>
        <machine compiler="pgi" testtype="aux_clm_short" testmods="clm/ciso">yellowstone</machine>
        <machine compiler="pgi" testtype="prealpha" testmods="clm/ciso">yellowstone</machine>
      </test>
      <test name="PET_P16x2_D">
        <machine compiler="intel" testtype="aux_clm_short" testmods="clm/ciso">goldbach</machine>
        <machine compiler="pgi" testtype="aux_clm_short" testmods="clm/ciso">goldbach</machine>
      </test>
      <test name="PET_P16x2_D">
        <machine compiler="nag" testtype="aux_clm_short" testmods="clm/ciso">goldbach</machine>
      </test>
      <test name="PET_P24x2_D">
        <machine compiler="intel" testtype="aux_clm_ys_pgi" testmods="clm/ciso">edison</machine>
      </test>
    </grid>
    <grid name="f19_g16">
      <test name="ERS">
        <machine compiler="intel" testtype="aux_clm_ys_intel" testmods="clm/default">edison</machine>
        <machine compiler="intel" testtype="aux_clm_ys_pgi" testmods="rtm/rtmOnFloodOnEffvelOff">edison</machine>
        <machine compiler="intel" testtype="aux_clm_ys_pgi" testmods="rtm/rtmOnIceOn">edison</machine>
        <machine compiler="intel" testtype="aux_clm45" testmods="rtm/rtmOff">goldbach</machine>
        <machine compiler="intel" testtype="aux_clm45" testmods="rtm/rtmOnFloodOnEffvelOn">goldbach</machine>
        <machine compiler="intel" testtype="aux_clm45" testmods="rtm/rtmOnIceOff">goldbach</machine>
        <machine compiler="intel" testtype="aux_clm45" testmods="clm/default">yellowstone</machine>
        <machine compiler="pgi" testtype="aux_clm45" testmods="rtm/rtmOnFloodOnEffvelOff">yellowstone</machine>
        <machine compiler="pgi" testtype="aux_clm45" testmods="rtm/rtmOnIceOn">yellowstone</machine>
      </test>
      <test name="ERS_D_E">
        <machine compiler="intel" testtype="aux_clm_ys_intel" testmods="rtm/rtmOnIceOff">edison</machine>
        <machine compiler="intel" testtype="aux_clm45" testmods="rtm/rtmOnIceOff">yellowstone</machine>
      </test>
      <test name="SSP">
        <machine compiler="intel" testtype="aux_clm_ys_pgi" testmods="clm/default">edison</machine>
        <machine compiler="intel" testtype="prebeta" testmods="clm/reduceOutput">goldbach</machine>
        <machine compiler="pgi" testtype="aux_clm45" testmods="clm/default">yellowstone</machine>
        <machine compiler="pgi" testtype="prebeta">yellowstone</machine>
      </test>
    </grid>
    <grid name="f19_g16_r01">
      <test name="ERS">
        <machine compiler="intel" testtype="aux_clm_ys_pgi" testmods="rtm/rtmOnFloodOnEffvelOff">edison</machine>
        <machine compiler="pgi" testtype="aux_clm45" testmods="rtm/rtmOnFloodOnEffvelOff">yellowstone</machine>
      </test>
    </grid>
  </compset>
  <compset name="I1850CLM45CN">
    <grid name="f09_g16">
      <test name="SBN">
        <machine compiler="null" testtype="null">null</machine>
      </test>
    </grid>
    <grid name="f19_g16">
      <test name="ERH_D">
        <machine compiler="intel" testtype="aux_clm_ys_pgi">edison</machine>
        <machine compiler="intel" testtype="aux_clm_ys_pgi" testmods="clm/default">edison</machine>
        <machine compiler="pgi" testtype="aux_clm45" testmods="clm/default">yellowstone</machine>
        <machine compiler="pgi" testtype="aux_clm45">yellowstone</machine>
      </test>
      <test name="SMS_D">
        <machine compiler="pgi" testtype="prebeta">goldbach</machine>
      </test>
    </grid>
  </compset>
  <compset name="I1850CLM45CNF">
    <grid name="f19_g16">
      <test name="ERS">
        <machine compiler="pgi" testtype="prebeta">goldbach</machine>
      </test>
    </grid>
  </compset>
  <compset name="I1850CN">
    <grid name="1x1_tropicAtl">
      <test name="SBN">
        <machine compiler="null" testtype="null">null</machine>
      </test>
    </grid>
    <grid name="f10_f10">
      <test name="ERS">
        <machine compiler="pgi" testtype="aux_clm40" testmods="clm/reduceOutput">goldbach</machine>
      </test>
    </grid>
    <grid name="f19_g16">
      <test name="ERH_D">
        <machine compiler="intel" testtype="aux_clm_ys_pgi">edison</machine>
        <machine compiler="pgi" testtype="aux_clm40">yellowstone</machine>
      </test>
      <test name="PET_P180x2">
        <machine compiler="pgi" testtype="aux_clm40">yellowstone</machine>
      </test>
      <test name="PET_P192x2">
        <machine compiler="intel" testtype="aux_clm_ys_pgi">edison</machine>
      </test>
    </grid>
    <grid name="f45_g37">
      <test name="ERS">
        <machine compiler="intel" testtype="aux_clm40" testmods="clm/reduceOutput">goldbach</machine>
      </test>
    </grid>
    <grid name="ne120_g16">
      <test name="ERS_Ld3">
        <machine compiler="intel" testtype="prebeta">edison</machine>
        <machine compiler="pgi" testtype="prebeta">hopper</machine>
        <machine compiler="pgi" testtype="prerelease">hopper</machine>
        <machine compiler="intel" testtype="prebeta">lawrencium-lr2</machine>
      </test>
    </grid>
  </compset>
  <compset name="I1850CRUCLM45BGC">
    <grid name="f09_g16">
      <test name="ERI">
        <machine compiler="intel" testtype="aux_clm_ys_pgi">edison</machine>
        <machine compiler="pgi" testtype="aux_clm45">yellowstone</machine>
      </test>
    </grid>
    <grid name="hcru_hcru">
      <test name="SBN">
        <machine compiler="null" testtype="null">null</machine>
      </test>
    </grid>
  </compset>
  <compset name="I1850CRUCLM45BGCDV">
    <grid name="f09_g16">
      <test name="ERI_D">
        <machine compiler="pgi" testtype="prerelease">hopper</machine>
        <machine compiler="intel" testtype="prerelease">yellowstone</machine>
      </test>
    </grid>
  </compset>
  <compset name="I1850CRUCLM45CN">
    <grid name="f09_g16">
      <test name="SBN">
        <machine compiler="null" testtype="null">null</machine>
      </test>
    </grid>
    <grid name="f19_g16">
      <test name="ERS_E">
        <machine compiler="intel" testtype="aux_clm_ys_intel" testmods="clm/default">edison</machine>
        <machine compiler="intel" testtype="aux_clm45" testmods="clm/default">yellowstone</machine>
      </test>
    </grid>
  </compset>
  <compset name="I1850SPINUPCLM45BGC">
    <grid name="hcru_hcru">
      <test name="SBN">
        <machine compiler="null" testtype="null">null</machine>
      </test>
    </grid>
  </compset>
  <compset name="I1850SPINUPCN">
    <grid name="f09_g16">
      <test name="SMS">
        <machine compiler="pgi" testtype="prerelease">hopper</machine>
        <machine compiler="ibm" testtype="prerelease">intrepid</machine>
      </test>
    </grid>
    <grid name="f19_g16">
      <test name="SBN">
        <machine compiler="null" testtype="null">null</machine>
      </test>
    </grid>
  </compset>
  <compset name="I1PT">
    <grid name="1x1_mexicocityMEX">
      <test name="SMS">
        <machine compiler="nag" testtype="aux_clm40">goldbach</machine>
        <machine compiler="pgi" testtype="prerelease">hopper</machine>
        <machine compiler="ibm" testtype="prerelease">intrepid</machine>
        <machine compiler="intel" testtype="prebeta">janus</machine>
        <machine compiler="intel" testtype="prebeta">redsky</machine>
        <machine compiler="gnu" testtype="prebeta">yellowstone</machine>
        <machine compiler="intel" testtype="prebeta">yellowstone</machine>
        <machine compiler="pgi" testtype="prebeta">yellowstone</machine>
      </test>
    </grid>
    <grid name="1x1_urbanc_alpha">
      <test name="SBN">
        <machine compiler="null" testtype="null">null</machine>
      </test>
    </grid>
    <grid name="1x1_vancouverCAN">
      <test name="ERS_Lm3">
        <machine compiler="pgi" testtype="aux_clm40">goldbach</machine>
      </test>
    </grid>
  </compset>
  <compset name="I1PTCLM45">
    <grid name="1x1_mexicocityMEX">
      <test name="ERS_Mmpi-serial">
        <machine compiler="nag" testtype="aux_clm45" testmods="clm/default">goldbach</machine>
        <machine compiler="nag" testtype="prealpha" testmods="clm/default">goldbach</machine>
      </test>
      <test name="SMS">
        <machine compiler="intel" testtype="aux_clm_ys_intel" testmods="clm/default">edison</machine>
        <machine compiler="intel" testtype="aux_clm45" testmods="clm/default">yellowstone</machine>
      </test>
    </grid>
    <grid name="1x1_urbanc_alpha">
      <test name="SBN">
        <machine compiler="null" testtype="null">null</machine>
      </test>
    </grid>
    <grid name="1x1_vancouverCAN">
      <test name="ERS_Lm3">
        <machine compiler="intel" testtype="aux_clm_ys_intel" testmods="clm/default">edison</machine>
        <machine compiler="intel" testtype="aux_clm45" testmods="clm/default">yellowstone</machine>
      </test>
      <test name="SMS_D">
        <machine compiler="gnu" testtype="aux_clm45" testmods="clm/default">yellowstone</machine>
      </test>
      <test name="SMS_D_Mmpi-serial">
        <machine compiler="nag" testtype="aux_clm45" testmods="clm/default">goldbach</machine>
      </test>
    </grid>
    <grid name="CLM_USRDAT">
      <test name="SMS_D_Lm1_Mmpi-serial">
        <machine compiler="intel" testtype="aux_clm_ys_pgi" testmods="clm/USUMB">edison</machine>
        <machine compiler="pgi" testtype="aux_clm45" testmods="clm/USUMB">yellowstone</machine>
        <machine compiler="pgi" testtype="prebeta" testmods="clm/USUMB">yellowstone</machine>
      </test>
    </grid>
  </compset>
  <compset name="I1PTCLM50">
    <grid name="1x1_mexicocityMEX">
      <test name="SMS_D">
        <machine compiler="intel" testtype="aux_clm45" testmods="clm/default">yellowstone</machine>
      </test>
    </grid>
    <grid name="1x1_vancouverCAN">
      <test name="ERS_Lm3">
        <machine compiler="intel" testtype="aux_clm45" testmods="clm/default">yellowstone</machine>
      </test>
      <test name="SMS_D_Mmpi-serial">
        <machine compiler="nag" testtype="aux_clm45" testmods="clm/default">goldbach</machine>
      </test>
    </grid>
  </compset>
  <compset name="I20TR">
    <grid name="1x1_tropicAtl">
      <test name="SMS">
        <machine compiler="pgi" testtype="prerelease">hopper</machine>
        <machine compiler="ibm" testtype="prerelease">intrepid</machine>
      </test>
    </grid>
    <grid name="T31_g37">
      <test name="SMS_Ld2">
        <machine compiler="intel" testtype="prealpha">goldbach</machine>
        <machine compiler="intel" testtype="prerelease">goldbach</machine>
      </test>
    </grid>
    <grid name="f05_g16">
      <test name="SBN">
        <machine compiler="null" testtype="null">null</machine>
      </test>
    </grid>
    <grid name="f09_g16">
      <test name="SBN">
        <machine compiler="null" testtype="null">null</machine>
      </test>
    </grid>
    <grid name="f10_f10">
      <test name="SBN">
        <machine compiler="null" testtype="null">null</machine>
      </test>
    </grid>
    <grid name="ne16_g37">
      <test name="SBN">
        <machine compiler="null" testtype="null">null</machine>
      </test>
    </grid>
    <grid name="ne30_g16">
      <test name="SBN">
        <machine compiler="null" testtype="null">null</machine>
      </test>
    </grid>
    <grid name="ne60_g16">
      <test name="SBN">
        <machine compiler="null" testtype="null">null</machine>
      </test>
    </grid>
  </compset>
  <compset name="I20TRCLM45">
    <grid name="f09_g16">
      <test name="SBN">
        <machine compiler="null" testtype="null">null</machine>
      </test>
    </grid>
  </compset>
  <compset name="I20TRCLM45BGC">
    <grid name="1x1_tropicAtl">
      <test name="SMS_Ly3">
        <machine compiler="intel" testtype="aux_clm45" testmods="clm/tropicAtl_subsetLate">yellowstone</machine>
      </test>
      <test name="SMS_Ly5">
        <machine compiler="intel" testtype="aux_clm45" testmods="clm/tropicAtl_subsetMid">yellowstone</machine>
      </test>
      <test name="SMS_Ly8">
        <machine compiler="intel" testtype="aux_clm45" testmods="clm/tropicAtl_subsetEarly">yellowstone</machine>
      </test>
    </grid>
    <grid name="f10_f10">
      <test name="ERS">
        <machine compiler="nag" testtype="aux_clm45" testmods="clm/decStart">goldbach</machine>
        <machine compiler="intel" testtype="aux_clm_short" testmods="clm/reduceOutput">goldbach</machine>
        <machine compiler="pgi" testtype="aux_clm_short" testmods="clm/reduceOutput">goldbach</machine>
        <machine compiler="intel" testtype="aux_clm_short">yellowstone</machine>
        <machine compiler="pgi" testtype="aux_clm_short">yellowstone</machine>
      </test>
      <test name="ERS">
        <machine compiler="nag" testtype="aux_clm_short" testmods="clm/reduceOutput">goldbach</machine>
      </test>
      <test name="ERS_D">
        <machine compiler="intel" testtype="aux_clm_short" testmods="clm/reduceOutput">goldbach</machine>
        <machine compiler="pgi" testtype="aux_clm_short" testmods="clm/reduceOutput">goldbach</machine>
        <machine compiler="nag" testtype="prealpha">goldbach</machine>
        <machine compiler="nag" testtype="prebeta">goldbach</machine>
        <machine compiler="pgi" testtype="aux_clm45" testmods="clm/decStart">yellowstone</machine>
        <machine compiler="pgi" testtype="aux_clm45" testmods="clm/decStart">yellowstone</machine>
        <machine compiler="intel" testtype="aux_clm_short">yellowstone</machine>
        <machine compiler="pgi" testtype="aux_clm_short">yellowstone</machine>
      </test>
      <test name="ERS_D">
        <machine compiler="nag" testtype="aux_clm_short" testmods="clm/reduceOutput">goldbach</machine>
      </test>
      <test name="PET_P15x2_Lm13">
        <machine compiler="pgi" testtype="aux_clm45" testmods="clm/reduceOutput">yellowstone</machine>
      </test>
      <test name="PET_P24x2_Lm13">
        <machine compiler="intel" testtype="aux_clm_ys_pgi">edison</machine>
      </test>
    </grid>
  </compset>
  <compset name="I20TRCN">
    <grid name="f10_f10">
      <test name="ERI_D">
        <machine compiler="intel" testtype="aux_clm_ys_pgi">edison</machine>
        <machine compiler="intel" testtype="aux_clm40">yellowstone</machine>
        <machine compiler="pgi" testtype="aux_clm40">yellowstone</machine>
      </test>
    </grid>
    <grid name="f19_g16">
      <test name="ERS_Ld3">
        <machine compiler="pgi" testtype="prebeta">bluewaters</machine>
        <machine compiler="intel" testtype="prebeta">edison</machine>
        <machine compiler="intel" testtype="prebeta">eos</machine>
        <machine compiler="pgi" testtype="prebeta">hopper</machine>
        <machine compiler="ibm" testtype="prerelease">intrepid</machine>
        <machine compiler="intel" testtype="prebeta">lawrencium-lr2</machine>
        <machine compiler="pgi" testtype="prebeta">titan</machine>
        <machine compiler="pgi" testtype="prerelease">titan</machine>
      </test>
    </grid>
    <grid name="ne120_g16">
      <test name="SBN">
        <machine compiler="null" testtype="null">null</machine>
      </test>
    </grid>
  </compset>
  <compset name="I20TRCRUCLM45BGC">
    <grid name="f10_f10">
      <test name="ERS_Ly5">
        <machine compiler="intel" testtype="aux_clm45" testmods="clm/monthly_noinitial">yellowstone</machine>
      </test>
      <test name="ERS_Ly5_P48x1">
        <machine compiler="intel" testtype="aux_clm_ys_intel">edison</machine>
      </test>
    </grid>
    <grid name="f19_g16">
      <test name="SBN">
        <machine compiler="null" testtype="null">null</machine>
      </test>
    </grid>
  </compset>
  <compset name="I4804">
    <grid name="5x5_amazon">
      <test name="SBN">
        <machine compiler="null" testtype="null">null</machine>
      </test>
    </grid>
    <grid name="f19_g16">
      <test name="SBN">
        <machine compiler="null" testtype="null">null</machine>
      </test>
    </grid>
    <grid name="f45_g37">
      <test name="ERH_Ld3">
        <machine compiler="pgi" testtype="prerelease">hopper</machine>
        <machine compiler="ibm" testtype="prerelease">intrepid</machine>
        <machine compiler="intel" testtype="prebeta">janus</machine>
        <machine compiler="intel" testtype="prebeta">redsky</machine>
        <machine compiler="gnu" testtype="prebeta">yellowstone</machine>
        <machine compiler="intel" testtype="prebeta">yellowstone</machine>
        <machine compiler="pgi" testtype="prebeta">yellowstone</machine>
      </test>
    </grid>
    <grid name="ne30_g16">
      <test name="ERB">
        <machine compiler="intel" testtype="aux_clm_ys_pgi">edison</machine>
        <machine compiler="pgi" testtype="aux_clm40">yellowstone</machine>
      </test>
      <test name="SBN">
        <machine compiler="null" testtype="null">null</machine>
      </test>
    </grid>
  </compset>
  <compset name="I4804CLM45">
    <grid name="5x5_amazon">
      <test name="SBN">
        <machine compiler="null" testtype="null">null</machine>
      </test>
    </grid>
    <grid name="ne30_g16">
      <test name="SBN">
        <machine compiler="null" testtype="null">null</machine>
      </test>
    </grid>
  </compset>
  <compset name="ICLM45">
    <grid name="1x1_brazil">
      <test name="SBN">
        <machine compiler="null" testtype="null">null</machine>
      </test>
    </grid>
    <grid name="1x1_camdenNJ">
      <test name="SBN">
        <machine compiler="null" testtype="null">null</machine>
      </test>
    </grid>
    <grid name="1x1_mexicocityMEX">
      <test name="SMS_D">
        <machine compiler="intel" testtype="aux_clm45" testmods="clm/default">goldbach</machine>
      </test>
    </grid>
    <grid name="1x1_vancouverCAN">
      <test name="SMS_D">
        <machine compiler="pgi" testtype="aux_clm45" testmods="clm/default">yellowstone</machine>
        <machine compiler="pgi" testtype="aux_clm45" testmods="clm/default">yellowstone</machine>
      </test>
    </grid>
    <grid name="5x5_amazon">
      <test name="SMS_P5x1">
        <machine compiler="intel" testtype="aux_scripts">yellowstone</machine>
      </test>
    </grid>
    <grid name="T31_g37">
      <test name="ERI_D">
        <machine compiler="intel" testtype="aux_clm_ys_intel" testmods="clm/SNICARFRC">edison</machine>
        <machine compiler="nag" testtype="aux_clm45" testmods="clm/SNICARFRC">goldbach</machine>
        <machine compiler="intel" testtype="aux_clm45" testmods="clm/SNICARFRC">yellowstone</machine>
      </test>
    </grid>
    <grid name="f10_f10">
      <test name="ERS_D">
        <machine compiler="intel" testtype="aux_clm45" testmods="clm/decStart">goldbach</machine>
      </test>
    </grid>
    <grid name="f19_g16">
      <test name="ERI_D">
        <machine compiler="pgi" testtype="aux_clm45" testmods="clm/reduceOutput">yellowstone</machine>
        <machine compiler="pgi" testtype="aux_clm45" testmods="clm/reduceOutput">yellowstone</machine>
      </test>
    </grid>
    <grid name="f45_f45">
      <test name="SMS">
        <machine compiler="nag" testtype="aux_clm45" testmods="clm/ptsRLA">goldbach</machine>
        <machine compiler="pgi" testtype="aux_clm45" testmods="clm/ptsRLB">yellowstone</machine>
        <machine compiler="pgi" testtype="aux_clm45" testmods="clm/ptsROA">yellowstone</machine>
        <machine compiler="pgi" testtype="aux_clm45" testmods="clm/ptsRLB">yellowstone</machine>
        <machine compiler="pgi" testtype="aux_clm45" testmods="clm/ptsROA">yellowstone</machine>
      </test>
      <test name="SMS_D_Mmpi-serial">
        <machine compiler="nag" testtype="aux_clm45" testmods="clm/ptsRLA">goldbach</machine>
        <machine compiler="intel" testtype="aux_clm45" testmods="clm/ptsRLA">yellowstone</machine>
        <machine compiler="pgi" testtype="aux_clm45" testmods="clm/ptsRLA">yellowstone</machine>
      </test>
      <test name="SMS_Mmpi-serial">
        <machine compiler="nag" testtype="aux_clm45" testmods="clm/ptsRLA">goldbach</machine>
        <machine compiler="nag" testtype="prealpha" testmods="clm/ptsRLA">goldbach</machine>
        <machine compiler="intel" testtype="aux_clm45" testmods="clm/ptsRLA">yellowstone</machine>
        <machine compiler="pgi" testtype="aux_clm45" testmods="clm/ptsRLA">yellowstone</machine>
        <machine compiler="intel" testtype="prealpha" testmods="clm/ptsRLA">yellowstone</machine>
        <machine compiler="pgi" testtype="prealpha" testmods="clm/ptsRLA">yellowstone</machine>
      </test>
    </grid>
  </compset>
  <compset name="ICLM45BGC">
    <grid name="T31_g37">
      <test name="LAR">
        <machine compiler="intel" testtype="aux_scripts">yellowstone</machine>
      </test>
    </grid>
    <grid name="f09_g16">
      <test name="ERI">
        <machine compiler="intel" testtype="aux_clm_ys_pgi">edison</machine>
        <machine compiler="intel" testtype="aux_clm45">yellowstone</machine>
        <machine compiler="pgi" testtype="aux_clm45">yellowstone</machine>
      </test>
      <test name="ERI_D">
        <machine compiler="intel" testtype="aux_clm_ys_pgi">edison</machine>
        <machine compiler="intel" testtype="aux_clm45">yellowstone</machine>
        <machine compiler="pgi" testtype="aux_clm45">yellowstone</machine>
      </test>
    </grid>
    <grid name="f10_f10">
      <test name="ERI">
        <machine compiler="intel" testtype="aux_clm_ys_pgi">edison</machine>
        <machine compiler="intel" testtype="aux_clm45" testmods="clm/reduceOutput">goldbach</machine>
        <machine compiler="nag" testtype="aux_clm45" testmods="clm/reduceOutput">goldbach</machine>
        <machine compiler="intel" testtype="aux_clm45">yellowstone</machine>
        <machine compiler="pgi" testtype="aux_clm45">yellowstone</machine>
        <machine compiler="pgi" testtype="aux_clm45" testmods="clm/reduceOutput">yellowstone</machine>
        <machine compiler="pgi" testtype="aux_clm45" testmods="clm/reduceOutput">yellowstone</machine>
      </test>
      <test name="ERI_D">
        <machine compiler="intel" testtype="aux_clm_ys_intel">edison</machine>
        <machine compiler="intel" testtype="aux_clm45" testmods="clm/reduceOutput">goldbach</machine>
        <machine compiler="intel" testtype="aux_clm45">yellowstone</machine>
        <machine compiler="pgi" testtype="aux_clm45" testmods="clm/reduceOutput">yellowstone</machine>
        <machine compiler="pgi" testtype="aux_clm45" testmods="clm/reduceOutput">yellowstone</machine>
      </test>
      <test name="ERS_D">
        <machine compiler="intel" testtype="aux_clm_ys_intel" testmods="clm/rootlit">edison</machine>
        <machine compiler="intel" testtype="aux_clm45" testmods="clm/NoVSNoNI">goldbach</machine>
        <machine compiler="nag" testtype="aux_clm45" testmods="clm/reduceOutput">goldbach</machine>
        <machine compiler="nag" testtype="prebeta" testmods="clm/reduceOutput">goldbach</machine>
        <machine compiler="intel" testtype="aux_clm45" testmods="clm/rootlit">yellowstone</machine>
        <machine compiler="pgi" testtype="aux_clm45" testmods="clm/ciso">yellowstone</machine>
        <machine compiler="pgi" testtype="aux_clm45" testmods="clm/ciso">yellowstone</machine>
      </test>
      <test name="ERS_Ld42">
        <machine compiler="nag" testtype="aux_clm45" testmods="clm/reduceOutput">goldbach</machine>
      </test>
      <test name="SMS_D">
        <machine compiler="gnu" testtype="aux_clm45_np4" testmods="clm/default">mac</machine>
      </test>
      <test name="SMS_Ln48_D">
        <machine compiler="nag" testtype="aux_clm45" testmods="clm/oldhyd">goldbach</machine>
      </test>
      <test name="SSP">
        <machine compiler="intel" testtype="aux_scripts">yellowstone</machine>
      </test>
    </grid>
    <grid name="f19_g16">
      <test name="ERI">
        <machine compiler="intel" testtype="aux_clm_ys_pgi">edison</machine>
        <machine compiler="intel" testtype="aux_clm45" testmods="clm/reduceOutput">goldbach</machine>
        <machine compiler="nag" testtype="aux_clm45" testmods="clm/reduceOutput">goldbach</machine>
        <machine compiler="intel" testtype="aux_clm45">yellowstone</machine>
        <machine compiler="pgi" testtype="aux_clm45">yellowstone</machine>
        <machine compiler="pgi" testtype="aux_clm45" testmods="clm/reduceOutput">yellowstone</machine>
        <machine compiler="pgi" testtype="aux_clm45" testmods="clm/reduceOutput">yellowstone</machine>
      </test>
      <test name="ERI_D">
        <machine compiler="intel" testtype="aux_clm_ys_pgi">edison</machine>
        <machine compiler="intel" testtype="aux_clm45" testmods="clm/reduceOutput">goldbach</machine>
        <machine compiler="nag" testtype="aux_clm45" testmods="clm/reduceOutput">goldbach</machine>
        <machine compiler="intel" testtype="aux_clm45">yellowstone</machine>
        <machine compiler="pgi" testtype="aux_clm45">yellowstone</machine>
        <machine compiler="pgi" testtype="aux_clm45" testmods="clm/reduceOutput">yellowstone</machine>
        <machine compiler="pgi" testtype="aux_clm45" testmods="clm/reduceOutput">yellowstone</machine>
      </test>
    </grid>
    <grid name="ne30_g16">
      <test name="ERI_D">
        <machine compiler="intel" testtype="aux_clm_ys_intel">edison</machine>
        <machine compiler="intel" testtype="aux_clm_ys_intel" testmods="clm/vrtlay">edison</machine>
        <machine compiler="intel" testtype="aux_clm45" testmods="clm/vrtlay">yellowstone</machine>
        <machine compiler="intel" testtype="aux_clm45">yellowstone</machine>
      </test>
      <test name="ERS_D">
        <machine compiler="nag" testtype="prealpha">goldbach</machine>
        <machine compiler="nag" testtype="prebeta">goldbach</machine>
      </test>
      <test name="PFS">
        <machine compiler="intel" testtype="csltiming">yellowstone</machine>
      </test>
    </grid>
  </compset>
  <compset name="ICLM45BGCCROP">
    <grid name="1x1_numaIA">
      <test name="ERS_Lm3">
        <machine compiler="nag" testtype="aux_clm45">goldbach</machine>
        <machine compiler="gnu" testtype="aux_clm45">yellowstone</machine>
      </test>
    </grid>
    <grid name="1x1_smallvilleIA">
      <test name="ERS_Lm3">
        <machine compiler="pgi" testtype="aux_clm45">yellowstone</machine>
        <machine compiler="pgi" testtype="aux_clm45">yellowstone</machine>
      </test>
    </grid>
    <grid name="f10_f10">
      <test name="ERS_D">
        <machine compiler="nag" testtype="aux_clm45" testmods="clm/allActive">goldbach</machine>
      </test>
      <test name="ERS_Ly5">
        <machine compiler="intel" testtype="aux_clm45" testmods="clm/irrigOn_reduceOutput">yellowstone</machine>
      </test>
      <test name="PEM">
        <machine compiler="intel" testtype="aux_clm45" testmods="clm/crop">goldbach</machine>
        <machine compiler="intel" testtype="prebeta" testmods="clm/crop">goldbach</machine>
      </test>
      <test name="PET_P15x2_Ly3">
        <machine compiler="intel" testtype="aux_clm45" testmods="clm/irrigOn_reduceOutput">yellowstone</machine>
        <machine compiler="intel" testtype="prebeta" testmods="clm/irrigOn_reduceOutput">yellowstone</machine>
      </test>
      <test name="PET_P24x2_Ly3">
        <machine compiler="intel" testtype="aux_clm_ys_intel" testmods="clm/irrigOn_reduceOutput">edison</machine>
      </test>
    </grid>
    <grid name="f19_g16">
      <test name="SMS_Ly1">
        <machine compiler="intel" testtype="aux_clm_ys_intel">edison</machine>
        <machine compiler="nag" testtype="aux_clm45" testmods="clm/reduceOutput">goldbach</machine>
        <machine compiler="intel" testtype="aux_clm_short" testmods="clm/reduceOutput">goldbach</machine>
        <machine compiler="pgi" testtype="aux_clm_short" testmods="clm/reduceOutput">goldbach</machine>
        <machine compiler="intel" testtype="aux_clm45">yellowstone</machine>
        <machine compiler="intel" testtype="aux_clm_short">yellowstone</machine>
        <machine compiler="pgi" testtype="aux_clm_short">yellowstone</machine>
      </test>
      <test name="SMS_Ly1">
        <machine compiler="nag" testtype="aux_clm_short" testmods="clm/reduceOutput">goldbach</machine>
      </test>
    </grid>
  </compset>
  <compset name="ICLM45BGCDVCROP">
    <grid name="1x1_numaIA">
      <test name="ERS_Ly20">
        <machine compiler="intel" testtype="aux_clm45" testmods="clm/crop">goldbach</machine>
      </test>
      <test name="SMS_Ly3">
        <machine compiler="gnu" testtype="aux_clm45" testmods="clm/crop">yellowstone</machine>
      </test>
    </grid>
    <grid name="f10_f10">
      <test name="PET_P15x2_Lm25">
        <machine compiler="intel" testtype="aux_clm45" testmods="clm/reduceOutput">yellowstone</machine>
      </test>
      <test name="PET_P24x2_Lm25">
        <machine compiler="intel" testtype="aux_clm_ys_intel">edison</machine>
      </test>
    </grid>
    <grid name="f19_g16">
      <test name="PET_P180x2_D">
        <machine compiler="pgi" testtype="aux_clm45" testmods="clm/crop">yellowstone</machine>
      </test>
      <test name="PET_P192x2_D">
        <machine compiler="intel" testtype="aux_clm_ys_pgi" testmods="clm/crop">edison</machine>
      </test>
    </grid>
  </compset>
  <compset name="ICLM45CNCROP">
    <grid name="1x1_numaIA">
      <test name="SMS_Ly3">
        <machine compiler="intel" testtype="prerelease">yellowstone</machine>
        <machine compiler="pgi" testtype="prerelease">yellowstone</machine>
      </test>
    </grid>
    <grid name="1x1_smallvilleIA">
      <test name="SMS_Ly3_D">
        <machine compiler="intel" testtype="prerelease">yellowstone</machine>
        <machine compiler="pgi" testtype="prerelease">yellowstone</machine>
      </test>
    </grid>
    <grid name="f19_g16">
      <test name="ERI_D">
        <machine compiler="intel" testtype="prerelease">yellowstone</machine>
        <machine compiler="pgi" testtype="prerelease">yellowstone</machine>
      </test>
    </grid>
  </compset>
  <compset name="ICLM45CNDV">
    <grid name="1x1_numaIA">
      <test name="SMS_Ly3">
        <machine compiler="intel" testtype="prerelease">yellowstone</machine>
        <machine compiler="pgi" testtype="prerelease">yellowstone</machine>
      </test>
    </grid>
    <grid name="f19_g16">
      <test name="ERI_D">
        <machine compiler="intel" testtype="prerelease">yellowstone</machine>
        <machine compiler="pgi" testtype="prerelease">yellowstone</machine>
      </test>
    </grid>
  </compset>
  <compset name="ICLM45CNED">
    <grid name="1x1_brazil">
      <test name="ERS_D_Mmpi-serial">
        <machine compiler="intel" testtype="aux_clm45" testmods="clm/edTest">goldbach</machine>
        <machine compiler="nag" testtype="aux_clm45" testmods="clm/edTest">goldbach</machine>
        <machine compiler="intel" testtype="aux_clm45" testmods="clm/edTest">yellowstone</machine>
        <machine compiler="pgi" testtype="aux_clm45" testmods="clm/edTest">yellowstone</machine>
        <machine compiler="pgi" testtype="aux_clm45" testmods="clm/edTest">yellowstone</machine>
      </test>
    </grid>
    <grid name="5x5_amazon">
      <test name="SMS_D_Mmpi-serial">
        <machine compiler="intel" testtype="aux_clm45" testmods="clm/edTest">goldbach</machine>
        <machine compiler="nag" testtype="aux_clm45" testmods="clm/edTest">goldbach</machine>
        <machine compiler="intel" testtype="aux_clm45" testmods="clm/edTest">yellowstone</machine>
        <machine compiler="pgi" testtype="aux_clm45" testmods="clm/edTest">yellowstone</machine>
        <machine compiler="pgi" testtype="aux_clm45" testmods="clm/edTest">yellowstone</machine>
      </test>
    </grid>
    <grid name="f10_f10">
      <test name="SMS">
        <machine compiler="intel" testtype="aux_clm45" testmods="clm/edTest">yellowstone</machine>
        <machine compiler="pgi" testtype="aux_clm45" testmods="clm/edTest">yellowstone</machine>
      </test>
    </grid>
    <grid name="f19_g16">
      <test name="SMS">
        <machine compiler="intel" testtype="aux_clm45" testmods="clm/edTest">yellowstone</machine>
        <machine compiler="pgi" testtype="aux_clm45" testmods="clm/edTest">yellowstone</machine>
      </test>
    </grid>
  </compset>
  <compset name="ICLM45CNTEST">
    <grid name="1x1_camdenNJ">
      <test name="ERI_D">
        <machine compiler="intel" testtype="prebeta">redsky</machine>
        <machine compiler="intel" testtype="prebeta">yellowstone</machine>
      </test>
    </grid>
  </compset>
  <compset name="ICLM45CRUBGC">
    <grid name="f19_g16">
      <test name="SMS">
        <machine compiler="intel" testtype="prebeta">redsky</machine>
        <machine compiler="intel" testtype="prebeta">yellowstone</machine>
      </test>
    </grid>
  </compset>
  <compset name="ICLM45GLCMEC">
    <grid name="f19_g16">
      <test name="ERS_D">
        <machine compiler="intel" testtype="aux_clm_ys_intel" testmods="clm/glcMEC">edison</machine>
        <machine compiler="intel" testtype="aux_clm45" testmods="clm/glcMEC_changeFlags">yellowstone</machine>
      </test>
    </grid>
  </compset>
  <compset name="ICLM45VIC">
    <grid name="f09_g16">
      <test name="ERS">
        <machine compiler="intel" testtype="aux_clm_ys_pgi" testmods="clm/vrtlay">edison</machine>
        <machine compiler="pgi" testtype="aux_clm45" testmods="clm/vrtlay">yellowstone</machine>
      </test>
      <test name="ERS_D">
        <machine compiler="intel" testtype="aux_clm_ys_intel" testmods="clm/vrtlay">edison</machine>
        <machine compiler="intel" testtype="aux_clm45" testmods="clm/vrtlay">yellowstone</machine>
      </test>
    </grid>
    <grid name="f10_f10">
      <test name="ERS">
        <machine compiler="intel" testtype="aux_clm_ys_pgi" testmods="clm/decStart">edison</machine>
        <machine compiler="pgi" testtype="aux_clm45" testmods="clm/decStart">yellowstone</machine>
      </test>
      <test name="ERS_D">
        <machine compiler="intel" testtype="aux_clm_ys_intel" testmods="clm/vrtlay">edison</machine>
        <machine compiler="intel" testtype="aux_clm45" testmods="clm/vrtlay">yellowstone</machine>
      </test>
    </grid>
    <grid name="f19_g16">
      <test name="SMS">
        <machine compiler="intel" testtype="aux_clm_ys_intel" testmods="clm/default">edison</machine>
        <machine compiler="intel" testtype="aux_clm45" testmods="clm/default">yellowstone</machine>
      </test>
    </grid>
  </compset>
  <compset name="ICN">
    <grid name="f09_g16">
      <test name="ERS">
        <machine compiler="intel" testtype="aux_science">yellowstone</machine>
      </test>
    </grid>
    <grid name="f10_f10">
      <test name="CME">
        <machine compiler="intel" testtype="aux_clm_ys_intel">edison</machine>
        <machine compiler="intel" testtype="aux_clm40">yellowstone</machine>
      </test>
      <test name="ERS_D">
        <machine compiler="pgi" testtype="aux_clm40" testmods="clm/reduceOutput">goldbach</machine>
        <machine compiler="intel" testtype="aux_clm_short" testmods="clm/reduceOutput">goldbach</machine>
        <machine compiler="pgi" testtype="aux_clm_short" testmods="clm/reduceOutput">goldbach</machine>
        <machine compiler="intel" testtype="aux_clm_short">yellowstone</machine>
        <machine compiler="pgi" testtype="aux_clm_short">yellowstone</machine>
      </test>
      <test name="ERS_D">
        <machine compiler="nag" testtype="aux_clm_short" testmods="clm/reduceOutput">goldbach</machine>
      </test>
    </grid>
    <grid name="ne30_g16">
      <test name="ERS_Ld3_D_P48x24">
        <machine compiler="intel" testtype="aux_clm_ys_intel">edison</machine>
      </test>
      <test name="ERS_Ld3_D_P64x16">
        <machine compiler="intel" testtype="aux_clm40">yellowstone</machine>
      </test>
      <test name="PET_D_P4x24">
        <machine compiler="intel" testtype="aux_clm_ys_intel">edison</machine>
      </test>
      <test name="PET_D_P4x30">
        <machine compiler="intel" testtype="aux_clm40">yellowstone</machine>
      </test>
    </grid>
  </compset>
  <compset name="ICNCROP">
    <grid name="1x1_numaIA">
      <test name="ERS_Lm3">
        <machine compiler="pgi" testtype="aux_clm40" testmods="clm/reduceOutput">goldbach</machine>
      </test>
      <test name="SMS">
        <machine compiler="intel " testtype="aux_clm_ys_pgi">edison</machine>
        <machine compiler="pgi" testtype="prerelease">hopper</machine>
        <machine compiler="ibm" testtype="prerelease">intrepid</machine>
        <machine compiler="intel" testtype="prebeta">janus</machine>
        <machine compiler="intel" testtype="prebeta">redsky</machine>
        <machine compiler="pgi" testtype="aux_clm40">yellowstone</machine>
        <machine compiler="gnu" testtype="prebeta">yellowstone</machine>
        <machine compiler="intel" testtype="prebeta">yellowstone</machine>
        <machine compiler="pgi" testtype="prebeta">yellowstone</machine>
      </test>
    </grid>
    <grid name="1x1_smallvilleIA">
      <test name="ERS_D">
        <machine compiler="intel" testtype="prebeta">edison</machine>
        <machine compiler="intel" testtype="prebeta">eos</machine>
        <machine compiler="pgi" testtype="prebeta">hopper</machine>
        <machine compiler="ibm" testtype="prerelease">intrepid</machine>
        <machine compiler="intel" testtype="prebeta">lawrencium-lr2</machine>
        <machine compiler="pgi" testtype="prebeta">titan</machine>
        <machine compiler="pgi" testtype="prerelease">titan</machine>
      </test>
    </grid>
    <grid name="f10_f10">
      <test name="ERS_Ld211_D_P112x1">
        <machine compiler="intel" testtype="aux_clm40" testmods="clm/crop">yellowstone</machine>
      </test>
      <test name="ERS_Ld211_D_P144x1">
        <machine compiler="intel" testtype="aux_clm_ys_intel" testmods="clm/crop">edison</machine>
      </test>
    </grid>
    <grid name="f19_g16">
      <test name="ERS">
        <machine compiler="intel" testtype="aux_clm_ys_pgi">edison</machine>
        <machine compiler="pgi" testtype="aux_clm40">yellowstone</machine>
      </test>
    </grid>
  </compset>
  <compset name="ICNDVCROP">
    <grid name="f19_g16">
      <test name="ERS_Ld211_P192x1">
        <machine compiler="intel" testtype="aux_clm_ys_intel" testmods="clm/crop">edison</machine>
        <machine compiler="intel" testtype="aux_clm40" testmods="clm/crop">yellowstone</machine>
      </test>
    </grid>
  </compset>
  <compset name="ICNTEST">
    <grid name="1x1_camdenNJ">
      <test name="SBN">
        <machine compiler="null" testtype="null">null</machine>
      </test>
    </grid>
  </compset>
  <compset name="ICRUCLM45">
    <grid name="f09_g16">
      <test name="SMS">
        <machine compiler="nag" testtype="aux_clm45" testmods="clm/af_bias_v5">goldbach</machine>
        <machine compiler="intel" testtype="aux_clm45" testmods="clm/af_bias_v5">yellowstone</machine>
      </test>
    </grid>
    <grid name="f10_f10">
      <test name="NCK">
        <machine compiler="intel" testtype="aux_clm_ys_intel">edison</machine>
        <machine compiler="intel" testtype="aux_clm45">yellowstone</machine>
        <machine compiler="intel" testtype="prealpha">yellowstone</machine>
      </test>
    </grid>
    <grid name="f19_g16">
      <test name="SBN">
        <machine compiler="null" testtype="null">null</machine>
      </test>
    </grid>
  </compset>
  <compset name="ICRUCLM45BGC">
    <grid name="f09_g16">
      <test name="ERI_D">
        <machine compiler="intel" testtype="prerelease">hopper</machine>
        <machine compiler="intel" testtype="prerelease">janus</machine>
        <machine compiler="intel" testtype="prerelease">yellowstone</machine>
      </test>
    </grid>
    <grid name="f19_g16">
      <test name="SMS">
        <machine compiler="intel" testtype="prebeta">edison</machine>
        <machine compiler="pgi" testtype="prebeta">hopper</machine>
        <machine compiler="intel" testtype="prebeta">janus</machine>
        <machine compiler="intel" testtype="prebeta">lawrencium-lr2</machine>
      </test>
    </grid>
    <grid name="hcru_hcru">
      <test name="ERS_D">
        <machine compiler="intel" testtype="aux_clm_ys_pgi">edison</machine>
        <machine compiler="pgi" testtype="aux_clm45">yellowstone</machine>
      </test>
      <test name="PFS">
        <machine compiler="intel" testtype="aux_scripts">yellowstone</machine>
      </test>
      <test name="SBN">
        <machine compiler="null" testtype="null">null</machine>
      </test>
    </grid>
  </compset>
  <compset name="ICRUCLM45BGCCROP">
    <grid name="f19_g16">
      <test name="ERI_N2">
        <machine compiler="intel" testtype="aux_clm_ys_intel">edison</machine>
        <machine compiler="intel" testtype="aux_clm_ys_intel" testmods="clm/default">edison</machine>
        <machine compiler="intel" testtype="aux_clm45">yellowstone</machine>
        <machine compiler="intel" testtype="aux_clm45" testmods="clm/default">yellowstone</machine>
      </test>
    </grid>
  </compset>
  <compset name="ICRUCLM45BGCTEST">
    <grid name="f09_g16">
      <test name="SMS">
        <machine compiler="ibm" testtype="prerelease">intrepid</machine>
      </test>
    </grid>
    <grid name="f19_g16">
      <test name="SMS">
        <machine compiler="ibm" testtype="prerelease">intrepid</machine>
      </test>
    </grid>
  </compset>
  <compset name="ICRUCLM50BGC">
    <grid name="f10_f10">
      <test name="ERI">
        <machine compiler="intel" testtype="aux_clm_ys_pgi">edison</machine>
        <machine compiler="intel" testtype="aux_clm45" testmods="clm/reduceOutput">goldbach</machine>
        <machine compiler="intel" testtype="aux_clm45">yellowstone</machine>
        <machine compiler="pgi" testtype="aux_clm45">yellowstone</machine>
        <machine compiler="pgi" testtype="aux_clm45" testmods="clm/reduceOutput">yellowstone</machine>
        <machine compiler="pgi" testtype="aux_clm45" testmods="clm/reduceOutput">yellowstone</machine>
      </test>
      <test name="ERI_D">
        <machine compiler="intel" testtype="aux_clm_ys_intel">edison</machine>
        <machine compiler="intel" testtype="aux_clm45" testmods="clm/reduceOutput">goldbach</machine>
        <machine compiler="intel" testtype="aux_clm45">yellowstone</machine>
        <machine compiler="pgi" testtype="aux_clm45" testmods="clm/reduceOutput">yellowstone</machine>
        <machine compiler="pgi" testtype="aux_clm45" testmods="clm/reduceOutput">yellowstone</machine>
      </test>
    </grid>
    <grid name="f19_g16">
      <test name="ERI">
        <machine compiler="intel" testtype="aux_clm_ys_pgi">edison</machine>
        <machine compiler="intel" testtype="aux_clm45" testmods="clm/reduceOutput">goldbach</machine>
        <machine compiler="intel" testtype="aux_clm45">yellowstone</machine>
        <machine compiler="pgi" testtype="aux_clm45">yellowstone</machine>
        <machine compiler="pgi" testtype="aux_clm45" testmods="clm/reduceOutput">yellowstone</machine>
        <machine compiler="pgi" testtype="aux_clm45" testmods="clm/reduceOutput">yellowstone</machine>
      </test>
      <test name="ERI">
        <machine compiler="nag" testtype="aux_clm45" testmods="clm/reduceOutput">goldbach</machine>
      </test>
      <test name="ERI_D">
        <machine compiler="intel" testtype="aux_clm_ys_pgi">edison</machine>
        <machine compiler="intel" testtype="aux_clm45" testmods="clm/reduceOutput">goldbach</machine>
        <machine compiler="intel" testtype="aux_clm45">yellowstone</machine>
        <machine compiler="pgi" testtype="aux_clm45">yellowstone</machine>
        <machine compiler="pgi" testtype="aux_clm45" testmods="clm/reduceOutput">yellowstone</machine>
        <machine compiler="pgi" testtype="aux_clm45" testmods="clm/reduceOutput">yellowstone</machine>
      </test>
      <test name="ERI_D">
        <machine compiler="nag" testtype="aux_clm45" testmods="clm/reduceOutput">goldbach</machine>
      </test>
    </grid>
  </compset>
  <compset name="ICRUCLM50BGC">
    <grid name="f10_f10">
      <test name="ERI">
        <machine compiler="intel" testtype="aux_clm_ys_pgi">edison</machine>
        <machine compiler="intel" testtype="aux_clm45" testmods="clm/reduceOutput">goldbach</machine>
        <machine compiler="intel" testtype="aux_clm45">yellowstone</machine>
        <machine compiler="pgi" testtype="aux_clm45">yellowstone</machine>
      </test>
      <test name="ERI_D">
        <machine compiler="intel" testtype="aux_clm_ys_intel">edison</machine>
        <machine compiler="intel" testtype="aux_clm45" testmods="clm/reduceOutput">goldbach</machine>
        <machine compiler="intel" testtype="aux_clm45">yellowstone</machine>
      </test>
    </grid>
    <grid name="f19_g16">
      <test name="ERI">
        <machine compiler="intel" testtype="aux_clm_ys_pgi">edison</machine>
        <machine compiler="intel" testtype="aux_clm45" testmods="clm/reduceOutput">goldbach</machine>
        <machine compiler="nag" testtype="aux_clm45" testmods="clm/reduceOutput">goldbach</machine>
        <machine compiler="intel" testtype="aux_clm45">yellowstone</machine>
        <machine compiler="pgi" testtype="aux_clm45">yellowstone</machine>
      </test>
      <test name="ERI_D">
        <machine compiler="intel" testtype="aux_clm_ys_pgi">edison</machine>
        <machine compiler="intel" testtype="aux_clm45" testmods="clm/reduceOutput">goldbach</machine>
        <machine compiler="nag" testtype="aux_clm45" testmods="clm/reduceOutput">goldbach</machine>
        <machine compiler="intel" testtype="aux_clm45">yellowstone</machine>
        <machine compiler="pgi" testtype="aux_clm45">yellowstone</machine>
      </test>
    </grid>
  </compset>
  <compset name="ICRUCN">
    <grid name="hcru_hcru">
      <test name="ERS_D">
        <machine compiler="intel" testtype="aux_clm_ys_pgi">edison</machine>
        <machine compiler="pgi" testtype="aux_clm40">yellowstone</machine>
      </test>
      <test name="SBN">
        <machine compiler="null" testtype="null">null</machine>
      </test>
    </grid>
  </compset>
  <compset name="IG">
    <grid name="T31_g37">
      <test name="CME_Ly5">
        <machine compiler="intel" testtype="aux_glc" testmods="clm/reduceOutput">yellowstone</machine>
      </test>
      <test name="ERS">
        <machine compiler="pgi" testtype="prealpha">goldbach</machine>
        <machine compiler="pgi" testtype="prerelease">goldbach</machine>
        <machine compiler="pgi" testtype="prerelease">hopper</machine>
        <machine compiler="ibm" testtype="prerelease">intrepid</machine>
      </test>
    </grid>
    <grid name="f09_g16">
      <test name="SBN">
        <machine compiler="null" testtype="null">null</machine>
      </test>
    </grid>
    <grid name="f19_g16">
      <test name="ERI">
        <machine compiler="intel" testtype="aux_drv">yellowstone</machine>
      </test>
    </grid>
  </compset>
  <compset name="IG1850">
    <grid name="T31_g37">
      <test name="ERS">
        <machine compiler="lahey" testtype="prebeta">goldbach</machine>
      </test>
    </grid>
    <grid name="f09_g16">
      <test name="ERS_PT">
        <machine compiler="pgi" testtype="prebeta">bluewaters</machine>
        <machine compiler="intel" testtype="prebeta">edison</machine>
        <machine compiler="intel" testtype="prebeta">eos</machine>
        <machine compiler="pgi" testtype="prebeta">hopper</machine>
        <machine compiler="ibm" testtype="prerelease">intrepid</machine>
        <machine compiler="intel" testtype="prebeta">lawrencium-lr2</machine>
        <machine compiler="pgi" testtype="prebeta">titan</machine>
        <machine compiler="pgi" testtype="prerelease">titan</machine>
      </test>
    </grid>
  </compset>
  <compset name="IG1850CLM45">
    <grid name="T31_g37">
      <test name="SMS_Lm37">
        <machine compiler="intel" testtype="aux_clm45" testmods="clm/glcMEC_long" comment="Long enough test for SMB to be generated in bare land areas; add a month beyond the 3rd year to allow time for CLM to respond to CISM forcing from the 3rd year. (Note: if we had spun-up initial conditions for an IG compset, we could test this with much shorter test, if it also used the glc override options - much of the need for this long test is to allow the snow pack to spin up.)">yellowstone</machine>
      </test>
    </grid>
    <grid name="f09_g16">
      <test name="PFS">
        <machine compiler="intel" testtype="csltiming">yellowstone</machine>
      </test>
      <test name="SBN">
        <machine compiler="null" testtype="null">null</machine>
      </test>
    </grid>
    <grid name="f19_g16">
      <test name="ERI">
        <machine compiler="intel" testtype="aux_clm_ys_pgi">edison</machine>
        <machine compiler="pgi" testtype="aux_clm45">yellowstone</machine>
      </test>
      <test name="PEM_D">
        <machine compiler="intel" testtype="aux_clm_ys_pgi">edison</machine>
        <machine compiler="pgi" testtype="aux_clm45" testmods="clm/glcMEC_increase">yellowstone</machine>
        <machine compiler="pgi" testtype="aux_clm45" testmods="clm/glcMEC">yellowstone</machine>
        <machine compiler="pgi" testtype="prebeta" testmods="clm/glcMEC">yellowstone</machine>
      </test>
    </grid>
  </compset>
  <compset name="IG1850CN">
    <grid name="f19_g16">
      <test name="ERI_D">
        <machine compiler="intel" testtype="aux_clm_ys_pgi">edison</machine>
        <machine compiler="pgi" testtype="aux_clm40">yellowstone</machine>
      </test>
    </grid>
  </compset>
  <compset name="IG20TR">
    <grid name="T31_g37">
      <test name="SBN">
        <machine compiler="null" testtype="null">null</machine>
      </test>
    </grid>
    <grid name="f09_g16">
      <test name="SMS_D">
        <machine compiler="pgi" testtype="aux_glc">yellowstone</machine>
        <machine compiler="intel" testtype="aux_glc_short">yellowstone</machine>
      </test>
    </grid>
    <grid name="f19_g16">
      <test name="SBN">
        <machine compiler="null" testtype="null">null</machine>
      </test>
    </grid>
  </compset>
  <compset name="IG20TRCLM45">
    <grid name="T31_g37">
      <test name="ERS_D_Ld10">
        <machine compiler="intel" testtype="aux_clm45" testmods="clm/glcMEC_decrease" comment="test transient PFTs (via 20TR) in conjunction with changing glacier area">yellowstone</machine>
      </test>
    </grid>
    <grid name="f19_g16">
      <test name="SBN">
        <machine compiler="null" testtype="null">null</machine>
      </test>
    </grid>
  </compset>
  <compset name="IG20TRCLM45CN">
    <grid name="f09_g16">
      <test name="SBN">
        <machine compiler="null" testtype="null">null</machine>
      </test>
    </grid>
  </compset>
  <compset name="IG20TRCN">
    <grid name="f09_g16">
      <test name="SBN">
        <machine compiler="null" testtype="null">null</machine>
      </test>
    </grid>
  </compset>
  <compset name="IGCLM45">
    <grid name="T31_g37">
      <test name="ERS_Ly5">
        <machine compiler="intel" testtype="aux_glc" testmods="clm/glcMEC_long" comment="Need IG ERS test to catch problems with fields sent before the end of the first year after restart. Also use glcMEC_long testmods to get shorter snow_persistence_max - the main motivation here is to have a long ERS test that checks restart of the snow_persistence stuff (which more belongs in the aux_clm test list, but was added here to avoid needing to add a long ERS test to that test list)... this is mainly needed because we do not have an IG test that uses spun-up initial conditions, so we currently need a long test to completely test the restartability of the snow_persistence stuff.">yellowstone</machine>
      </test>
    </grid>
    <grid name="f19_g16">
      <test name="ERS_D_Ld9">
        <machine compiler="pgi" testtype="aux_glc" testmods="cism/override_glc_frac" comment="Make sure glc override options work correctly, and restart properly">yellowstone</machine>
      </test>
      <test name="SBN">
        <machine compiler="null" testtype="null">null</machine>
      </test>
    </grid>
  </compset>
  <compset name="IGCLM45IS2">
    <grid name="f09_g16_gl10">
      <test name="SBN">
        <machine compiler="null" testtype="null">null</machine>
      </test>
    </grid>
  </compset>
  <compset name="IGCN">
    <grid name="T31_g37">
      <test name="ERI">
        <machine compiler="intel" testtype="prebeta">goldbach</machine>
        <machine compiler="pgi" testtype="prebeta">goldbach</machine>
        <machine compiler="intel" testtype="prebeta">redsky</machine>
        <machine compiler="gnu" testtype="prealpha">yellowstone</machine>
        <machine compiler="intel" testtype="prealpha">yellowstone</machine>
        <machine compiler="pgi" testtype="prealpha">yellowstone</machine>
        <machine compiler="gnu" testtype="prebeta">yellowstone</machine>
        <machine compiler="intel" testtype="prebeta">yellowstone</machine>
        <machine compiler="pgi" testtype="prebeta">yellowstone</machine>
      </test>
    </grid>
    <grid name="f19_g16">
      <test name="ERB_Ld3">
        <machine compiler="pgi" testtype="prerelease">hopper</machine>
        <machine compiler="ibm" testtype="prerelease">intrepid</machine>
        <machine compiler="intel" testtype="prebeta">janus</machine>
        <machine compiler="intel" testtype="prebeta">redsky</machine>
        <machine compiler="gnu" testtype="prebeta">yellowstone</machine>
        <machine compiler="intel" testtype="prebeta">yellowstone</machine>
        <machine compiler="pgi" testtype="prebeta">yellowstone</machine>
      </test>
    </grid>
  </compset>
  <compset name="IGIS2">
    <grid name="T31_g37_gl10">
      <test name="SMS_Ly3">
        <machine compiler="intel" testtype="aux_glc" testmods="clm/reduceOutput">yellowstone</machine>
      </test>
    </grid>
  </compset>
  <compset name="IGRCP26CN">
    <grid name="f09_g16">
      <test name="SBN">
        <machine compiler="null" testtype="null">null</machine>
      </test>
    </grid>
    <grid name="f19_g16">
      <test name="ERS_D">
        <machine compiler="pgi" testtype="aux_clm40" testmods="clm/reduceOutput">goldbach</machine>
      </test>
    </grid>
  </compset>
  <compset name="IGRCP45CLM45CN">
    <grid name="f09_g16">
      <test name="SBN">
        <machine compiler="null" testtype="null">null</machine>
      </test>
    </grid>
    <grid name="f19_g16">
      <test name="SBN">
        <machine compiler="null" testtype="null">null</machine>
      </test>
    </grid>
  </compset>
  <compset name="IGRCP45CN">
    <grid name="f09_g16">
      <test name="SBN">
        <machine compiler="null" testtype="null">null</machine>
      </test>
    </grid>
    <grid name="f19_g16">
      <test name="SBN">
        <machine compiler="null" testtype="null">null</machine>
      </test>
    </grid>
  </compset>
  <compset name="IGRCP60CN">
    <grid name="f09_g16">
      <test name="SBN">
        <machine compiler="null" testtype="null">null</machine>
      </test>
    </grid>
    <grid name="f19_g16">
      <test name="ERS_Lm3">
        <machine compiler="intel" testtype="aux_clm_ys_intel">edison</machine>
        <machine compiler="intel" testtype="aux_clm40">yellowstone</machine>
      </test>
    </grid>
  </compset>
  <compset name="IGRCP85CLM45CN">
    <grid name="f09_g16">
      <test name="SBN">
        <machine compiler="null" testtype="null">null</machine>
      </test>
    </grid>
    <grid name="f19_g16">
      <test name="SBN">
        <machine compiler="null" testtype="null">null</machine>
      </test>
    </grid>
  </compset>
  <compset name="IGRCP85CN">
    <grid name="f09_g16">
      <test name="SBN">
        <machine compiler="null" testtype="null">null</machine>
      </test>
    </grid>
    <grid name="f19_g16">
      <test name="ERI">
        <machine compiler="pgi" testtype="aux_glc">yellowstone</machine>
      </test>
    </grid>
  </compset>
  <compset name="IRCP26CLM45CN">
    <grid name="f09_g16">
      <test name="SBN">
        <machine compiler="null" testtype="null">null</machine>
      </test>
    </grid>
  </compset>
  <compset name="IRCP26CN">
    <grid name="f05_g16">
      <test name="SBN">
        <machine compiler="null" testtype="null">null</machine>
      </test>
    </grid>
    <grid name="f09_g16">
      <test name="SBN">
        <machine compiler="null" testtype="null">null</machine>
      </test>
    </grid>
    <grid name="f10_f10">
      <test name="SMS">
        <machine compiler="nag" testtype="aux_clm40" testmods="clm/reduceOutput">goldbach</machine>
      </test>
    </grid>
    <grid name="f19_g16">
      <test name="SBN">
        <machine compiler="null" testtype="null">null</machine>
      </test>
    </grid>
    <grid name="ne120_g16">
      <test name="SBN">
        <machine compiler="null" testtype="null">null</machine>
      </test>
    </grid>
    <grid name="ne30_g16">
      <test name="SBN">
        <machine compiler="null" testtype="null">null</machine>
      </test>
    </grid>
  </compset>
  <compset name="IRCP45CLM45BGC">
    <grid name="f19_g16">
      <test name="SMS_Ld5">
        <machine compiler="intel" testtype="aux_clm_ys_intel" testmods="clm/decStart">edison</machine>
        <machine compiler="intel" testtype="aux_clm45" testmods="clm/decStart">yellowstone</machine>
        <machine compiler="pgi" testtype="aux_clm45" testmods="clm/decStart">yellowstone</machine>
        <machine compiler="pgi" testtype="aux_clm45" testmods="clm/decStart">yellowstone</machine>
      </test>
    </grid>
  </compset>
  <compset name="IRCP45CN">
    <grid name="f05_g16">
      <test name="SBN">
        <machine compiler="null" testtype="null">null</machine>
      </test>
    </grid>
    <grid name="f09_g16">
      <test name="SBN">
        <machine compiler="null" testtype="null">null</machine>
      </test>
    </grid>
    <grid name="f10_f10">
      <test name="SMS">
        <machine compiler="pgi" testtype="aux_clm40" testmods="clm/reduceOutput">goldbach</machine>
      </test>
    </grid>
    <grid name="f19_g16">
      <test name="SMS">
        <machine compiler="intel" testtype="aux_clm_ys_pgi">edison</machine>
        <machine compiler="pgi" testtype="aux_clm40">yellowstone</machine>
      </test>
    </grid>
    <grid name="ne120_g16">
      <test name="SBN">
        <machine compiler="null" testtype="null">null</machine>
      </test>
    </grid>
    <grid name="ne30_g16">
      <test name="SBN">
        <machine compiler="null" testtype="null">null</machine>
      </test>
    </grid>
  </compset>
  <compset name="IRCP60CLM45CN">
    <grid name="f09_g16">
      <test name="SBN">
        <machine compiler="null" testtype="null">null</machine>
      </test>
    </grid>
  </compset>
  <compset name="IRCP60CN">
    <grid name="f05_g16">
      <test name="SBN">
        <machine compiler="null" testtype="null">null</machine>
      </test>
    </grid>
    <grid name="f09_g16">
      <test name="SBN">
        <machine compiler="null" testtype="null">null</machine>
      </test>
    </grid>
    <grid name="f19_g16">
      <test name="SBN">
        <machine compiler="null" testtype="null">null</machine>
      </test>
    </grid>
    <grid name="ne120_g16">
      <test name="SBN">
        <machine compiler="null" testtype="null">null</machine>
      </test>
    </grid>
    <grid name="ne30_g16">
      <test name="SBN">
        <machine compiler="null" testtype="null">null</machine>
      </test>
    </grid>
  </compset>
  <compset name="IRCP85CLM45BGC">
    <grid name="f09_g16">
      <test name="SBN">
        <machine compiler="null" testtype="null">null</machine>
      </test>
    </grid>
    <grid name="f19_g16">
      <test name="ERS_D">
        <machine compiler="intel" testtype="aux_clm_ys_pgi">edison</machine>
        <machine compiler="pgi" testtype="aux_clm45">yellowstone</machine>
      </test>
    </grid>
  </compset>
  <compset name="IRCP85CLM45CN">
    <grid name="f09_g16">
      <test name="SBN">
        <machine compiler="null" testtype="null">null</machine>
      </test>
    </grid>
  </compset>
  <compset name="IRCP85CN">
    <grid name="f05_g16">
      <test name="SBN">
        <machine compiler="null" testtype="null">null</machine>
      </test>
    </grid>
    <grid name="f09_g16">
      <test name="SBN">
        <machine compiler="null" testtype="null">null</machine>
      </test>
    </grid>
    <grid name="f19_g16">
      <test name="ERS_D">
        <machine compiler="intel" testtype="aux_clm_ys_pgi">edison</machine>
        <machine compiler="pgi" testtype="aux_clm40">yellowstone</machine>
      </test>
    </grid>
    <grid name="ne120_g16">
      <test name="SBN">
        <machine compiler="null" testtype="null">null</machine>
      </test>
    </grid>
    <grid name="ne30_g16">
      <test name="SBN">
        <machine compiler="null" testtype="null">null</machine>
      </test>
    </grid>
  </compset>
  <compset name="ITEST">
    <grid name="1x1_camdenNJ">
      <test name="SBN">
        <machine compiler="null" testtype="null">null</machine>
      </test>
    </grid>
    <grid name="5amazon">
      <test name="SMS_D">
        <machine compiler="intel" testtype="prebeta">janus</machine>
        <machine compiler="intel" testtype="prebeta">redsky</machine>
        <machine compiler="gnu" testtype="prebeta">yellowstone</machine>
        <machine compiler="intel" testtype="prebeta">yellowstone</machine>
        <machine compiler="pgi" testtype="prebeta">yellowstone</machine>
      </test>
    </grid>
    <grid name="5x5_amazon">
      <test name="SBN">
        <machine compiler="null" testtype="null">null</machine>
      </test>
    </grid>
    <grid name="f19_g16">
      <test name="ERI">
        <machine compiler="intel" testtype="prebeta">edison</machine>
        <machine compiler="intel" testtype="prebeta">goldbach</machine>
        <machine compiler="pgi" testtype="prebeta">goldbach</machine>
        <machine compiler="pgi" testtype="prebeta">hopper</machine>
        <machine compiler="pgi" testtype="prerelease">hopper</machine>
        <machine compiler="intel" testtype="prebeta">lawrencium-lr2</machine>
      </test>
      <test name="ERS">
        <machine compiler="pgi" testtype="aux_rasm">eastwind</machine>
        <machine compiler="intel" testtype="aux_rasm">evergreen</machine>
        <machine compiler="pgi" testtype="aux_rasm">olympus</machine>
        <machine compiler="intel" testtype="aux_rasm">yellowstone</machine>
      </test>
      <test name="ERS_Ld3">
        <machine compiler="ibm" testtype="prerelease">intrepid</machine>
      </test>
    </grid>
    <grid name="f45_f45">
      <test name="SMS">
        <machine compiler="intel" testtype="prebeta" testmods="clm/ptsROA">edison</machine>
        <machine compiler="pgi" testtype="prebeta" testmods="clm/ptsROA">hopper</machine>
        <machine compiler="pgi" testtype="prerelease" testmods="clm/ptsROA">hopper</machine>
        <machine compiler="ibm" testtype="prerelease" testmods="clm/ptsROA">intrepid</machine>
        <machine compiler="intel" testtype="prebeta" testmods="clm/ptsRLB">janus</machine>
        <machine compiler="intel" testtype="prebeta" testmods="clm/ptsROA">lawrencium-lr2</machine>
        <machine compiler="intel" testtype="prebeta" testmods="clm/ptsRLB">redsky</machine>
        <machine compiler="gnu" testtype="prebeta" testmods="clm/ptsRLB">yellowstone</machine>
        <machine compiler="intel" testtype="prebeta" testmods="clm/ptsRLB">yellowstone</machine>
        <machine compiler="pgi" testtype="prebeta" testmods="clm/ptsRLB">yellowstone</machine>
      </test>
    </grid>
    <grid name="f45_g37">
      <test name="ERI">
        <machine compiler="intel" testtype="prebeta">goldbach</machine>
        <machine compiler="pgi" testtype="prebeta">goldbach</machine>
        <machine compiler="intel" testtype="prealpha">janus</machine>
        <machine compiler="intel" testtype="prebeta">janus</machine>
      </test>
    </grid>
  </compset>
  <compset name="S">
    <grid name="f09_g16">
      <test name="CME_D">
        <machine compiler="intel" testtype="aux_scripts">yellowstone</machine>
      </test>
    </grid>
    <grid name="f19_g16">
      <test name="CME">
        <machine compiler="pgi" testtype="prerelease">hopper</machine>
        <machine compiler="ibm" testtype="prerelease">intrepid</machine>
        <machine compiler="intel" testtype="prebeta">janus</machine>
        <machine compiler="intel" testtype="prebeta">redsky</machine>
        <machine compiler="intel" testtype="aux_drv">yellowstone</machine>
        <machine compiler="gnu" testtype="prebeta">yellowstone</machine>
        <machine compiler="intel" testtype="prebeta">yellowstone</machine>
        <machine compiler="pgi" testtype="prebeta">yellowstone</machine>
      </test>
    </grid>
  </compset>
  <compset name="TG">
    <grid name="f09_g16">
      <test name="ERS_Ly21">
        <machine compiler="pgi" testtype="acme_developer">bluewaters</machine>
        <machine compiler="pgi" testtype="acme_integration">bluewaters</machine>
        <machine compiler="intel" testtype="acme_developer">cascade</machine>
        <machine compiler="nag" testtype="acme_developer">cascade</machine>
        <machine compiler="intel" testtype="acme_integration">cascade</machine>
        <machine compiler="nag" testtype="acme_integration">cascade</machine>
        <machine compiler="ibm" testtype="acme_developer">cetus</machine>
        <machine compiler="ibm" testtype="acme_integration">cetus</machine>
        <machine compiler="pgi" testtype="acme_developer">eastwind</machine>
        <machine compiler="pgi" testtype="acme_integration">eastwind</machine>
        <machine compiler="intel" testtype="acme_developer">edison</machine>
        <machine compiler="intel " testtype="acme_developer">edison</machine>
        <machine compiler="intel" testtype="acme_integration">edison</machine>
        <machine compiler="intel " testtype="acme_integration">edison</machine>
        <machine compiler="intel" testtype="acme_developer">eos</machine>
        <machine compiler="intel" testtype="acme_integration">eos</machine>
        <machine compiler="intel" testtype="acme_developer">evergreen</machine>
        <machine compiler="intel" testtype="acme_integration">evergreen</machine>
        <machine compiler="intel" testtype="acme_developer">goldbach</machine>
        <machine compiler="lahey" testtype="acme_developer">goldbach</machine>
        <machine compiler="nag" testtype="acme_developer">goldbach</machine>
        <machine compiler="pgi" testtype="acme_developer">goldbach</machine>
        <machine compiler="intel" testtype="acme_integration">goldbach</machine>
        <machine compiler="lahey" testtype="acme_integration">goldbach</machine>
        <machine compiler="nag" testtype="acme_integration">goldbach</machine>
        <machine compiler="pgi" testtype="acme_integration">goldbach</machine>
        <machine compiler="gnu" testtype="acme_developer">hopper</machine>
        <machine compiler="intel" testtype="acme_developer">hopper</machine>
        <machine compiler="pgi" testtype="acme_developer">hopper</machine>
        <machine compiler="gnu" testtype="acme_integration">hopper</machine>
        <machine compiler="intel" testtype="acme_integration">hopper</machine>
        <machine compiler="pgi" testtype="acme_integration">hopper</machine>
        <machine compiler="ibm" testtype="acme_developer">intrepid</machine>
        <machine compiler="ibm" testtype="acme_integration">intrepid</machine>
        <machine compiler="intel" testtype="acme_developer">janus</machine>
<<<<<<< HEAD
        <machine compiler="intel" testtype="acme_integration">janus</machine>
        <machine compiler="intel" testtype="acme_developer">lawrencium-lr2</machine>
        <machine compiler="intel" testtype="acme_integration">lawrencium-lr2</machine>
=======
        <machine compiler="pgi" testtype="acme_developer">lawrencium-lr2</machine>
        <machine compiler="gnu" testtype="acme_developer">linux-generic</machine>
>>>>>>> 93a8ba1a
        <machine compiler="gnu" testtype="acme_developer">mac</machine>
        <machine compiler="gnu" testtype="acme_integration">mac</machine>
        <machine compiler="gnu" testtype="acme_developer">melvin</machine>
        <machine compiler="gnu" testtype="acme_integration">melvin</machine>
        <machine compiler="ibm" testtype="acme_developer">mira</machine>
        <machine compiler="ibm" testtype="acme_integration">mira</machine>
        <machine compiler="null" testtype="acme_developer">null</machine>
        <machine compiler="null" testtype="acme_integration">null</machine>
        <machine compiler="pgi" testtype="acme_developer">olympus</machine>
        <machine compiler="pgi" testtype="acme_integration">olympus</machine>
        <machine compiler="intel" testtype="acme_developer">redsky</machine>
        <machine compiler="intel" testtype="acme_integration">redsky</machine>
        <machine compiler="intel" testtype="prebeta">redsky</machine>
        <machine compiler="pgi" testtype="acme_developer">titan</machine>
        <machine compiler="pgi" testtype="acme_integration">titan</machine>
        <machine compiler="gnu" testtype="acme_developer">yellowstone</machine>
        <machine compiler="intel" testtype="acme_developer">yellowstone</machine>
        <machine compiler="intel " testtype="acme_developer">yellowstone</machine>
        <machine compiler="pgi" testtype="acme_developer">yellowstone</machine>
        <machine compiler="gnu" testtype="acme_integration">yellowstone</machine>
        <machine compiler="intel" testtype="acme_integration">yellowstone</machine>
        <machine compiler="intel " testtype="acme_integration">yellowstone</machine>
        <machine compiler="pgi" testtype="acme_integration">yellowstone</machine>
        <machine compiler="gnu" testtype="prealpha">yellowstone</machine>
        <machine compiler="intel" testtype="prealpha">yellowstone</machine>
        <machine compiler="pgi" testtype="prealpha">yellowstone</machine>
        <machine compiler="gnu" testtype="prebeta">yellowstone</machine>
        <machine compiler="intel" testtype="prebeta">yellowstone</machine>
        <machine compiler="pgi" testtype="prebeta">yellowstone</machine>
      </test>
      <test name="NCK">
        <machine compiler="intel" testtype="aux_glc">yellowstone</machine>
      </test>
      <test name="SMS_D">
        <machine compiler="intel" testtype="aux_glc">yellowstone</machine>
        <machine compiler="intel" testtype="aux_glc_short">yellowstone</machine>
      </test>
    </grid>
    <grid name="f09_g16_gl10">
      <test name="ERS_Ly20_N2_P2">
        <machine compiler="pgi" testtype="aux_glc">yellowstone</machine>
      </test>
      <test name="SMS_D">
        <machine compiler="pgi" testtype="aux_glc">yellowstone</machine>
      </test>
    </grid>
  </compset>
  <compset name="TG1850">
    <grid name="f09_g16">
      <test name="CME_Ly10">
        <machine compiler="intel" testtype="aux_esmf">yellowstone</machine>
      </test>
      <test name="CME_Ly10_N2_P2_D">
        <machine compiler="intel" testtype="aux_glc">yellowstone</machine>
      </test>
      <test name="ERS_Ly20">
        <machine compiler="intel" testtype="aux_glc" testmods="cism/oneway">yellowstone</machine>
        <machine compiler="intel" testtype="aux_glc_short">yellowstone</machine>
      </test>
    </grid>
  </compset>
  <compset name="TG1850IS2">
    <grid name="f09_g16_gl10">
      <test name="ERS_Ly11">
        <machine compiler="gnu" testtype="aux_glc">hopper</machine>
        <machine compiler="pgi" testtype="aux_glc">titan</machine>
      </test>
    </grid>
  </compset>
  <compset name="TG20TR">
    <grid name="f09_g16">
      <test name="ERS_Ly20_E">
        <machine compiler="intel" testtype="aux_glc">yellowstone</machine>
      </test>
      <test name="PEA_P1_M">
        <machine compiler="intel" testtype="aux_glc">yellowstone</machine>
      </test>
    </grid>
  </compset>
  <compset name="TG20TRIS2">
    <grid name="f09_g16_gl10">
      <test name="ERI_Ly15">
        <machine compiler="intel" testtype="aux_glc">yellowstone</machine>
      </test>
    </grid>
  </compset>
  <compset name="TGIS2">
    <grid name="f09_g16_gl10">
      <test name="SMS_D_Ly1">
        <machine compiler="gnu" testtype="aux_glc">hopper</machine>
        <machine compiler="pgi" testtype="aux_glc">hopper</machine>
        <machine compiler="pgi" testtype="aux_glc">titan</machine>
        <machine compiler="intel" testtype="aux_glc">yellowstone</machine>
        <machine compiler="intel" testtype="aux_glc_short">yellowstone</machine>
      </test>
      <test name="SMS_Ly2">
        <machine compiler="intel" testtype="prebeta">redsky</machine>
        <machine compiler="intel" testtype="prealpha">yellowstone</machine>
        <machine compiler="intel" testtype="prebeta">yellowstone</machine>
      </test>
    </grid>
  </compset>
  <compset name="TGIS2S">
    <grid name="f09_g16_gl10">
      <test name="PEA_P1_M_Ly2">
        <machine compiler="intel" testtype="aux_glc">yellowstone</machine>
      </test>
    </grid>
  </compset>
  <compset name="TGRCP85">
    <grid name="f09_g16">
      <test name="ERI_Ly44">
        <machine compiler="intel" testtype="aux_glc">yellowstone</machine>
      </test>
    </grid>
  </compset>
  <compset name="TGRCP85IS2">
    <grid name="f09_g16_gl10">
      <test name="CME_Ly3">
        <machine compiler="pgi" testtype="aux_glc">hopper</machine>
        <machine compiler="pgi" testtype="aux_glc">titan</machine>
      </test>
      <test name="NCK_Ly3">
        <machine compiler="intel" testtype="aux_glc" testmods="clm/reduceOutput">yellowstone</machine>
      </test>
    </grid>
  </compset>
  <compset name="X">
    <grid name="T31_g37">
      <test name="PEA_P1_M">
        <machine compiler="intel" testtype="prebeta">redsky</machine>
        <machine compiler="gnu" testtype="prebeta">yellowstone</machine>
        <machine compiler="intel" testtype="prebeta">yellowstone</machine>
        <machine compiler="pgi" testtype="prebeta">yellowstone</machine>
      </test>
    </grid>
    <grid name="f09_g16">
      <test name="CME">
        <machine compiler="pgi" testtype="prebeta">bluewaters</machine>
        <machine compiler="intel" testtype="prebeta">edison</machine>
        <machine compiler="intel" testtype="prebeta">eos</machine>
        <machine compiler="pgi" testtype="prebeta">hopper</machine>
        <machine compiler="ibm" testtype="prerelease">intrepid</machine>
        <machine compiler="intel" testtype="prebeta">lawrencium-lr2</machine>
        <machine compiler="pgi" testtype="prebeta">titan</machine>
        <machine compiler="pgi" testtype="prerelease">titan</machine>
      </test>
      <test name="SEQ_PFC">
        <machine compiler="intel" testtype="prebeta">edison</machine>
        <machine compiler="pgi" testtype="prebeta">hopper</machine>
        <machine compiler="pgi" testtype="prerelease">hopper</machine>
        <machine compiler="intel" testtype="prebeta">lawrencium-lr2</machine>
      </test>
    </grid>
    <grid name="f19_g16">
      <test name="CME">
        <machine compiler="intel" testtype="aux_drv">yellowstone</machine>
      </test>
      <test name="ERB">
        <machine compiler="pgi" testtype="aux_rasm">eastwind</machine>
        <machine compiler="intel" testtype="aux_rasm">evergreen</machine>
        <machine compiler="pgi" testtype="aux_rasm">olympus</machine>
      </test>
      <test name="ERS_D">
        <machine compiler="pgi" testtype="aux_rasm">eastwind</machine>
        <machine compiler="intel" testtype="aux_rasm">evergreen</machine>
        <machine compiler="intel" testtype="prealpha">goldbach</machine>
        <machine compiler="pgi" testtype="prealpha">goldbach</machine>
        <machine compiler="pgi" testtype="aux_rasm">olympus</machine>
        <machine compiler="intel" testtype="aux_drv">yellowstone</machine>
        <machine compiler="intel" testtype="prealpha">yellowstone</machine>
        <machine compiler="pgi" testtype="prealpha">yellowstone</machine>
      </test>
      <test name="PET_D_E_CG">
        <machine compiler="intel" testtype="aux_scripts">yellowstone</machine>
      </test>
      <test name="PET_PT">
        <machine compiler="pgi" testtype="acme_integration">bluewaters</machine>
        <machine compiler="intel" testtype="acme_integration">cascade</machine>
        <machine compiler="nag" testtype="acme_integration">cascade</machine>
        <machine compiler="ibm" testtype="acme_integration">cetus</machine>
        <machine compiler="pgi" testtype="acme_integration">eastwind</machine>
        <machine compiler="intel" testtype="acme_integration">edison</machine>
        <machine compiler="intel " testtype="acme_integration">edison</machine>
        <machine compiler="intel" testtype="acme_integration">eos</machine>
        <machine compiler="intel" testtype="acme_integration">evergreen</machine>
        <machine compiler="intel" testtype="acme_integration">goldbach</machine>
        <machine compiler="lahey" testtype="acme_integration">goldbach</machine>
        <machine compiler="nag" testtype="acme_integration">goldbach</machine>
        <machine compiler="pgi" testtype="acme_integration">goldbach</machine>
        <machine compiler="intel" testtype="prebeta">goldbach</machine>
        <machine compiler="pgi" testtype="prebeta">goldbach</machine>
        <machine compiler="gnu" testtype="acme_integration">hopper</machine>
        <machine compiler="intel" testtype="acme_integration">hopper</machine>
        <machine compiler="pgi" testtype="acme_integration">hopper</machine>
        <machine compiler="pgi" testtype="prerelease">hopper</machine>
        <machine compiler="ibm" testtype="acme_integration">intrepid</machine>
        <machine compiler="ibm" testtype="prerelease">intrepid</machine>
        <machine compiler="intel" testtype="acme_integration">janus</machine>
        <machine compiler="intel" testtype="prebeta">janus</machine>
        <machine compiler="intel" testtype="acme_integration">lawrencium-lr2</machine>
        <machine compiler="gnu" testtype="acme_integration">mac</machine>
        <machine compiler="gnu" testtype="acme_integration">melvin</machine>
        <machine compiler="ibm" testtype="acme_integration">mira</machine>
        <machine compiler="null" testtype="acme_integration">null</machine>
        <machine compiler="pgi" testtype="acme_integration">olympus</machine>
        <machine compiler="intel" testtype="acme_integration">redsky</machine>
        <machine compiler="intel" testtype="prebeta">redsky</machine>
        <machine compiler="pgi" testtype="acme_integration">titan</machine>
        <machine compiler="gnu" testtype="acme_integration">yellowstone</machine>
        <machine compiler="intel" testtype="acme_integration">yellowstone</machine>
        <machine compiler="intel " testtype="acme_integration">yellowstone</machine>
        <machine compiler="pgi" testtype="acme_integration">yellowstone</machine>
        <machine compiler="gnu" testtype="prebeta">yellowstone</machine>
        <machine compiler="intel" testtype="prebeta">yellowstone</machine>
        <machine compiler="pgi" testtype="prebeta">yellowstone</machine>
      </test>
      <test name="SBN">
        <machine compiler="intel" testtype="aux_scripts">yellowstone</machine>
      </test>
      <test name="SEQ_IOP_PFC">
        <machine compiler="pgi" testtype="acme_integration">bluewaters</machine>
        <machine compiler="intel" testtype="acme_integration">cascade</machine>
        <machine compiler="nag" testtype="acme_integration">cascade</machine>
        <machine compiler="ibm" testtype="acme_integration">cetus</machine>
        <machine compiler="pgi" testtype="acme_integration">eastwind</machine>
        <machine compiler="intel" testtype="acme_integration">edison</machine>
        <machine compiler="intel " testtype="acme_integration">edison</machine>
        <machine compiler="intel" testtype="acme_integration">eos</machine>
        <machine compiler="intel" testtype="acme_integration">evergreen</machine>
        <machine compiler="intel" testtype="acme_integration">goldbach</machine>
        <machine compiler="lahey" testtype="acme_integration">goldbach</machine>
        <machine compiler="nag" testtype="acme_integration">goldbach</machine>
        <machine compiler="pgi" testtype="acme_integration">goldbach</machine>
        <machine compiler="intel" testtype="prebeta">goldbach</machine>
        <machine compiler="pgi" testtype="prebeta">goldbach</machine>
        <machine compiler="gnu" testtype="acme_integration">hopper</machine>
        <machine compiler="intel" testtype="acme_integration">hopper</machine>
        <machine compiler="pgi" testtype="acme_integration">hopper</machine>
        <machine compiler="ibm" testtype="acme_integration">intrepid</machine>
        <machine compiler="intel" testtype="acme_integration">janus</machine>
        <machine compiler="intel" testtype="prebeta">janus</machine>
        <machine compiler="intel" testtype="acme_integration">lawrencium-lr2</machine>
        <machine compiler="gnu" testtype="acme_integration">mac</machine>
        <machine compiler="gnu" testtype="acme_integration">melvin</machine>
        <machine compiler="ibm" testtype="acme_integration">mira</machine>
        <machine compiler="null" testtype="acme_integration">null</machine>
        <machine compiler="pgi" testtype="acme_integration">olympus</machine>
        <machine compiler="intel" testtype="acme_integration">redsky</machine>
        <machine compiler="intel" testtype="prebeta">redsky</machine>
        <machine compiler="pgi" testtype="acme_integration">titan</machine>
        <machine compiler="gnu" testtype="acme_integration">yellowstone</machine>
        <machine compiler="intel" testtype="acme_integration">yellowstone</machine>
        <machine compiler="intel " testtype="acme_integration">yellowstone</machine>
        <machine compiler="pgi" testtype="acme_integration">yellowstone</machine>
        <machine compiler="intel" testtype="aux_scripts">yellowstone</machine>
        <machine compiler="gnu" testtype="prebeta">yellowstone</machine>
        <machine compiler="intel" testtype="prebeta">yellowstone</machine>
        <machine compiler="pgi" testtype="prebeta">yellowstone</machine>
      </test>
      <test name="SEQ_PFC">
        <machine compiler="pgi" testtype="prerelease">hopper</machine>
        <machine compiler="ibm" testtype="prerelease">intrepid</machine>
        <machine compiler="intel" testtype="prebeta">janus</machine>
      </test>
      <test name="SMS_D">
        <machine compiler="pgi" testtype="prerelease">hopper</machine>
        <machine compiler="ibm" testtype="prerelease">intrepid</machine>
      </test>
    </grid>
    <grid name="f45_g37">
      <test name="ERS">
        <machine compiler="lahey" testtype="prebeta">goldbach</machine>
      </test>
      <test name="ERS_D">
        <machine compiler="intel" testtype="aux_rasm">yellowstone</machine>
      </test>
    </grid>
    <grid name="ne30_g16">
      <test name="ERI">
        <machine compiler="pgi" testtype="prebeta">yellowstone</machine>
      </test>
    </grid>
  </compset>
</testlist><|MERGE_RESOLUTION|>--- conflicted
+++ resolved
@@ -79,12 +79,8 @@
         <machine compiler="pgi" testtype="acme_developer">hopper</machine>
         <machine compiler="ibm" testtype="acme_developer">intrepid</machine>
         <machine compiler="intel" testtype="acme_developer">janus</machine>
-<<<<<<< HEAD
         <machine compiler="intel" testtype="acme_developer">lawrencium-lr2</machine>
-=======
-        <machine compiler="pgi" testtype="acme_developer">lawrencium-lr2</machine>
         <machine compiler="gnu" testtype="acme_developer">linux-generic</machine>
->>>>>>> 93a8ba1a
         <machine compiler="gnu" testtype="acme_developer">mac</machine>
         <machine compiler="gnu" testtype="acme_developer">melvin</machine>
         <machine compiler="ibm" testtype="acme_developer">mira</machine>
@@ -99,2477 +95,6 @@
       </test>
       <test name="ERS_D">
         <machine compiler="intel" testtype="aux_drv">yellowstone</machine>
-      </test>
-      <test name="ERS_IOP">
-        <machine compiler="pgi" testtype="acme_developer">bluewaters</machine>
-        <machine compiler="pgi" testtype="acme_integration">bluewaters</machine>
-        <machine compiler="intel" testtype="acme_developer">cascade</machine>
-        <machine compiler="nag" testtype="acme_developer">cascade</machine>
-        <machine compiler="intel" testtype="acme_integration">cascade</machine>
-        <machine compiler="nag" testtype="acme_integration">cascade</machine>
-        <machine compiler="ibm" testtype="acme_developer">cetus</machine>
-        <machine compiler="ibm" testtype="acme_integration">cetus</machine>
-        <machine compiler="pgi" testtype="acme_developer">eastwind</machine>
-        <machine compiler="pgi" testtype="acme_integration">eastwind</machine>
-        <machine compiler="intel" testtype="acme_developer">edison</machine>
-        <machine compiler="intel " testtype="acme_developer">edison</machine>
-        <machine compiler="intel" testtype="acme_integration">edison</machine>
-        <machine compiler="intel " testtype="acme_integration">edison</machine>
-        <machine compiler="intel" testtype="acme_developer">eos</machine>
-        <machine compiler="intel" testtype="acme_integration">eos</machine>
-        <machine compiler="intel" testtype="acme_developer">evergreen</machine>
-        <machine compiler="intel" testtype="acme_integration">evergreen</machine>
-        <machine compiler="intel" testtype="acme_developer">goldbach</machine>
-        <machine compiler="lahey" testtype="acme_developer">goldbach</machine>
-        <machine compiler="nag" testtype="acme_developer">goldbach</machine>
-        <machine compiler="pgi" testtype="acme_developer">goldbach</machine>
-        <machine compiler="intel" testtype="acme_integration">goldbach</machine>
-        <machine compiler="lahey" testtype="acme_integration">goldbach</machine>
-        <machine compiler="nag" testtype="acme_integration">goldbach</machine>
-        <machine compiler="pgi" testtype="acme_integration">goldbach</machine>
-        <machine compiler="gnu" testtype="acme_developer">hopper</machine>
-        <machine compiler="intel" testtype="acme_developer">hopper</machine>
-        <machine compiler="pgi" testtype="acme_developer">hopper</machine>
-        <machine compiler="gnu" testtype="acme_integration">hopper</machine>
-        <machine compiler="intel" testtype="acme_integration">hopper</machine>
-        <machine compiler="pgi" testtype="acme_integration">hopper</machine>
-        <machine compiler="ibm" testtype="acme_developer">intrepid</machine>
-        <machine compiler="ibm" testtype="acme_integration">intrepid</machine>
-        <machine compiler="intel" testtype="acme_developer">janus</machine>
-<<<<<<< HEAD
-        <machine compiler="intel" testtype="acme_integration">janus</machine>
-        <machine compiler="intel" testtype="acme_developer">lawrencium-lr2</machine>
-        <machine compiler="intel" testtype="acme_integration">lawrencium-lr2</machine>
-=======
-        <machine compiler="pgi" testtype="acme_developer">lawrencium-lr2</machine>
-        <machine compiler="gnu" testtype="acme_developer">linux-generic</machine>
->>>>>>> 93a8ba1a
-        <machine compiler="gnu" testtype="acme_developer">mac</machine>
-        <machine compiler="gnu" testtype="acme_integration">mac</machine>
-        <machine compiler="gnu" testtype="acme_developer">melvin</machine>
-        <machine compiler="gnu" testtype="acme_integration">melvin</machine>
-        <machine compiler="ibm" testtype="acme_developer">mira</machine>
-        <machine compiler="ibm" testtype="acme_integration">mira</machine>
-        <machine compiler="null" testtype="acme_developer">null</machine>
-        <machine compiler="null" testtype="acme_integration">null</machine>
-        <machine compiler="pgi" testtype="acme_developer">olympus</machine>
-        <machine compiler="pgi" testtype="acme_integration">olympus</machine>
-        <machine compiler="intel" testtype="acme_developer">redsky</machine>
-        <machine compiler="intel" testtype="acme_integration">redsky</machine>
-        <machine compiler="intel" testtype="prebeta">redsky</machine>
-        <machine compiler="pgi" testtype="acme_developer">titan</machine>
-        <machine compiler="pgi" testtype="acme_integration">titan</machine>
-        <machine compiler="gnu" testtype="acme_developer">yellowstone</machine>
-        <machine compiler="intel" testtype="acme_developer">yellowstone</machine>
-        <machine compiler="intel " testtype="acme_developer">yellowstone</machine>
-        <machine compiler="pgi" testtype="acme_developer">yellowstone</machine>
-        <machine compiler="gnu" testtype="acme_integration">yellowstone</machine>
-        <machine compiler="intel" testtype="acme_integration">yellowstone</machine>
-        <machine compiler="intel " testtype="acme_integration">yellowstone</machine>
-        <machine compiler="pgi" testtype="acme_integration">yellowstone</machine>
-        <machine compiler="gnu" testtype="prebeta">yellowstone</machine>
-        <machine compiler="intel" testtype="prebeta">yellowstone</machine>
-        <machine compiler="pgi" testtype="prebeta">yellowstone</machine>
-      </test>
-      <test name="ERS_IOP4c">
-        <machine compiler="pgi" testtype="acme_developer">bluewaters</machine>
-        <machine compiler="pgi" testtype="acme_integration">bluewaters</machine>
-        <machine compiler="intel" testtype="acme_developer">cascade</machine>
-        <machine compiler="nag" testtype="acme_developer">cascade</machine>
-        <machine compiler="intel" testtype="acme_integration">cascade</machine>
-        <machine compiler="nag" testtype="acme_integration">cascade</machine>
-        <machine compiler="ibm" testtype="acme_developer">cetus</machine>
-        <machine compiler="ibm" testtype="acme_integration">cetus</machine>
-        <machine compiler="pgi" testtype="acme_developer">eastwind</machine>
-        <machine compiler="pgi" testtype="acme_integration">eastwind</machine>
-        <machine compiler="intel" testtype="acme_developer">edison</machine>
-        <machine compiler="intel " testtype="acme_developer">edison</machine>
-        <machine compiler="intel" testtype="acme_integration">edison</machine>
-        <machine compiler="intel " testtype="acme_integration">edison</machine>
-        <machine compiler="intel" testtype="acme_developer">eos</machine>
-        <machine compiler="intel" testtype="acme_integration">eos</machine>
-        <machine compiler="intel" testtype="acme_developer">evergreen</machine>
-        <machine compiler="intel" testtype="acme_integration">evergreen</machine>
-        <machine compiler="intel" testtype="acme_developer">goldbach</machine>
-        <machine compiler="lahey" testtype="acme_developer">goldbach</machine>
-        <machine compiler="nag" testtype="acme_developer">goldbach</machine>
-        <machine compiler="pgi" testtype="acme_developer">goldbach</machine>
-        <machine compiler="intel" testtype="acme_integration">goldbach</machine>
-        <machine compiler="lahey" testtype="acme_integration">goldbach</machine>
-        <machine compiler="nag" testtype="acme_integration">goldbach</machine>
-        <machine compiler="pgi" testtype="acme_integration">goldbach</machine>
-        <machine compiler="gnu" testtype="acme_developer">hopper</machine>
-        <machine compiler="intel" testtype="acme_developer">hopper</machine>
-        <machine compiler="pgi" testtype="acme_developer">hopper</machine>
-        <machine compiler="gnu" testtype="acme_integration">hopper</machine>
-        <machine compiler="intel" testtype="acme_integration">hopper</machine>
-        <machine compiler="pgi" testtype="acme_integration">hopper</machine>
-        <machine compiler="ibm" testtype="acme_developer">intrepid</machine>
-        <machine compiler="ibm" testtype="acme_integration">intrepid</machine>
-        <machine compiler="intel" testtype="acme_developer">janus</machine>
-<<<<<<< HEAD
-        <machine compiler="intel" testtype="acme_integration">janus</machine>
-        <machine compiler="intel" testtype="acme_developer">lawrencium-lr2</machine>
-        <machine compiler="intel" testtype="acme_integration">lawrencium-lr2</machine>
-=======
-        <machine compiler="pgi" testtype="acme_developer">lawrencium-lr2</machine>
-        <machine compiler="gnu" testtype="acme_developer">linux-generic</machine>
->>>>>>> 93a8ba1a
-        <machine compiler="gnu" testtype="acme_developer">mac</machine>
-        <machine compiler="gnu" testtype="acme_integration">mac</machine>
-        <machine compiler="gnu" testtype="acme_developer">melvin</machine>
-        <machine compiler="gnu" testtype="acme_integration">melvin</machine>
-        <machine compiler="ibm" testtype="acme_developer">mira</machine>
-        <machine compiler="ibm" testtype="acme_integration">mira</machine>
-        <machine compiler="null" testtype="acme_developer">null</machine>
-        <machine compiler="null" testtype="acme_integration">null</machine>
-        <machine compiler="pgi" testtype="acme_developer">olympus</machine>
-        <machine compiler="pgi" testtype="acme_integration">olympus</machine>
-        <machine compiler="intel" testtype="acme_developer">redsky</machine>
-        <machine compiler="intel" testtype="acme_integration">redsky</machine>
-        <machine compiler="intel" testtype="prebeta">redsky</machine>
-        <machine compiler="pgi" testtype="acme_developer">titan</machine>
-        <machine compiler="pgi" testtype="acme_integration">titan</machine>
-        <machine compiler="gnu" testtype="acme_developer">yellowstone</machine>
-        <machine compiler="intel" testtype="acme_developer">yellowstone</machine>
-        <machine compiler="intel " testtype="acme_developer">yellowstone</machine>
-        <machine compiler="pgi" testtype="acme_developer">yellowstone</machine>
-        <machine compiler="gnu" testtype="acme_integration">yellowstone</machine>
-        <machine compiler="intel" testtype="acme_integration">yellowstone</machine>
-        <machine compiler="intel " testtype="acme_integration">yellowstone</machine>
-        <machine compiler="pgi" testtype="acme_integration">yellowstone</machine>
-        <machine compiler="intel" testtype="prebeta">yellowstone</machine>
-      </test>
-      <test name="ERS_IOP4p">
-        <machine compiler="pgi" testtype="acme_developer">bluewaters</machine>
-        <machine compiler="pgi" testtype="acme_integration">bluewaters</machine>
-        <machine compiler="intel" testtype="acme_developer">cascade</machine>
-        <machine compiler="nag" testtype="acme_developer">cascade</machine>
-        <machine compiler="intel" testtype="acme_integration">cascade</machine>
-        <machine compiler="nag" testtype="acme_integration">cascade</machine>
-        <machine compiler="ibm" testtype="acme_developer">cetus</machine>
-        <machine compiler="ibm" testtype="acme_integration">cetus</machine>
-        <machine compiler="pgi" testtype="acme_developer">eastwind</machine>
-        <machine compiler="pgi" testtype="acme_integration">eastwind</machine>
-        <machine compiler="intel" testtype="acme_developer">edison</machine>
-        <machine compiler="intel " testtype="acme_developer">edison</machine>
-        <machine compiler="intel" testtype="acme_integration">edison</machine>
-        <machine compiler="intel " testtype="acme_integration">edison</machine>
-        <machine compiler="intel" testtype="acme_developer">eos</machine>
-        <machine compiler="intel" testtype="acme_integration">eos</machine>
-        <machine compiler="intel" testtype="acme_developer">evergreen</machine>
-        <machine compiler="intel" testtype="acme_integration">evergreen</machine>
-        <machine compiler="intel" testtype="acme_developer">goldbach</machine>
-        <machine compiler="lahey" testtype="acme_developer">goldbach</machine>
-        <machine compiler="nag" testtype="acme_developer">goldbach</machine>
-        <machine compiler="pgi" testtype="acme_developer">goldbach</machine>
-        <machine compiler="intel" testtype="acme_integration">goldbach</machine>
-        <machine compiler="lahey" testtype="acme_integration">goldbach</machine>
-        <machine compiler="nag" testtype="acme_integration">goldbach</machine>
-        <machine compiler="pgi" testtype="acme_integration">goldbach</machine>
-        <machine compiler="gnu" testtype="acme_developer">hopper</machine>
-        <machine compiler="intel" testtype="acme_developer">hopper</machine>
-        <machine compiler="pgi" testtype="acme_developer">hopper</machine>
-        <machine compiler="gnu" testtype="acme_integration">hopper</machine>
-        <machine compiler="intel" testtype="acme_integration">hopper</machine>
-        <machine compiler="pgi" testtype="acme_integration">hopper</machine>
-        <machine compiler="ibm" testtype="acme_developer">intrepid</machine>
-        <machine compiler="ibm" testtype="acme_integration">intrepid</machine>
-        <machine compiler="intel" testtype="acme_developer">janus</machine>
-<<<<<<< HEAD
-        <machine compiler="intel" testtype="acme_integration">janus</machine>
-        <machine compiler="intel" testtype="acme_developer">lawrencium-lr2</machine>
-        <machine compiler="intel" testtype="acme_integration">lawrencium-lr2</machine>
-=======
-        <machine compiler="pgi" testtype="acme_developer">lawrencium-lr2</machine>
-        <machine compiler="gnu" testtype="acme_developer">linux-generic</machine>
->>>>>>> 93a8ba1a
-        <machine compiler="gnu" testtype="acme_developer">mac</machine>
-        <machine compiler="gnu" testtype="acme_integration">mac</machine>
-        <machine compiler="gnu" testtype="acme_developer">melvin</machine>
-        <machine compiler="gnu" testtype="acme_integration">melvin</machine>
-        <machine compiler="ibm" testtype="acme_developer">mira</machine>
-        <machine compiler="ibm" testtype="acme_integration">mira</machine>
-        <machine compiler="null" testtype="acme_developer">null</machine>
-        <machine compiler="null" testtype="acme_integration">null</machine>
-        <machine compiler="pgi" testtype="acme_developer">olympus</machine>
-        <machine compiler="pgi" testtype="acme_integration">olympus</machine>
-        <machine compiler="intel" testtype="acme_developer">redsky</machine>
-        <machine compiler="intel" testtype="acme_integration">redsky</machine>
-        <machine compiler="intel" testtype="prebeta">redsky</machine>
-        <machine compiler="pgi" testtype="acme_developer">titan</machine>
-        <machine compiler="pgi" testtype="acme_integration">titan</machine>
-        <machine compiler="gnu" testtype="acme_developer">yellowstone</machine>
-        <machine compiler="intel" testtype="acme_developer">yellowstone</machine>
-        <machine compiler="intel " testtype="acme_developer">yellowstone</machine>
-        <machine compiler="pgi" testtype="acme_developer">yellowstone</machine>
-        <machine compiler="gnu" testtype="acme_integration">yellowstone</machine>
-        <machine compiler="intel" testtype="acme_integration">yellowstone</machine>
-        <machine compiler="intel " testtype="acme_integration">yellowstone</machine>
-        <machine compiler="pgi" testtype="acme_integration">yellowstone</machine>
-        <machine compiler="intel" testtype="prebeta">yellowstone</machine>
-      </test>
-      <test name="ERS_N2">
-        <machine compiler="ibm" testtype="prerelease">intrepid</machine>
-      </test>
-      <test name="ERS_N2_D">
-        <machine compiler="pgi" testtype="prebeta">bluewaters</machine>
-        <machine compiler="intel" testtype="prebeta">edison</machine>
-        <machine compiler="intel" testtype="prebeta">eos</machine>
-        <machine compiler="pgi" testtype="prebeta">hopper</machine>
-        <machine compiler="ibm" testtype="prerelease">intrepid</machine>
-        <machine compiler="intel" testtype="prebeta">lawrencium-lr2</machine>
-        <machine compiler="pgi" testtype="prebeta">titan</machine>
-        <machine compiler="intel" testtype="prerelease">titan</machine>
-      </test>
-      <test name="NCK">
-        <machine compiler="pgi" testtype="acme_developer">bluewaters</machine>
-        <machine compiler="pgi" testtype="acme_integration">bluewaters</machine>
-        <machine compiler="intel" testtype="acme_developer">cascade</machine>
-        <machine compiler="nag" testtype="acme_developer">cascade</machine>
-        <machine compiler="intel" testtype="acme_integration">cascade</machine>
-        <machine compiler="nag" testtype="acme_integration">cascade</machine>
-        <machine compiler="ibm" testtype="acme_developer">cetus</machine>
-        <machine compiler="ibm" testtype="acme_integration">cetus</machine>
-        <machine compiler="pgi" testtype="acme_developer">eastwind</machine>
-        <machine compiler="pgi" testtype="acme_integration">eastwind</machine>
-        <machine compiler="intel" testtype="acme_developer">edison</machine>
-        <machine compiler="intel " testtype="acme_developer">edison</machine>
-        <machine compiler="intel" testtype="acme_integration">edison</machine>
-        <machine compiler="intel " testtype="acme_integration">edison</machine>
-        <machine compiler="intel" testtype="acme_developer">eos</machine>
-        <machine compiler="intel" testtype="acme_integration">eos</machine>
-        <machine compiler="intel" testtype="acme_developer">evergreen</machine>
-        <machine compiler="intel" testtype="acme_integration">evergreen</machine>
-        <machine compiler="intel" testtype="acme_developer">goldbach</machine>
-        <machine compiler="lahey" testtype="acme_developer">goldbach</machine>
-        <machine compiler="nag" testtype="acme_developer">goldbach</machine>
-        <machine compiler="pgi" testtype="acme_developer">goldbach</machine>
-        <machine compiler="intel" testtype="acme_integration">goldbach</machine>
-        <machine compiler="lahey" testtype="acme_integration">goldbach</machine>
-        <machine compiler="nag" testtype="acme_integration">goldbach</machine>
-        <machine compiler="pgi" testtype="acme_integration">goldbach</machine>
-        <machine compiler="intel" testtype="prebeta">goldbach</machine>
-        <machine compiler="pgi" testtype="prebeta">goldbach</machine>
-        <machine compiler="gnu" testtype="acme_developer">hopper</machine>
-        <machine compiler="intel" testtype="acme_developer">hopper</machine>
-        <machine compiler="pgi" testtype="acme_developer">hopper</machine>
-        <machine compiler="gnu" testtype="acme_integration">hopper</machine>
-        <machine compiler="intel" testtype="acme_integration">hopper</machine>
-        <machine compiler="pgi" testtype="acme_integration">hopper</machine>
-        <machine compiler="pgi" testtype="prerelease">hopper</machine>
-        <machine compiler="ibm" testtype="acme_developer">intrepid</machine>
-        <machine compiler="ibm" testtype="acme_integration">intrepid</machine>
-        <machine compiler="ibm" testtype="prerelease">intrepid</machine>
-        <machine compiler="intel" testtype="acme_developer">janus</machine>
-        <machine compiler="intel" testtype="acme_integration">janus</machine>
-        <machine compiler="intel" testtype="prebeta">janus</machine>
-<<<<<<< HEAD
-        <machine compiler="intel" testtype="acme_developer">lawrencium-lr2</machine>
-        <machine compiler="intel" testtype="acme_integration">lawrencium-lr2</machine>
-=======
-        <machine compiler="pgi" testtype="acme_developer">lawrencium-lr2</machine>
-        <machine compiler="gnu" testtype="acme_developer">linux-generic</machine>
->>>>>>> 93a8ba1a
-        <machine compiler="gnu" testtype="acme_developer">mac</machine>
-        <machine compiler="gnu" testtype="acme_integration">mac</machine>
-        <machine compiler="gnu" testtype="acme_developer">melvin</machine>
-        <machine compiler="gnu" testtype="acme_integration">melvin</machine>
-        <machine compiler="ibm" testtype="acme_developer">mira</machine>
-        <machine compiler="ibm" testtype="acme_integration">mira</machine>
-        <machine compiler="null" testtype="acme_developer">null</machine>
-        <machine compiler="null" testtype="acme_integration">null</machine>
-        <machine compiler="pgi" testtype="acme_developer">olympus</machine>
-        <machine compiler="pgi" testtype="acme_integration">olympus</machine>
-        <machine compiler="intel" testtype="acme_developer">redsky</machine>
-        <machine compiler="intel" testtype="acme_integration">redsky</machine>
-        <machine compiler="intel" testtype="prebeta">redsky</machine>
-        <machine compiler="pgi" testtype="acme_developer">titan</machine>
-        <machine compiler="pgi" testtype="acme_integration">titan</machine>
-        <machine compiler="gnu" testtype="acme_developer">yellowstone</machine>
-        <machine compiler="intel" testtype="acme_developer">yellowstone</machine>
-        <machine compiler="intel " testtype="acme_developer">yellowstone</machine>
-        <machine compiler="pgi" testtype="acme_developer">yellowstone</machine>
-        <machine compiler="gnu" testtype="acme_integration">yellowstone</machine>
-        <machine compiler="intel" testtype="acme_integration">yellowstone</machine>
-        <machine compiler="intel " testtype="acme_integration">yellowstone</machine>
-        <machine compiler="pgi" testtype="acme_integration">yellowstone</machine>
-        <machine compiler="gnu" testtype="prebeta">yellowstone</machine>
-        <machine compiler="intel" testtype="prebeta">yellowstone</machine>
-        <machine compiler="pgi" testtype="prebeta">yellowstone</machine>
-      </test>
-      <test name="NCK_E">
-        <machine compiler="intel" testtype="aux_esmf">yellowstone</machine>
-      </test>
-      <test name="PEM">
-        <machine compiler="intel" testtype="aux_scripts">yellowstone</machine>
-      </test>
-    </grid>
-    <grid name="f45_g37_rx1">
-      <test name="CME">
-        <machine compiler="pgi" testtype="prerelease">hopper</machine>
-        <machine compiler="ibm" testtype="prerelease">intrepid</machine>
-        <machine compiler="intel" testtype="prebeta">janus</machine>
-        <machine compiler="intel" testtype="prebeta">redsky</machine>
-        <machine compiler="intel" testtype="aux_drv">yellowstone</machine>
-        <machine compiler="intel" testtype="aux_esmf">yellowstone</machine>
-        <machine compiler="gnu" testtype="prealpha">yellowstone</machine>
-        <machine compiler="intel" testtype="prealpha">yellowstone</machine>
-        <machine compiler="pgi" testtype="prealpha">yellowstone</machine>
-        <machine compiler="gnu" testtype="prebeta">yellowstone</machine>
-        <machine compiler="intel" testtype="prebeta">yellowstone</machine>
-        <machine compiler="pgi" testtype="prebeta">yellowstone</machine>
-      </test>
-      <test name="ERI">
-        <machine compiler="intel" testtype="aux_drv">yellowstone</machine>
-      </test>
-      <test name="ERS">
-        <machine compiler="intel" testtype="prealpha">goldbach</machine>
-        <machine compiler="pgi" testtype="prealpha">goldbach</machine>
-        <machine compiler="lahey" testtype="prebeta">goldbach</machine>
-        <machine compiler="intel" testtype="prerelease">goldbach</machine>
-        <machine compiler="pgi" testtype="prerelease">goldbach</machine>
-      </test>
-      <test name="ERS_D">
-        <machine compiler="intel" testtype="prebeta">edison</machine>
-        <machine compiler="intel" testtype="prealpha">goldbach</machine>
-        <machine compiler="pgi" testtype="prealpha">goldbach</machine>
-        <machine compiler="pgi" testtype="prebeta">hopper</machine>
-        <machine compiler="pgi" testtype="prerelease">hopper</machine>
-        <machine compiler="intel" testtype="prebeta">lawrencium-lr2</machine>
-        <machine compiler="intel" testtype="prealpha">yellowstone</machine>
-        <machine compiler="pgi" testtype="prealpha">yellowstone</machine>
-      </test>
-      <test name="NCK">
-        <machine compiler="pgi" testtype="prebeta">bluewaters</machine>
-        <machine compiler="intel" testtype="prebeta">edison</machine>
-        <machine compiler="intel" testtype="prebeta">eos</machine>
-        <machine compiler="pgi" testtype="prebeta">hopper</machine>
-        <machine compiler="ibm" testtype="prerelease">intrepid</machine>
-        <machine compiler="intel" testtype="prebeta">lawrencium-lr2</machine>
-        <machine compiler="pgi" testtype="prebeta">titan</machine>
-        <machine compiler="pgi" testtype="prerelease">titan</machine>
-      </test>
-      <test name="NCK_D">
-        <machine compiler="ibm" testtype="prerelease">intrepid</machine>
-      </test>
-      <test name="PEA_P1_M">
-        <machine compiler="pgi" testtype="acme_developer">bluewaters</machine>
-        <machine compiler="pgi" testtype="acme_integration">bluewaters</machine>
-        <machine compiler="intel" testtype="acme_developer">cascade</machine>
-        <machine compiler="nag" testtype="acme_developer">cascade</machine>
-        <machine compiler="intel" testtype="acme_integration">cascade</machine>
-        <machine compiler="nag" testtype="acme_integration">cascade</machine>
-        <machine compiler="ibm" testtype="acme_developer">cetus</machine>
-        <machine compiler="ibm" testtype="acme_integration">cetus</machine>
-        <machine compiler="pgi" testtype="acme_developer">eastwind</machine>
-        <machine compiler="pgi" testtype="acme_integration">eastwind</machine>
-        <machine compiler="intel" testtype="acme_developer">edison</machine>
-        <machine compiler="intel " testtype="acme_developer">edison</machine>
-        <machine compiler="intel" testtype="acme_integration">edison</machine>
-        <machine compiler="intel " testtype="acme_integration">edison</machine>
-        <machine compiler="intel" testtype="acme_developer">eos</machine>
-        <machine compiler="intel" testtype="acme_integration">eos</machine>
-        <machine compiler="intel" testtype="acme_developer">evergreen</machine>
-        <machine compiler="intel" testtype="acme_integration">evergreen</machine>
-        <machine compiler="intel" testtype="acme_developer">goldbach</machine>
-        <machine compiler="lahey" testtype="acme_developer">goldbach</machine>
-        <machine compiler="nag" testtype="acme_developer">goldbach</machine>
-        <machine compiler="pgi" testtype="acme_developer">goldbach</machine>
-        <machine compiler="intel" testtype="acme_integration">goldbach</machine>
-        <machine compiler="lahey" testtype="acme_integration">goldbach</machine>
-        <machine compiler="nag" testtype="acme_integration">goldbach</machine>
-        <machine compiler="pgi" testtype="acme_integration">goldbach</machine>
-        <machine compiler="gnu" testtype="acme_developer">hopper</machine>
-        <machine compiler="intel" testtype="acme_developer">hopper</machine>
-        <machine compiler="pgi" testtype="acme_developer">hopper</machine>
-        <machine compiler="gnu" testtype="acme_integration">hopper</machine>
-        <machine compiler="intel" testtype="acme_integration">hopper</machine>
-        <machine compiler="pgi" testtype="acme_integration">hopper</machine>
-        <machine compiler="ibm" testtype="acme_developer">intrepid</machine>
-        <machine compiler="ibm" testtype="acme_integration">intrepid</machine>
-        <machine compiler="intel" testtype="acme_developer">janus</machine>
-<<<<<<< HEAD
-        <machine compiler="intel" testtype="acme_integration">janus</machine>
-        <machine compiler="intel" testtype="acme_developer">lawrencium-lr2</machine>
-        <machine compiler="intel" testtype="acme_integration">lawrencium-lr2</machine>
-=======
-        <machine compiler="pgi" testtype="acme_developer">lawrencium-lr2</machine>
-        <machine compiler="gnu" testtype="acme_developer">linux-generic</machine>
->>>>>>> 93a8ba1a
-        <machine compiler="gnu" testtype="acme_developer">mac</machine>
-        <machine compiler="gnu" testtype="acme_integration">mac</machine>
-        <machine compiler="gnu" testtype="acme_developer">melvin</machine>
-        <machine compiler="gnu" testtype="acme_integration">melvin</machine>
-        <machine compiler="ibm" testtype="acme_developer">mira</machine>
-        <machine compiler="ibm" testtype="acme_integration">mira</machine>
-        <machine compiler="null" testtype="acme_developer">null</machine>
-        <machine compiler="null" testtype="acme_integration">null</machine>
-        <machine compiler="pgi" testtype="acme_developer">olympus</machine>
-        <machine compiler="pgi" testtype="acme_integration">olympus</machine>
-        <machine compiler="intel" testtype="acme_developer">redsky</machine>
-        <machine compiler="intel" testtype="acme_integration">redsky</machine>
-        <machine compiler="intel" testtype="prebeta">redsky</machine>
-        <machine compiler="pgi" testtype="acme_developer">titan</machine>
-        <machine compiler="pgi" testtype="acme_integration">titan</machine>
-        <machine compiler="gnu" testtype="acme_developer">yellowstone</machine>
-        <machine compiler="intel" testtype="acme_developer">yellowstone</machine>
-        <machine compiler="intel " testtype="acme_developer">yellowstone</machine>
-        <machine compiler="pgi" testtype="acme_developer">yellowstone</machine>
-        <machine compiler="gnu" testtype="acme_integration">yellowstone</machine>
-        <machine compiler="intel" testtype="acme_integration">yellowstone</machine>
-        <machine compiler="intel " testtype="acme_integration">yellowstone</machine>
-        <machine compiler="pgi" testtype="acme_integration">yellowstone</machine>
-        <machine compiler="gnu" testtype="prebeta">yellowstone</machine>
-        <machine compiler="intel" testtype="prebeta">yellowstone</machine>
-        <machine compiler="pgi" testtype="prebeta">yellowstone</machine>
-      </test>
-      <test name="PET_PT">
-        <machine compiler="pgi" testtype="acme_integration">bluewaters</machine>
-        <machine compiler="intel" testtype="acme_integration">cascade</machine>
-        <machine compiler="nag" testtype="acme_integration">cascade</machine>
-        <machine compiler="ibm" testtype="acme_integration">cetus</machine>
-        <machine compiler="pgi" testtype="acme_integration">eastwind</machine>
-        <machine compiler="intel" testtype="acme_integration">edison</machine>
-        <machine compiler="intel " testtype="acme_integration">edison</machine>
-        <machine compiler="intel" testtype="acme_integration">eos</machine>
-        <machine compiler="intel" testtype="acme_integration">evergreen</machine>
-        <machine compiler="intel" testtype="acme_integration">goldbach</machine>
-        <machine compiler="lahey" testtype="acme_integration">goldbach</machine>
-        <machine compiler="nag" testtype="acme_integration">goldbach</machine>
-        <machine compiler="pgi" testtype="acme_integration">goldbach</machine>
-        <machine compiler="gnu" testtype="acme_integration">hopper</machine>
-        <machine compiler="intel" testtype="acme_integration">hopper</machine>
-        <machine compiler="pgi" testtype="acme_integration">hopper</machine>
-        <machine compiler="pgi" testtype="prerelease">hopper</machine>
-        <machine compiler="ibm" testtype="acme_integration">intrepid</machine>
-        <machine compiler="ibm" testtype="prerelease">intrepid</machine>
-        <machine compiler="intel" testtype="acme_integration">janus</machine>
-        <machine compiler="intel" testtype="prebeta">janus</machine>
-        <machine compiler="intel" testtype="acme_integration">lawrencium-lr2</machine>
-        <machine compiler="gnu" testtype="acme_integration">mac</machine>
-        <machine compiler="gnu" testtype="acme_integration">melvin</machine>
-        <machine compiler="ibm" testtype="acme_integration">mira</machine>
-        <machine compiler="null" testtype="acme_integration">null</machine>
-        <machine compiler="pgi" testtype="acme_integration">olympus</machine>
-        <machine compiler="intel" testtype="acme_integration">redsky</machine>
-        <machine compiler="intel" testtype="prebeta">redsky</machine>
-        <machine compiler="pgi" testtype="acme_integration">titan</machine>
-        <machine compiler="gnu" testtype="acme_integration">yellowstone</machine>
-        <machine compiler="intel" testtype="acme_integration">yellowstone</machine>
-        <machine compiler="intel " testtype="acme_integration">yellowstone</machine>
-        <machine compiler="pgi" testtype="acme_integration">yellowstone</machine>
-        <machine compiler="gnu" testtype="prebeta">yellowstone</machine>
-        <machine compiler="intel" testtype="prebeta">yellowstone</machine>
-        <machine compiler="pgi" testtype="prebeta">yellowstone</machine>
-      </test>
-      <test name="SMS_D">
-        <machine compiler="nag" testtype="prealpha">goldbach</machine>
-        <machine compiler="nag" testtype="prebeta">goldbach</machine>
-      </test>
-    </grid>
-    <grid name="ne30_f19_g16_rx1">
-      <test name="ERS">
-        <machine compiler="pgi" testtype="prebeta">bluewaters</machine>
-        <machine compiler="intel" testtype="prebeta">eos</machine>
-        <machine compiler="ibm" testtype="prerelease">intrepid</machine>
-        <machine compiler="pgi" testtype="prebeta">titan</machine>
-        <machine compiler="pgi" testtype="prerelease">titan</machine>
-      </test>
-      <test name="SMS">
-        <machine compiler="pgi" testtype="acme_developer">bluewaters</machine>
-        <machine compiler="pgi" testtype="acme_integration">bluewaters</machine>
-        <machine compiler="intel" testtype="acme_developer">cascade</machine>
-        <machine compiler="nag" testtype="acme_developer">cascade</machine>
-        <machine compiler="intel" testtype="acme_integration">cascade</machine>
-        <machine compiler="nag" testtype="acme_integration">cascade</machine>
-        <machine compiler="ibm" testtype="acme_developer">cetus</machine>
-        <machine compiler="ibm" testtype="acme_integration">cetus</machine>
-        <machine compiler="pgi" testtype="acme_developer">eastwind</machine>
-        <machine compiler="pgi" testtype="acme_integration">eastwind</machine>
-        <machine compiler="intel" testtype="acme_developer">edison</machine>
-        <machine compiler="intel " testtype="acme_developer">edison</machine>
-        <machine compiler="intel" testtype="acme_integration">edison</machine>
-        <machine compiler="intel " testtype="acme_integration">edison</machine>
-        <machine compiler="intel" testtype="acme_developer">eos</machine>
-        <machine compiler="intel" testtype="acme_integration">eos</machine>
-        <machine compiler="intel" testtype="acme_developer">evergreen</machine>
-        <machine compiler="intel" testtype="acme_integration">evergreen</machine>
-        <machine compiler="intel" testtype="acme_developer">goldbach</machine>
-        <machine compiler="lahey" testtype="acme_developer">goldbach</machine>
-        <machine compiler="nag" testtype="acme_developer">goldbach</machine>
-        <machine compiler="pgi" testtype="acme_developer">goldbach</machine>
-        <machine compiler="intel" testtype="acme_integration">goldbach</machine>
-        <machine compiler="lahey" testtype="acme_integration">goldbach</machine>
-        <machine compiler="nag" testtype="acme_integration">goldbach</machine>
-        <machine compiler="pgi" testtype="acme_integration">goldbach</machine>
-        <machine compiler="pgi" testtype="prebeta">goldbach</machine>
-        <machine compiler="gnu" testtype="acme_developer">hopper</machine>
-        <machine compiler="intel" testtype="acme_developer">hopper</machine>
-        <machine compiler="pgi" testtype="acme_developer">hopper</machine>
-        <machine compiler="gnu" testtype="acme_integration">hopper</machine>
-        <machine compiler="intel" testtype="acme_integration">hopper</machine>
-        <machine compiler="pgi" testtype="acme_integration">hopper</machine>
-        <machine compiler="pgi" testtype="prerelease">hopper</machine>
-        <machine compiler="ibm" testtype="acme_developer">intrepid</machine>
-        <machine compiler="ibm" testtype="acme_integration">intrepid</machine>
-        <machine compiler="ibm" testtype="prerelease">intrepid</machine>
-        <machine compiler="intel" testtype="acme_developer">janus</machine>
-        <machine compiler="intel" testtype="acme_integration">janus</machine>
-        <machine compiler="intel" testtype="prebeta">janus</machine>
-<<<<<<< HEAD
-        <machine compiler="intel" testtype="acme_developer">lawrencium-lr2</machine>
-        <machine compiler="intel" testtype="acme_integration">lawrencium-lr2</machine>
-=======
-        <machine compiler="pgi" testtype="acme_developer">lawrencium-lr2</machine>
-        <machine compiler="gnu" testtype="acme_developer">linux-generic</machine>
->>>>>>> 93a8ba1a
-        <machine compiler="gnu" testtype="acme_developer">mac</machine>
-        <machine compiler="gnu" testtype="acme_integration">mac</machine>
-        <machine compiler="gnu" testtype="acme_developer">melvin</machine>
-        <machine compiler="gnu" testtype="acme_integration">melvin</machine>
-        <machine compiler="ibm" testtype="acme_developer">mira</machine>
-        <machine compiler="ibm" testtype="acme_integration">mira</machine>
-        <machine compiler="null" testtype="acme_developer">null</machine>
-        <machine compiler="null" testtype="acme_integration">null</machine>
-        <machine compiler="pgi" testtype="acme_developer">olympus</machine>
-        <machine compiler="pgi" testtype="acme_integration">olympus</machine>
-        <machine compiler="intel" testtype="acme_developer">redsky</machine>
-        <machine compiler="intel" testtype="acme_integration">redsky</machine>
-        <machine compiler="intel" testtype="prebeta">redsky</machine>
-        <machine compiler="pgi" testtype="acme_developer">titan</machine>
-        <machine compiler="pgi" testtype="acme_integration">titan</machine>
-        <machine compiler="gnu" testtype="acme_developer">yellowstone</machine>
-        <machine compiler="intel" testtype="acme_developer">yellowstone</machine>
-        <machine compiler="intel " testtype="acme_developer">yellowstone</machine>
-        <machine compiler="pgi" testtype="acme_developer">yellowstone</machine>
-        <machine compiler="gnu" testtype="acme_integration">yellowstone</machine>
-        <machine compiler="intel" testtype="acme_integration">yellowstone</machine>
-        <machine compiler="intel " testtype="acme_integration">yellowstone</machine>
-        <machine compiler="pgi" testtype="acme_integration">yellowstone</machine>
-        <machine compiler="gnu" testtype="prebeta">yellowstone</machine>
-        <machine compiler="intel" testtype="prebeta">yellowstone</machine>
-        <machine compiler="pgi" testtype="prebeta">yellowstone</machine>
-      </test>
-      <test name="SMS_D">
-        <machine compiler="pgi" testtype="prerelease">hopper</machine>
-        <machine compiler="ibm" testtype="prerelease">intrepid</machine>
-      </test>
-    </grid>
-    <grid name="ne30_g16_rx1">
-      <test name="ERS">
-        <machine compiler="pgi" testtype="acme_developer">bluewaters</machine>
-        <machine compiler="intel" testtype="acme_developer">cascade</machine>
-        <machine compiler="nag" testtype="acme_developer">cascade</machine>
-        <machine compiler="ibm" testtype="acme_developer">cetus</machine>
-        <machine compiler="pgi" testtype="acme_developer">eastwind</machine>
-        <machine compiler="intel" testtype="acme_developer">edison</machine>
-        <machine compiler="intel " testtype="acme_developer">edison</machine>
-        <machine compiler="intel" testtype="prebeta">edison</machine>
-        <machine compiler="intel" testtype="acme_developer">eos</machine>
-        <machine compiler="intel" testtype="acme_developer">evergreen</machine>
-        <machine compiler="intel" testtype="acme_developer">goldbach</machine>
-        <machine compiler="lahey" testtype="acme_developer">goldbach</machine>
-        <machine compiler="nag" testtype="acme_developer">goldbach</machine>
-        <machine compiler="pgi" testtype="acme_developer">goldbach</machine>
-        <machine compiler="gnu" testtype="acme_developer">hopper</machine>
-        <machine compiler="intel" testtype="acme_developer">hopper</machine>
-        <machine compiler="pgi" testtype="acme_developer">hopper</machine>
-        <machine compiler="pgi" testtype="prebeta">hopper</machine>
-        <machine compiler="ibm" testtype="acme_developer">intrepid</machine>
-        <machine compiler="intel" testtype="acme_developer">janus</machine>
-<<<<<<< HEAD
-        <machine compiler="intel" testtype="acme_developer">lawrencium-lr2</machine>
-        <machine compiler="intel" testtype="prebeta">lawrencium-lr2</machine>
-=======
-        <machine compiler="pgi" testtype="acme_developer">lawrencium-lr2</machine>
-        <machine compiler="pgi" testtype="prebeta">lawrencium-lr2</machine>
-        <machine compiler="gnu" testtype="acme_developer">linux-generic</machine>
->>>>>>> 93a8ba1a
-        <machine compiler="gnu" testtype="acme_developer">mac</machine>
-        <machine compiler="gnu" testtype="acme_developer">melvin</machine>
-        <machine compiler="ibm" testtype="acme_developer">mira</machine>
-        <machine compiler="null" testtype="acme_developer">null</machine>
-        <machine compiler="pgi" testtype="acme_developer">olympus</machine>
-        <machine compiler="intel" testtype="acme_developer">redsky</machine>
-        <machine compiler="pgi" testtype="acme_developer">titan</machine>
-        <machine compiler="gnu" testtype="acme_developer">yellowstone</machine>
-        <machine compiler="intel" testtype="acme_developer">yellowstone</machine>
-        <machine compiler="intel " testtype="acme_developer">yellowstone</machine>
-        <machine compiler="pgi" testtype="acme_developer">yellowstone</machine>
-      </test>
-      <test name="ERS_D">
-        <machine compiler="ibm" testtype="prebeta">cetus</machine>
-        <machine compiler="ibm" testtype="prerelease">intrepid</machine>
-        <machine compiler="ibm" testtype="prebeta">mira</machine>
-      </test>
-      <test name="ERS_IOP">
-        <machine compiler="pgi" testtype="acme_developer">bluewaters</machine>
-        <machine compiler="pgi" testtype="acme_integration">bluewaters</machine>
-        <machine compiler="intel" testtype="acme_developer">cascade</machine>
-        <machine compiler="nag" testtype="acme_developer">cascade</machine>
-        <machine compiler="intel" testtype="acme_integration">cascade</machine>
-        <machine compiler="nag" testtype="acme_integration">cascade</machine>
-        <machine compiler="ibm" testtype="acme_developer">cetus</machine>
-        <machine compiler="ibm" testtype="acme_integration">cetus</machine>
-        <machine compiler="pgi" testtype="acme_developer">eastwind</machine>
-        <machine compiler="pgi" testtype="acme_integration">eastwind</machine>
-        <machine compiler="intel" testtype="acme_developer">edison</machine>
-        <machine compiler="intel " testtype="acme_developer">edison</machine>
-        <machine compiler="intel" testtype="acme_integration">edison</machine>
-        <machine compiler="intel " testtype="acme_integration">edison</machine>
-        <machine compiler="intel" testtype="acme_developer">eos</machine>
-        <machine compiler="intel" testtype="acme_integration">eos</machine>
-        <machine compiler="intel" testtype="acme_developer">evergreen</machine>
-        <machine compiler="intel" testtype="acme_integration">evergreen</machine>
-        <machine compiler="intel" testtype="acme_developer">goldbach</machine>
-        <machine compiler="lahey" testtype="acme_developer">goldbach</machine>
-        <machine compiler="nag" testtype="acme_developer">goldbach</machine>
-        <machine compiler="pgi" testtype="acme_developer">goldbach</machine>
-        <machine compiler="intel" testtype="acme_integration">goldbach</machine>
-        <machine compiler="lahey" testtype="acme_integration">goldbach</machine>
-        <machine compiler="nag" testtype="acme_integration">goldbach</machine>
-        <machine compiler="pgi" testtype="acme_integration">goldbach</machine>
-        <machine compiler="gnu" testtype="acme_developer">hopper</machine>
-        <machine compiler="intel" testtype="acme_developer">hopper</machine>
-        <machine compiler="pgi" testtype="acme_developer">hopper</machine>
-        <machine compiler="gnu" testtype="acme_integration">hopper</machine>
-        <machine compiler="intel" testtype="acme_integration">hopper</machine>
-        <machine compiler="pgi" testtype="acme_integration">hopper</machine>
-        <machine compiler="ibm" testtype="acme_developer">intrepid</machine>
-        <machine compiler="ibm" testtype="acme_integration">intrepid</machine>
-        <machine compiler="intel" testtype="acme_developer">janus</machine>
-<<<<<<< HEAD
-        <machine compiler="intel" testtype="acme_integration">janus</machine>
-        <machine compiler="intel" testtype="acme_developer">lawrencium-lr2</machine>
-        <machine compiler="intel" testtype="acme_integration">lawrencium-lr2</machine>
-=======
-        <machine compiler="pgi" testtype="acme_developer">lawrencium-lr2</machine>
-        <machine compiler="gnu" testtype="acme_developer">linux-generic</machine>
->>>>>>> 93a8ba1a
-        <machine compiler="gnu" testtype="acme_developer">mac</machine>
-        <machine compiler="gnu" testtype="acme_integration">mac</machine>
-        <machine compiler="gnu" testtype="acme_developer">melvin</machine>
-        <machine compiler="gnu" testtype="acme_integration">melvin</machine>
-        <machine compiler="ibm" testtype="acme_developer">mira</machine>
-        <machine compiler="ibm" testtype="acme_integration">mira</machine>
-        <machine compiler="null" testtype="acme_developer">null</machine>
-        <machine compiler="null" testtype="acme_integration">null</machine>
-        <machine compiler="pgi" testtype="acme_developer">olympus</machine>
-        <machine compiler="pgi" testtype="acme_integration">olympus</machine>
-        <machine compiler="intel" testtype="acme_developer">redsky</machine>
-        <machine compiler="intel" testtype="acme_integration">redsky</machine>
-        <machine compiler="intel" testtype="prebeta">redsky</machine>
-        <machine compiler="pgi" testtype="acme_developer">titan</machine>
-        <machine compiler="pgi" testtype="acme_integration">titan</machine>
-        <machine compiler="gnu" testtype="acme_developer">yellowstone</machine>
-        <machine compiler="intel" testtype="acme_developer">yellowstone</machine>
-        <machine compiler="intel " testtype="acme_developer">yellowstone</machine>
-        <machine compiler="pgi" testtype="acme_developer">yellowstone</machine>
-        <machine compiler="gnu" testtype="acme_integration">yellowstone</machine>
-        <machine compiler="intel" testtype="acme_integration">yellowstone</machine>
-        <machine compiler="intel " testtype="acme_integration">yellowstone</machine>
-        <machine compiler="pgi" testtype="acme_integration">yellowstone</machine>
-        <machine compiler="gnu" testtype="prebeta">yellowstone</machine>
-        <machine compiler="intel" testtype="prebeta">yellowstone</machine>
-        <machine compiler="pgi" testtype="prebeta">yellowstone</machine>
-      </test>
-      <test name="ERS_IOP4c">
-        <machine compiler="pgi" testtype="acme_developer">bluewaters</machine>
-        <machine compiler="pgi" testtype="acme_integration">bluewaters</machine>
-        <machine compiler="intel" testtype="acme_developer">cascade</machine>
-        <machine compiler="nag" testtype="acme_developer">cascade</machine>
-        <machine compiler="intel" testtype="acme_integration">cascade</machine>
-        <machine compiler="nag" testtype="acme_integration">cascade</machine>
-        <machine compiler="ibm" testtype="acme_developer">cetus</machine>
-        <machine compiler="ibm" testtype="acme_integration">cetus</machine>
-        <machine compiler="pgi" testtype="acme_developer">eastwind</machine>
-        <machine compiler="pgi" testtype="acme_integration">eastwind</machine>
-        <machine compiler="intel" testtype="acme_developer">edison</machine>
-        <machine compiler="intel " testtype="acme_developer">edison</machine>
-        <machine compiler="intel" testtype="acme_integration">edison</machine>
-        <machine compiler="intel " testtype="acme_integration">edison</machine>
-        <machine compiler="intel" testtype="acme_developer">eos</machine>
-        <machine compiler="intel" testtype="acme_integration">eos</machine>
-        <machine compiler="intel" testtype="acme_developer">evergreen</machine>
-        <machine compiler="intel" testtype="acme_integration">evergreen</machine>
-        <machine compiler="intel" testtype="acme_developer">goldbach</machine>
-        <machine compiler="lahey" testtype="acme_developer">goldbach</machine>
-        <machine compiler="nag" testtype="acme_developer">goldbach</machine>
-        <machine compiler="pgi" testtype="acme_developer">goldbach</machine>
-        <machine compiler="intel" testtype="acme_integration">goldbach</machine>
-        <machine compiler="lahey" testtype="acme_integration">goldbach</machine>
-        <machine compiler="nag" testtype="acme_integration">goldbach</machine>
-        <machine compiler="pgi" testtype="acme_integration">goldbach</machine>
-        <machine compiler="gnu" testtype="acme_developer">hopper</machine>
-        <machine compiler="intel" testtype="acme_developer">hopper</machine>
-        <machine compiler="pgi" testtype="acme_developer">hopper</machine>
-        <machine compiler="gnu" testtype="acme_integration">hopper</machine>
-        <machine compiler="intel" testtype="acme_integration">hopper</machine>
-        <machine compiler="pgi" testtype="acme_integration">hopper</machine>
-        <machine compiler="ibm" testtype="acme_developer">intrepid</machine>
-        <machine compiler="ibm" testtype="acme_integration">intrepid</machine>
-        <machine compiler="intel" testtype="acme_developer">janus</machine>
-<<<<<<< HEAD
-        <machine compiler="intel" testtype="acme_integration">janus</machine>
-        <machine compiler="intel" testtype="acme_developer">lawrencium-lr2</machine>
-        <machine compiler="intel" testtype="acme_integration">lawrencium-lr2</machine>
-=======
-        <machine compiler="pgi" testtype="acme_developer">lawrencium-lr2</machine>
-        <machine compiler="gnu" testtype="acme_developer">linux-generic</machine>
->>>>>>> 93a8ba1a
-        <machine compiler="gnu" testtype="acme_developer">mac</machine>
-        <machine compiler="gnu" testtype="acme_integration">mac</machine>
-        <machine compiler="gnu" testtype="acme_developer">melvin</machine>
-        <machine compiler="gnu" testtype="acme_integration">melvin</machine>
-        <machine compiler="ibm" testtype="acme_developer">mira</machine>
-        <machine compiler="ibm" testtype="acme_integration">mira</machine>
-        <machine compiler="null" testtype="acme_developer">null</machine>
-        <machine compiler="null" testtype="acme_integration">null</machine>
-        <machine compiler="pgi" testtype="acme_developer">olympus</machine>
-        <machine compiler="pgi" testtype="acme_integration">olympus</machine>
-        <machine compiler="intel" testtype="acme_developer">redsky</machine>
-        <machine compiler="intel" testtype="acme_integration">redsky</machine>
-        <machine compiler="intel" testtype="prebeta">redsky</machine>
-        <machine compiler="pgi" testtype="acme_developer">titan</machine>
-        <machine compiler="pgi" testtype="acme_integration">titan</machine>
-        <machine compiler="gnu" testtype="acme_developer">yellowstone</machine>
-        <machine compiler="intel" testtype="acme_developer">yellowstone</machine>
-        <machine compiler="intel " testtype="acme_developer">yellowstone</machine>
-        <machine compiler="pgi" testtype="acme_developer">yellowstone</machine>
-        <machine compiler="gnu" testtype="acme_integration">yellowstone</machine>
-        <machine compiler="intel" testtype="acme_integration">yellowstone</machine>
-        <machine compiler="intel " testtype="acme_integration">yellowstone</machine>
-        <machine compiler="pgi" testtype="acme_integration">yellowstone</machine>
-        <machine compiler="intel" testtype="prebeta">yellowstone</machine>
-      </test>
-      <test name="ERS_IOP4p">
-        <machine compiler="pgi" testtype="acme_developer">bluewaters</machine>
-        <machine compiler="pgi" testtype="acme_integration">bluewaters</machine>
-        <machine compiler="intel" testtype="acme_developer">cascade</machine>
-        <machine compiler="nag" testtype="acme_developer">cascade</machine>
-        <machine compiler="intel" testtype="acme_integration">cascade</machine>
-        <machine compiler="nag" testtype="acme_integration">cascade</machine>
-        <machine compiler="ibm" testtype="acme_developer">cetus</machine>
-        <machine compiler="ibm" testtype="acme_integration">cetus</machine>
-        <machine compiler="pgi" testtype="acme_developer">eastwind</machine>
-        <machine compiler="pgi" testtype="acme_integration">eastwind</machine>
-        <machine compiler="intel" testtype="acme_developer">edison</machine>
-        <machine compiler="intel " testtype="acme_developer">edison</machine>
-        <machine compiler="intel" testtype="acme_integration">edison</machine>
-        <machine compiler="intel " testtype="acme_integration">edison</machine>
-        <machine compiler="intel" testtype="acme_developer">eos</machine>
-        <machine compiler="intel" testtype="acme_integration">eos</machine>
-        <machine compiler="intel" testtype="acme_developer">evergreen</machine>
-        <machine compiler="intel" testtype="acme_integration">evergreen</machine>
-        <machine compiler="intel" testtype="acme_developer">goldbach</machine>
-        <machine compiler="lahey" testtype="acme_developer">goldbach</machine>
-        <machine compiler="nag" testtype="acme_developer">goldbach</machine>
-        <machine compiler="pgi" testtype="acme_developer">goldbach</machine>
-        <machine compiler="intel" testtype="acme_integration">goldbach</machine>
-        <machine compiler="lahey" testtype="acme_integration">goldbach</machine>
-        <machine compiler="nag" testtype="acme_integration">goldbach</machine>
-        <machine compiler="pgi" testtype="acme_integration">goldbach</machine>
-        <machine compiler="gnu" testtype="acme_developer">hopper</machine>
-        <machine compiler="intel" testtype="acme_developer">hopper</machine>
-        <machine compiler="pgi" testtype="acme_developer">hopper</machine>
-        <machine compiler="gnu" testtype="acme_integration">hopper</machine>
-        <machine compiler="intel" testtype="acme_integration">hopper</machine>
-        <machine compiler="pgi" testtype="acme_integration">hopper</machine>
-        <machine compiler="ibm" testtype="acme_developer">intrepid</machine>
-        <machine compiler="ibm" testtype="acme_integration">intrepid</machine>
-        <machine compiler="intel" testtype="acme_developer">janus</machine>
-<<<<<<< HEAD
-        <machine compiler="intel" testtype="acme_integration">janus</machine>
-        <machine compiler="intel" testtype="acme_developer">lawrencium-lr2</machine>
-        <machine compiler="intel" testtype="acme_integration">lawrencium-lr2</machine>
-=======
-        <machine compiler="pgi" testtype="acme_developer">lawrencium-lr2</machine>
-        <machine compiler="gnu" testtype="acme_developer">linux-generic</machine>
->>>>>>> 93a8ba1a
-        <machine compiler="gnu" testtype="acme_developer">mac</machine>
-        <machine compiler="gnu" testtype="acme_integration">mac</machine>
-        <machine compiler="gnu" testtype="acme_developer">melvin</machine>
-        <machine compiler="gnu" testtype="acme_integration">melvin</machine>
-        <machine compiler="ibm" testtype="acme_developer">mira</machine>
-        <machine compiler="ibm" testtype="acme_integration">mira</machine>
-        <machine compiler="null" testtype="acme_developer">null</machine>
-        <machine compiler="null" testtype="acme_integration">null</machine>
-        <machine compiler="pgi" testtype="acme_developer">olympus</machine>
-        <machine compiler="pgi" testtype="acme_integration">olympus</machine>
-        <machine compiler="intel" testtype="acme_developer">redsky</machine>
-        <machine compiler="intel" testtype="acme_integration">redsky</machine>
-        <machine compiler="intel" testtype="prebeta">redsky</machine>
-        <machine compiler="pgi" testtype="acme_developer">titan</machine>
-        <machine compiler="pgi" testtype="acme_integration">titan</machine>
-        <machine compiler="gnu" testtype="acme_developer">yellowstone</machine>
-        <machine compiler="intel" testtype="acme_developer">yellowstone</machine>
-        <machine compiler="intel " testtype="acme_developer">yellowstone</machine>
-        <machine compiler="pgi" testtype="acme_developer">yellowstone</machine>
-        <machine compiler="gnu" testtype="acme_integration">yellowstone</machine>
-        <machine compiler="intel" testtype="acme_integration">yellowstone</machine>
-        <machine compiler="intel " testtype="acme_integration">yellowstone</machine>
-        <machine compiler="pgi" testtype="acme_integration">yellowstone</machine>
-        <machine compiler="intel" testtype="prebeta">yellowstone</machine>
-      </test>
-    </grid>
-  </compset>
-  <compset name="AWAV">
-    <grid name="ww3a_ww3a">
-      <test name="SMS">
-        <machine compiler="pgi" testtype="prebeta">goldbach</machine>
-      </test>
-    </grid>
-  </compset>
-  <compset name="B">
-    <grid name="f19_g16">
-      <test name="STA">
-        <machine compiler="intel" testtype="prebeta">goldbach</machine>
-      </test>
-      <test name="STA_N2">
-        <machine compiler="intel" testtype="prebeta">yellowstone</machine>
-      </test>
-    </grid>
-    <grid name="f45_g37">
-      <test name="PEA_P1_M">
-        <machine compiler="intel" testtype="prebeta">goldbach</machine>
-        <machine compiler="pgi" testtype="prebeta">goldbach</machine>
-      </test>
-    </grid>
-  </compset>
-  <compset name="B1850">
-    <grid name="f19_g16">
-      <test name="SMS_D">
-        <machine compiler="intel" testtype="aux_cice">yellowstone</machine>
-      </test>
-    </grid>
-  </compset>
-  <compset name="B1850BDRD">
-    <grid name="f09_g16">
-      <test name="ERS">
-        <machine compiler="intel" testtype="aux_science">yellowstone</machine>
-      </test>
-      <test name="ERS_Ld7">
-        <machine compiler="ibm" testtype="prebeta">cetus</machine>
-        <machine compiler="ibm" testtype="prerelease">intrepid</machine>
-        <machine compiler="ibm" testtype="prebeta">mira</machine>
-      </test>
-    </grid>
-  </compset>
-  <compset name="B1850BPRP">
-    <grid name="f09_g16">
-      <test name="CME">
-        <machine compiler="pgi" testtype="prebeta">bluewaters</machine>
-        <machine compiler="intel" testtype="prebeta">edison</machine>
-        <machine compiler="intel" testtype="prebeta">eos</machine>
-        <machine compiler="pgi" testtype="prebeta">hopper</machine>
-        <machine compiler="ibm" testtype="prerelease">intrepid</machine>
-        <machine compiler="intel" testtype="prebeta">lawrencium-lr2</machine>
-        <machine compiler="pgi" testtype="prebeta">titan</machine>
-        <machine compiler="pgi" testtype="prerelease">titan</machine>
-      </test>
-      <test name="ERS">
-        <machine compiler="intel" testtype="aux_science">yellowstone</machine>
-      </test>
-      <test name="ERS_Ld7">
-        <machine compiler="intel" testtype="prebeta">goldbach</machine>
-        <machine compiler="pgi" testtype="prebeta">goldbach</machine>
-        <machine compiler="pgi" testtype="prerelease">hopper</machine>
-        <machine compiler="ibm" testtype="prerelease">intrepid</machine>
-        <machine compiler="intel" testtype="prebeta">janus</machine>
-        <machine compiler="intel" testtype="prebeta">redsky</machine>
-        <machine compiler="gnu" testtype="prebeta">yellowstone</machine>
-        <machine compiler="intel" testtype="prebeta">yellowstone</machine>
-        <machine compiler="pgi" testtype="prebeta">yellowstone</machine>
-      </test>
-    </grid>
-  </compset>
-  <compset name="B1850BPRPC5L45BGC">
-    <grid name="f09_g16">
-      <test name="PFS">
-        <machine compiler="intel" testtype="csltiming">yellowstone</machine>
-      </test>
-    </grid>
-  </compset>
-  <compset name="B1850BPRPL45BGC">
-    <grid name="f09_g16">
-      <test name="PFS">
-        <machine compiler="intel" testtype="csltiming">yellowstone</machine>
-      </test>
-    </grid>
-  </compset>
-  <compset name="B1850C5">
-    <grid name="T31_g37">
-      <test name="ERS_D">
-        <machine compiler="intel" testtype="aux_cam">yellowstone</machine>
-      </test>
-    </grid>
-    <grid name="f09_g16">
-      <test name="ERS">
-        <machine compiler="pgi" testtype="acme_integration">bluewaters</machine>
-        <machine compiler="intel" testtype="acme_integration">cascade</machine>
-        <machine compiler="nag" testtype="acme_integration">cascade</machine>
-        <machine compiler="ibm" testtype="acme_integration">cetus</machine>
-        <machine compiler="pgi" testtype="acme_integration">eastwind</machine>
-        <machine compiler="intel" testtype="acme_integration">edison</machine>
-        <machine compiler="intel " testtype="acme_integration">edison</machine>
-        <machine compiler="intel" testtype="acme_integration">eos</machine>
-        <machine compiler="intel" testtype="acme_integration">evergreen</machine>
-        <machine compiler="intel" testtype="acme_integration">goldbach</machine>
-        <machine compiler="lahey" testtype="acme_integration">goldbach</machine>
-        <machine compiler="nag" testtype="acme_integration">goldbach</machine>
-        <machine compiler="pgi" testtype="acme_integration">goldbach</machine>
-        <machine compiler="gnu" testtype="acme_integration">hopper</machine>
-        <machine compiler="intel" testtype="acme_integration">hopper</machine>
-        <machine compiler="pgi" testtype="acme_integration">hopper</machine>
-        <machine compiler="ibm" testtype="acme_integration">intrepid</machine>
-        <machine compiler="intel" testtype="acme_integration">janus</machine>
-        <machine compiler="intel" testtype="acme_integration">lawrencium-lr2</machine>
-        <machine compiler="gnu" testtype="acme_integration">mac</machine>
-        <machine compiler="gnu" testtype="acme_integration">melvin</machine>
-        <machine compiler="ibm" testtype="acme_integration">mira</machine>
-        <machine compiler="null" testtype="acme_integration">null</machine>
-        <machine compiler="pgi" testtype="acme_integration">olympus</machine>
-        <machine compiler="intel" testtype="acme_integration">redsky</machine>
-        <machine compiler="pgi" testtype="acme_integration">titan</machine>
-        <machine compiler="pgi" testtype="aux_cam">titan</machine>
-        <machine compiler="gnu" testtype="acme_integration">yellowstone</machine>
-        <machine compiler="intel" testtype="acme_integration">yellowstone</machine>
-        <machine compiler="intel " testtype="acme_integration">yellowstone</machine>
-        <machine compiler="pgi" testtype="acme_integration">yellowstone</machine>
-        <machine compiler="intel" testtype="aux_cam">yellowstone</machine>
-      </test>
-    </grid>
-    <grid name="f19_g16">
-      <test name="ERB">
-        <machine compiler="pgi" testtype="acme_integration">bluewaters</machine>
-        <machine compiler="intel" testtype="acme_integration">cascade</machine>
-        <machine compiler="nag" testtype="acme_integration">cascade</machine>
-        <machine compiler="ibm" testtype="acme_integration">cetus</machine>
-        <machine compiler="pgi" testtype="acme_integration">eastwind</machine>
-        <machine compiler="intel" testtype="acme_integration">edison</machine>
-        <machine compiler="intel " testtype="acme_integration">edison</machine>
-        <machine compiler="intel" testtype="acme_integration">eos</machine>
-        <machine compiler="intel" testtype="acme_integration">evergreen</machine>
-        <machine compiler="intel" testtype="acme_integration">goldbach</machine>
-        <machine compiler="lahey" testtype="acme_integration">goldbach</machine>
-        <machine compiler="nag" testtype="acme_integration">goldbach</machine>
-        <machine compiler="pgi" testtype="acme_integration">goldbach</machine>
-        <machine compiler="gnu" testtype="acme_integration">hopper</machine>
-        <machine compiler="intel" testtype="acme_integration">hopper</machine>
-        <machine compiler="pgi" testtype="acme_integration">hopper</machine>
-        <machine compiler="ibm" testtype="acme_integration">intrepid</machine>
-        <machine compiler="intel" testtype="acme_integration">janus</machine>
-        <machine compiler="intel" testtype="acme_integration">lawrencium-lr2</machine>
-        <machine compiler="gnu" testtype="acme_integration">mac</machine>
-        <machine compiler="gnu" testtype="acme_integration">melvin</machine>
-        <machine compiler="ibm" testtype="acme_integration">mira</machine>
-        <machine compiler="null" testtype="acme_integration">null</machine>
-        <machine compiler="pgi" testtype="acme_integration">olympus</machine>
-        <machine compiler="intel" testtype="acme_integration">redsky</machine>
-        <machine compiler="pgi" testtype="acme_integration">titan</machine>
-        <machine compiler="pgi" testtype="aux_cam">titan</machine>
-        <machine compiler="gnu" testtype="acme_integration">yellowstone</machine>
-        <machine compiler="intel" testtype="acme_integration">yellowstone</machine>
-        <machine compiler="intel " testtype="acme_integration">yellowstone</machine>
-        <machine compiler="pgi" testtype="acme_integration">yellowstone</machine>
-        <machine compiler="intel" testtype="aux_cam">yellowstone</machine>
-        <machine compiler="intel" testtype="aux_cice">yellowstone</machine>
-      </test>
-      <test name="ERH">
-        <machine compiler="intel" testtype="aux_cice">yellowstone</machine>
-      </test>
-      <test name="ERS">
-        <machine compiler="pgi" testtype="acme_integration">bluewaters</machine>
-        <machine compiler="intel" testtype="acme_integration">cascade</machine>
-        <machine compiler="nag" testtype="acme_integration">cascade</machine>
-        <machine compiler="ibm" testtype="acme_integration">cetus</machine>
-        <machine compiler="pgi" testtype="acme_integration">eastwind</machine>
-        <machine compiler="intel" testtype="acme_integration">edison</machine>
-        <machine compiler="intel " testtype="acme_integration">edison</machine>
-        <machine compiler="intel" testtype="acme_integration">eos</machine>
-        <machine compiler="intel" testtype="acme_integration">evergreen</machine>
-        <machine compiler="intel" testtype="acme_integration">goldbach</machine>
-        <machine compiler="lahey" testtype="acme_integration">goldbach</machine>
-        <machine compiler="nag" testtype="acme_integration">goldbach</machine>
-        <machine compiler="pgi" testtype="acme_integration">goldbach</machine>
-        <machine compiler="gnu" testtype="acme_integration">hopper</machine>
-        <machine compiler="intel" testtype="acme_integration">hopper</machine>
-        <machine compiler="pgi" testtype="acme_integration">hopper</machine>
-        <machine compiler="ibm" testtype="acme_integration">intrepid</machine>
-        <machine compiler="intel" testtype="acme_integration">janus</machine>
-        <machine compiler="intel" testtype="acme_integration">lawrencium-lr2</machine>
-        <machine compiler="gnu" testtype="acme_integration">mac</machine>
-        <machine compiler="gnu" testtype="acme_integration">melvin</machine>
-        <machine compiler="ibm" testtype="acme_integration">mira</machine>
-        <machine compiler="null" testtype="acme_integration">null</machine>
-        <machine compiler="pgi" testtype="acme_integration">olympus</machine>
-        <machine compiler="intel" testtype="acme_integration">redsky</machine>
-        <machine compiler="pgi" testtype="acme_integration">titan</machine>
-        <machine compiler="pgi" testtype="aux_cam">titan</machine>
-        <machine compiler="gnu" testtype="acme_integration">yellowstone</machine>
-        <machine compiler="intel" testtype="acme_integration">yellowstone</machine>
-        <machine compiler="intel " testtype="acme_integration">yellowstone</machine>
-        <machine compiler="pgi" testtype="acme_integration">yellowstone</machine>
-        <machine compiler="intel" testtype="aux_cam">yellowstone</machine>
-        <machine compiler="intel" testtype="aux_science">yellowstone</machine>
-      </test>
-      <test name="ERT">
-        <machine compiler="pgi" testtype="acme_integration">bluewaters</machine>
-        <machine compiler="intel" testtype="acme_integration">cascade</machine>
-        <machine compiler="nag" testtype="acme_integration">cascade</machine>
-        <machine compiler="ibm" testtype="acme_integration">cetus</machine>
-        <machine compiler="pgi" testtype="acme_integration">eastwind</machine>
-        <machine compiler="intel" testtype="acme_integration">edison</machine>
-        <machine compiler="intel " testtype="acme_integration">edison</machine>
-        <machine compiler="intel" testtype="acme_integration">eos</machine>
-        <machine compiler="intel" testtype="acme_integration">evergreen</machine>
-        <machine compiler="intel" testtype="acme_integration">goldbach</machine>
-        <machine compiler="lahey" testtype="acme_integration">goldbach</machine>
-        <machine compiler="nag" testtype="acme_integration">goldbach</machine>
-        <machine compiler="pgi" testtype="acme_integration">goldbach</machine>
-        <machine compiler="gnu" testtype="acme_integration">hopper</machine>
-        <machine compiler="intel" testtype="acme_integration">hopper</machine>
-        <machine compiler="pgi" testtype="acme_integration">hopper</machine>
-        <machine compiler="ibm" testtype="acme_integration">intrepid</machine>
-        <machine compiler="intel" testtype="acme_integration">janus</machine>
-        <machine compiler="intel" testtype="acme_integration">lawrencium-lr2</machine>
-        <machine compiler="gnu" testtype="acme_integration">mac</machine>
-        <machine compiler="gnu" testtype="acme_integration">melvin</machine>
-        <machine compiler="ibm" testtype="acme_integration">mira</machine>
-        <machine compiler="null" testtype="acme_integration">null</machine>
-        <machine compiler="pgi" testtype="acme_integration">olympus</machine>
-        <machine compiler="intel" testtype="acme_integration">redsky</machine>
-        <machine compiler="pgi" testtype="acme_integration">titan</machine>
-        <machine compiler="pgi" testtype="aux_cam">titan</machine>
-        <machine compiler="gnu" testtype="acme_integration">yellowstone</machine>
-        <machine compiler="intel" testtype="acme_integration">yellowstone</machine>
-        <machine compiler="intel " testtype="acme_integration">yellowstone</machine>
-        <machine compiler="pgi" testtype="acme_integration">yellowstone</machine>
-        <machine compiler="intel" testtype="aux_cam">yellowstone</machine>
-        <machine compiler="intel" testtype="aux_cice">yellowstone</machine>
-      </test>
-      <test name="PET_PT">
-        <machine compiler="pgi" testtype="prebeta">bluewaters</machine>
-        <machine compiler="intel" testtype="prebeta">edison</machine>
-        <machine compiler="intel" testtype="prebeta">eos</machine>
-        <machine compiler="pgi" testtype="prebeta">hopper</machine>
-        <machine compiler="ibm" testtype="prerelease">intrepid</machine>
-        <machine compiler="intel" testtype="prebeta">lawrencium-lr2</machine>
-        <machine compiler="pgi" testtype="prebeta">titan</machine>
-        <machine compiler="pgi" testtype="prerelease">titan</machine>
-      </test>
-      <test name="SMS_D">
-        <machine compiler="pgi" testtype="prerelease">hopper</machine>
-        <machine compiler="ibm" testtype="prerelease">intrepid</machine>
-      </test>
-      <test name="SMS_DE">
-        <machine compiler="intel" testtype="aux_esmf">yellowstone</machine>
-      </test>
-    </grid>
-    <grid name="f45_g37">
-      <test name="ERB">
-        <machine compiler="pgi" testtype="acme_integration">bluewaters</machine>
-        <machine compiler="intel" testtype="acme_integration">cascade</machine>
-        <machine compiler="nag" testtype="acme_integration">cascade</machine>
-        <machine compiler="ibm" testtype="acme_integration">cetus</machine>
-        <machine compiler="pgi" testtype="acme_integration">eastwind</machine>
-        <machine compiler="intel" testtype="acme_integration">edison</machine>
-        <machine compiler="intel " testtype="acme_integration">edison</machine>
-        <machine compiler="intel" testtype="acme_integration">eos</machine>
-        <machine compiler="intel" testtype="acme_integration">evergreen</machine>
-        <machine compiler="intel" testtype="acme_integration">goldbach</machine>
-        <machine compiler="lahey" testtype="acme_integration">goldbach</machine>
-        <machine compiler="nag" testtype="acme_integration">goldbach</machine>
-        <machine compiler="pgi" testtype="acme_integration">goldbach</machine>
-        <machine compiler="gnu" testtype="acme_integration">hopper</machine>
-        <machine compiler="intel" testtype="acme_integration">hopper</machine>
-        <machine compiler="pgi" testtype="acme_integration">hopper</machine>
-        <machine compiler="ibm" testtype="acme_integration">intrepid</machine>
-        <machine compiler="intel" testtype="acme_integration">janus</machine>
-        <machine compiler="intel" testtype="acme_integration">lawrencium-lr2</machine>
-        <machine compiler="gnu" testtype="acme_integration">mac</machine>
-        <machine compiler="gnu" testtype="acme_integration">melvin</machine>
-        <machine compiler="ibm" testtype="acme_integration">mira</machine>
-        <machine compiler="null" testtype="acme_integration">null</machine>
-        <machine compiler="pgi" testtype="acme_integration">olympus</machine>
-        <machine compiler="intel" testtype="acme_integration">redsky</machine>
-        <machine compiler="pgi" testtype="acme_integration">titan</machine>
-        <machine compiler="gnu" testtype="acme_integration">yellowstone</machine>
-        <machine compiler="intel" testtype="acme_integration">yellowstone</machine>
-        <machine compiler="intel " testtype="acme_integration">yellowstone</machine>
-        <machine compiler="pgi" testtype="acme_integration">yellowstone</machine>
-        <machine compiler="intel" testtype="aux_cam">yellowstone</machine>
-      </test>
-      <test name="ERH">
-        <machine compiler="pgi" testtype="acme_integration">bluewaters</machine>
-        <machine compiler="intel" testtype="acme_integration">cascade</machine>
-        <machine compiler="nag" testtype="acme_integration">cascade</machine>
-        <machine compiler="ibm" testtype="acme_integration">cetus</machine>
-        <machine compiler="pgi" testtype="acme_integration">eastwind</machine>
-        <machine compiler="intel" testtype="acme_integration">edison</machine>
-        <machine compiler="intel " testtype="acme_integration">edison</machine>
-        <machine compiler="intel" testtype="acme_integration">eos</machine>
-        <machine compiler="intel" testtype="acme_integration">evergreen</machine>
-        <machine compiler="intel" testtype="acme_integration">goldbach</machine>
-        <machine compiler="lahey" testtype="acme_integration">goldbach</machine>
-        <machine compiler="nag" testtype="acme_integration">goldbach</machine>
-        <machine compiler="pgi" testtype="acme_integration">goldbach</machine>
-        <machine compiler="gnu" testtype="acme_integration">hopper</machine>
-        <machine compiler="intel" testtype="acme_integration">hopper</machine>
-        <machine compiler="pgi" testtype="acme_integration">hopper</machine>
-        <machine compiler="ibm" testtype="acme_integration">intrepid</machine>
-        <machine compiler="intel" testtype="acme_integration">janus</machine>
-        <machine compiler="intel" testtype="acme_integration">lawrencium-lr2</machine>
-        <machine compiler="gnu" testtype="acme_integration">mac</machine>
-        <machine compiler="gnu" testtype="acme_integration">melvin</machine>
-        <machine compiler="ibm" testtype="acme_integration">mira</machine>
-        <machine compiler="null" testtype="acme_integration">null</machine>
-        <machine compiler="pgi" testtype="acme_integration">olympus</machine>
-        <machine compiler="intel" testtype="acme_integration">redsky</machine>
-        <machine compiler="pgi" testtype="acme_integration">titan</machine>
-        <machine compiler="gnu" testtype="acme_integration">yellowstone</machine>
-        <machine compiler="intel" testtype="acme_integration">yellowstone</machine>
-        <machine compiler="intel " testtype="acme_integration">yellowstone</machine>
-        <machine compiler="pgi" testtype="acme_integration">yellowstone</machine>
-        <machine compiler="intel" testtype="aux_cam">yellowstone</machine>
-        <machine compiler="intel" testtype="aux_cice">yellowstone</machine>
-      </test>
-      <test name="ERS">
-        <machine compiler="pgi" testtype="acme_developer">bluewaters</machine>
-        <machine compiler="pgi" testtype="acme_integration">bluewaters</machine>
-        <machine compiler="intel" testtype="acme_developer">cascade</machine>
-        <machine compiler="nag" testtype="acme_developer">cascade</machine>
-        <machine compiler="intel" testtype="acme_integration">cascade</machine>
-        <machine compiler="nag" testtype="acme_integration">cascade</machine>
-        <machine compiler="ibm" testtype="acme_developer">cetus</machine>
-        <machine compiler="ibm" testtype="acme_integration">cetus</machine>
-        <machine compiler="pgi" testtype="acme_developer">eastwind</machine>
-        <machine compiler="pgi" testtype="acme_integration">eastwind</machine>
-        <machine compiler="intel" testtype="acme_developer">edison</machine>
-        <machine compiler="intel " testtype="acme_developer">edison</machine>
-        <machine compiler="intel" testtype="acme_integration">edison</machine>
-        <machine compiler="intel " testtype="acme_integration">edison</machine>
-        <machine compiler="intel" testtype="acme_developer">eos</machine>
-        <machine compiler="intel" testtype="acme_integration">eos</machine>
-        <machine compiler="intel" testtype="acme_developer">evergreen</machine>
-        <machine compiler="intel" testtype="acme_integration">evergreen</machine>
-        <machine compiler="intel" testtype="acme_developer">goldbach</machine>
-        <machine compiler="lahey" testtype="acme_developer">goldbach</machine>
-        <machine compiler="nag" testtype="acme_developer">goldbach</machine>
-        <machine compiler="pgi" testtype="acme_developer">goldbach</machine>
-        <machine compiler="intel" testtype="acme_integration">goldbach</machine>
-        <machine compiler="lahey" testtype="acme_integration">goldbach</machine>
-        <machine compiler="nag" testtype="acme_integration">goldbach</machine>
-        <machine compiler="pgi" testtype="acme_integration">goldbach</machine>
-        <machine compiler="gnu" testtype="acme_developer">hopper</machine>
-        <machine compiler="intel" testtype="acme_developer">hopper</machine>
-        <machine compiler="pgi" testtype="acme_developer">hopper</machine>
-        <machine compiler="gnu" testtype="acme_integration">hopper</machine>
-        <machine compiler="intel" testtype="acme_integration">hopper</machine>
-        <machine compiler="pgi" testtype="acme_integration">hopper</machine>
-        <machine compiler="ibm" testtype="acme_developer">intrepid</machine>
-        <machine compiler="ibm" testtype="acme_integration">intrepid</machine>
-        <machine compiler="intel" testtype="acme_developer">janus</machine>
-<<<<<<< HEAD
-        <machine compiler="intel" testtype="acme_integration">janus</machine>
-        <machine compiler="intel" testtype="acme_developer">lawrencium-lr2</machine>
-        <machine compiler="intel" testtype="acme_integration">lawrencium-lr2</machine>
-=======
-        <machine compiler="pgi" testtype="acme_developer">lawrencium-lr2</machine>
-        <machine compiler="gnu" testtype="acme_developer">linux-generic</machine>
->>>>>>> 93a8ba1a
-        <machine compiler="gnu" testtype="acme_developer">mac</machine>
-        <machine compiler="gnu" testtype="acme_integration">mac</machine>
-        <machine compiler="gnu" testtype="acme_developer">melvin</machine>
-        <machine compiler="gnu" testtype="acme_integration">melvin</machine>
-        <machine compiler="ibm" testtype="acme_developer">mira</machine>
-        <machine compiler="ibm" testtype="acme_integration">mira</machine>
-        <machine compiler="null" testtype="acme_developer">null</machine>
-        <machine compiler="null" testtype="acme_integration">null</machine>
-        <machine compiler="pgi" testtype="acme_developer">olympus</machine>
-        <machine compiler="pgi" testtype="acme_integration">olympus</machine>
-        <machine compiler="intel" testtype="acme_developer">redsky</machine>
-        <machine compiler="intel" testtype="acme_integration">redsky</machine>
-        <machine compiler="pgi" testtype="acme_developer">titan</machine>
-        <machine compiler="pgi" testtype="acme_integration">titan</machine>
-        <machine compiler="gnu" testtype="acme_developer">yellowstone</machine>
-        <machine compiler="intel" testtype="acme_developer">yellowstone</machine>
-        <machine compiler="intel " testtype="acme_developer">yellowstone</machine>
-        <machine compiler="pgi" testtype="acme_developer">yellowstone</machine>
-        <machine compiler="gnu" testtype="acme_integration">yellowstone</machine>
-        <machine compiler="intel" testtype="acme_integration">yellowstone</machine>
-        <machine compiler="intel " testtype="acme_integration">yellowstone</machine>
-        <machine compiler="pgi" testtype="acme_integration">yellowstone</machine>
-        <machine compiler="intel" testtype="aux_cam">yellowstone</machine>
-      </test>
-      <test name="ERS_D">
-        <machine compiler="pgi" testtype="acme_developer">bluewaters</machine>
-        <machine compiler="pgi" testtype="acme_integration">bluewaters</machine>
-        <machine compiler="intel" testtype="acme_developer">cascade</machine>
-        <machine compiler="nag" testtype="acme_developer">cascade</machine>
-        <machine compiler="intel" testtype="acme_integration">cascade</machine>
-        <machine compiler="nag" testtype="acme_integration">cascade</machine>
-        <machine compiler="ibm" testtype="acme_developer">cetus</machine>
-        <machine compiler="ibm" testtype="acme_integration">cetus</machine>
-        <machine compiler="pgi" testtype="acme_developer">eastwind</machine>
-        <machine compiler="pgi" testtype="acme_integration">eastwind</machine>
-        <machine compiler="intel" testtype="acme_developer">edison</machine>
-        <machine compiler="intel " testtype="acme_developer">edison</machine>
-        <machine compiler="intel" testtype="acme_integration">edison</machine>
-        <machine compiler="intel " testtype="acme_integration">edison</machine>
-        <machine compiler="intel" testtype="acme_developer">eos</machine>
-        <machine compiler="intel" testtype="acme_integration">eos</machine>
-        <machine compiler="intel" testtype="acme_developer">evergreen</machine>
-        <machine compiler="intel" testtype="acme_integration">evergreen</machine>
-        <machine compiler="intel" testtype="acme_developer">goldbach</machine>
-        <machine compiler="lahey" testtype="acme_developer">goldbach</machine>
-        <machine compiler="nag" testtype="acme_developer">goldbach</machine>
-        <machine compiler="pgi" testtype="acme_developer">goldbach</machine>
-        <machine compiler="intel" testtype="acme_integration">goldbach</machine>
-        <machine compiler="lahey" testtype="acme_integration">goldbach</machine>
-        <machine compiler="nag" testtype="acme_integration">goldbach</machine>
-        <machine compiler="pgi" testtype="acme_integration">goldbach</machine>
-        <machine compiler="gnu" testtype="acme_developer">hopper</machine>
-        <machine compiler="intel" testtype="acme_developer">hopper</machine>
-        <machine compiler="pgi" testtype="acme_developer">hopper</machine>
-        <machine compiler="gnu" testtype="acme_integration">hopper</machine>
-        <machine compiler="intel" testtype="acme_integration">hopper</machine>
-        <machine compiler="pgi" testtype="acme_integration">hopper</machine>
-        <machine compiler="ibm" testtype="acme_developer">intrepid</machine>
-        <machine compiler="ibm" testtype="acme_integration">intrepid</machine>
-        <machine compiler="intel" testtype="acme_developer">janus</machine>
-<<<<<<< HEAD
-        <machine compiler="intel" testtype="acme_integration">janus</machine>
-        <machine compiler="intel" testtype="acme_developer">lawrencium-lr2</machine>
-        <machine compiler="intel" testtype="acme_integration">lawrencium-lr2</machine>
-=======
-        <machine compiler="pgi" testtype="acme_developer">lawrencium-lr2</machine>
-        <machine compiler="gnu" testtype="acme_developer">linux-generic</machine>
->>>>>>> 93a8ba1a
-        <machine compiler="gnu" testtype="acme_developer">mac</machine>
-        <machine compiler="gnu" testtype="acme_integration">mac</machine>
-        <machine compiler="gnu" testtype="acme_developer">melvin</machine>
-        <machine compiler="gnu" testtype="acme_integration">melvin</machine>
-        <machine compiler="ibm" testtype="acme_developer">mira</machine>
-        <machine compiler="ibm" testtype="acme_integration">mira</machine>
-        <machine compiler="null" testtype="acme_developer">null</machine>
-        <machine compiler="null" testtype="acme_integration">null</machine>
-        <machine compiler="pgi" testtype="acme_developer">olympus</machine>
-        <machine compiler="pgi" testtype="acme_integration">olympus</machine>
-        <machine compiler="intel" testtype="acme_developer">redsky</machine>
-        <machine compiler="intel" testtype="acme_integration">redsky</machine>
-        <machine compiler="pgi" testtype="acme_developer">titan</machine>
-        <machine compiler="pgi" testtype="acme_integration">titan</machine>
-        <machine compiler="gnu" testtype="acme_developer">yellowstone</machine>
-        <machine compiler="intel" testtype="acme_developer">yellowstone</machine>
-        <machine compiler="intel " testtype="acme_developer">yellowstone</machine>
-        <machine compiler="pgi" testtype="acme_developer">yellowstone</machine>
-        <machine compiler="gnu" testtype="acme_integration">yellowstone</machine>
-        <machine compiler="intel" testtype="acme_integration">yellowstone</machine>
-        <machine compiler="intel " testtype="acme_integration">yellowstone</machine>
-        <machine compiler="pgi" testtype="acme_integration">yellowstone</machine>
-        <machine compiler="intel" testtype="aux_cam">yellowstone</machine>
-        <machine compiler="intel" testtype="aux_cice">yellowstone</machine>
-      </test>
-      <test name="PET_PT">
-        <machine compiler="intel" testtype="aux_cice">yellowstone</machine>
-      </test>
-      <test name="SEQ_PFC">
-        <machine compiler="pgi" testtype="acme_integration">bluewaters</machine>
-        <machine compiler="intel" testtype="acme_integration">cascade</machine>
-        <machine compiler="nag" testtype="acme_integration">cascade</machine>
-        <machine compiler="ibm" testtype="acme_integration">cetus</machine>
-        <machine compiler="pgi" testtype="acme_integration">eastwind</machine>
-        <machine compiler="intel" testtype="acme_integration">edison</machine>
-        <machine compiler="intel " testtype="acme_integration">edison</machine>
-        <machine compiler="intel" testtype="acme_integration">eos</machine>
-        <machine compiler="intel" testtype="acme_integration">evergreen</machine>
-        <machine compiler="intel" testtype="acme_integration">goldbach</machine>
-        <machine compiler="lahey" testtype="acme_integration">goldbach</machine>
-        <machine compiler="nag" testtype="acme_integration">goldbach</machine>
-        <machine compiler="pgi" testtype="acme_integration">goldbach</machine>
-        <machine compiler="gnu" testtype="acme_integration">hopper</machine>
-        <machine compiler="intel" testtype="acme_integration">hopper</machine>
-        <machine compiler="pgi" testtype="acme_integration">hopper</machine>
-        <machine compiler="ibm" testtype="acme_integration">intrepid</machine>
-        <machine compiler="intel" testtype="acme_integration">janus</machine>
-        <machine compiler="intel" testtype="acme_integration">lawrencium-lr2</machine>
-        <machine compiler="gnu" testtype="acme_integration">mac</machine>
-        <machine compiler="gnu" testtype="acme_integration">melvin</machine>
-        <machine compiler="ibm" testtype="acme_integration">mira</machine>
-        <machine compiler="null" testtype="acme_integration">null</machine>
-        <machine compiler="pgi" testtype="acme_integration">olympus</machine>
-        <machine compiler="intel" testtype="acme_integration">redsky</machine>
-        <machine compiler="pgi" testtype="acme_integration">titan</machine>
-        <machine compiler="gnu" testtype="acme_integration">yellowstone</machine>
-        <machine compiler="intel" testtype="acme_integration">yellowstone</machine>
-        <machine compiler="intel " testtype="acme_integration">yellowstone</machine>
-        <machine compiler="pgi" testtype="acme_integration">yellowstone</machine>
-        <machine compiler="intel" testtype="aux_cam">yellowstone</machine>
-      </test>
-    </grid>
-    <grid name="ne120_g16">
-      <test name="ERS_Ld7">
-        <machine compiler="pgi" testtype="prerelease">hopper</machine>
-        <machine compiler="ibm" testtype="prerelease">intrepid</machine>
-        <machine compiler="intel" testtype="prebeta">redsky</machine>
-        <machine compiler="pgi" testtype="prerelease">titan</machine>
-        <machine compiler="gnu" testtype="prebeta">yellowstone</machine>
-        <machine compiler="intel" testtype="prebeta">yellowstone</machine>
-        <machine compiler="pgi" testtype="prebeta">yellowstone</machine>
-      </test>
-    </grid>
-    <grid name="ne120_t12">
-      <test name="SBN">
-        <machine compiler="null" testtype="null">null</machine>
-      </test>
-    </grid>
-  </compset>
-  <compset name="B1850C5CN">
-    <grid name="f09_g16">
-      <test name="PFS">
-        <machine compiler="intel" testtype="csltiming">yellowstone</machine>
-      </test>
-    </grid>
-    <grid name="f19_g16">
-      <test name="ERI">
-        <machine compiler="pgi" testtype="prerelease">hopper</machine>
-        <machine compiler="ibm" testtype="prerelease">intrepid</machine>
-      </test>
-      <test name="PFS">
-        <machine compiler="intel" testtype="csltiming">yellowstone</machine>
-      </test>
-    </grid>
-    <grid name="ne120_g16">
-      <test name="PFS">
-        <machine compiler="intel" testtype="csltiming">yellowstone</machine>
-      </test>
-    </grid>
-    <grid name="ne30_g16">
-      <test name="ERI">
-        <machine compiler="ibm" testtype="prebeta">cetus</machine>
-        <machine compiler="intel" testtype="prebeta">edison</machine>
-        <machine compiler="pgi" testtype="prebeta">hopper</machine>
-        <machine compiler="intel" testtype="prebeta">lawrencium-lr2</machine>
-        <machine compiler="ibm" testtype="prebeta">mira</machine>
-      </test>
-      <test name="ERS">
-        <machine compiler="intel" testtype="prebeta">redsky</machine>
-        <machine compiler="intel" testtype="aux_waccm">yellowstone</machine>
-        <machine compiler="gnu" testtype="prebeta">yellowstone</machine>
-        <machine compiler="pgi" testtype="prebeta">yellowstone</machine>
-      </test>
-      <test name="PFS">
-        <machine compiler="pgi" testtype="prebeta">bluewaters</machine>
-        <machine compiler="ibm" testtype="prebeta">cetus</machine>
-        <machine compiler="intel" testtype="prebeta">edison</machine>
-        <machine compiler="intel" testtype="prebeta">eos</machine>
-        <machine compiler="ibm" testtype="prebeta">mira</machine>
-        <machine compiler="intel" testtype="prebeta">redsky</machine>
-        <machine compiler="pgi" testtype="prebeta">titan</machine>
-        <machine compiler="intel" testtype="csltiming">yellowstone</machine>
-        <machine compiler="gnu" testtype="prebeta">yellowstone</machine>
-        <machine compiler="intel" testtype="prebeta">yellowstone</machine>
-        <machine compiler="pgi" testtype="prebeta">yellowstone</machine>
-      </test>
-    </grid>
-  </compset>
-  <compset name="B1850C5L45BGC">
-    <grid name="T31_g37">
-      <test name="ERS_PT">
-        <machine compiler="intel" testtype="prebeta" comment="start moving B compset tests to use CLM4.5/BGC">janus</machine>
-      </test>
-    </grid>
-    <grid name="f19_g16">
-      <test name="ERS_D">
-        <machine compiler="pgi" testtype="prebeta">goldbach</machine>
-      </test>
-      <test name="SMS">
-        <machine compiler="pgi" testtype="prebeta">goldbach</machine>
-      </test>
-    </grid>
-    <grid name="ne30_g16">
-      <test name="ERS">
-        <machine compiler="intel" testtype="prebeta" comment="start moving B compset tests to use CLM4.5/BGC">yellowstone</machine>
-      </test>
-      <test name="PFS">
-        <machine compiler="ibm" testtype="prebeta" comment="start moving B compset tests to use CLM4.5/BGC">mira</machine>
-      </test>
-    </grid>
-  </compset>
-  <compset name="B1850CN">
-    <grid name="T31_g37">
-      <test name="CME">
-        <machine compiler="pgi" testtype="prerelease">hopper</machine>
-        <machine compiler="ibm" testtype="prerelease">intrepid</machine>
-        <machine compiler="intel" testtype="prebeta">janus</machine>
-        <machine compiler="intel" testtype="prebeta">redsky</machine>
-        <machine compiler="intel" testtype="aux_drv">yellowstone</machine>
-        <machine compiler="gnu" testtype="prebeta">yellowstone</machine>
-        <machine compiler="intel" testtype="prebeta">yellowstone</machine>
-        <machine compiler="pgi" testtype="prebeta">yellowstone</machine>
-      </test>
-      <test name="ERI_PT">
-        <machine compiler="intel" testtype="prebeta">goldbach</machine>
-        <machine compiler="pgi" testtype="prebeta">goldbach</machine>
-        <machine compiler="pgi" testtype="prerelease">hopper</machine>
-        <machine compiler="ibm" testtype="prerelease">intrepid</machine>
-        <machine compiler="intel" testtype="prebeta">janus</machine>
-        <machine compiler="intel" testtype="prebeta">redsky</machine>
-        <machine compiler="gnu" testtype="prebeta">yellowstone</machine>
-        <machine compiler="intel" testtype="prebeta">yellowstone</machine>
-        <machine compiler="pgi" testtype="prebeta">yellowstone</machine>
-      </test>
-      <test name="ERS_D_E">
-        <machine compiler="intel" testtype="prebeta">goldbach</machine>
-        <machine compiler="pgi" testtype="prebeta">goldbach</machine>
-        <machine compiler="pgi" testtype="prerelease">hopper</machine>
-        <machine compiler="ibm" testtype="prerelease">intrepid</machine>
-        <machine compiler="intel" testtype="prebeta">janus</machine>
-        <machine compiler="intel" testtype="prebeta">redsky</machine>
-        <machine compiler="gnu" testtype="prebeta">yellowstone</machine>
-        <machine compiler="intel" testtype="prebeta">yellowstone</machine>
-        <machine compiler="pgi" testtype="prebeta">yellowstone</machine>
-      </test>
-      <test name="ERS_Ld7">
-        <machine compiler="pgi" testtype="prealpha">goldbach</machine>
-        <machine compiler="lahey" testtype="prebeta">goldbach</machine>
-        <machine compiler="pgi" testtype="prerelease">goldbach</machine>
-      </test>
-      <test name="ERS_N2_D">
-        <machine compiler="ibm" testtype="prerelease">intrepid</machine>
-      </test>
-      <test name="ERS_PT">
-        <machine compiler="intel" testtype="prebeta">goldbach</machine>
-        <machine compiler="pgi" testtype="prebeta">goldbach</machine>
-        <machine compiler="pgi" testtype="prerelease">hopper</machine>
-        <machine compiler="ibm" testtype="prerelease">intrepid</machine>
-        <machine compiler="intel" testtype="prebeta">janus</machine>
-        <machine compiler="intel" testtype="prebeta">redsky</machine>
-        <machine compiler="gnu" testtype="prealpha">yellowstone</machine>
-        <machine compiler="intel" testtype="prealpha">yellowstone</machine>
-        <machine compiler="pgi" testtype="prealpha">yellowstone</machine>
-        <machine compiler="gnu" testtype="prebeta">yellowstone</machine>
-        <machine compiler="intel" testtype="prebeta">yellowstone</machine>
-        <machine compiler="pgi" testtype="prebeta">yellowstone</machine>
-      </test>
-      <test name="NCR_P4x1D">
-        <machine compiler="gnu" testtype="prebeta">yellowstone</machine>
-        <machine compiler="intel" testtype="prebeta">yellowstone</machine>
-        <machine compiler="pgi" testtype="prebeta">yellowstone</machine>
-      </test>
-      <test name="NOC">
-        <machine compiler="intel" testtype="prebeta" comment="Tony added the test script as of scripts4_131106">redsky</machine>
-        <machine compiler="intel" testtype="prebeta" comment="Tony added the test script as of scripts4_131106">yellowstone</machine>
-      </test>
-      <test name="SMS_D">
-        <machine compiler="intel" testtype="aux_drv">yellowstone</machine>
-      </test>
-    </grid>
-    <grid name="f09_g16">
-      <test name="CME">
-        <machine compiler="intel" testtype="aux_esmf">yellowstone</machine>
-      </test>
-      <test name="ERI_PT">
-        <machine compiler="pgi" testtype="prebeta">bluewaters</machine>
-        <machine compiler="intel" testtype="prebeta">edison</machine>
-        <machine compiler="intel" testtype="prebeta">eos</machine>
-        <machine compiler="pgi" testtype="prebeta">hopper</machine>
-        <machine compiler="ibm" testtype="prerelease">intrepid</machine>
-        <machine compiler="intel" testtype="prebeta">lawrencium-lr2</machine>
-        <machine compiler="pgi" testtype="prebeta">titan</machine>
-        <machine compiler="pgi" testtype="prerelease">titan</machine>
-      </test>
-      <test name="ERS">
-        <machine compiler="intel" testtype="aux_science">yellowstone</machine>
-      </test>
-      <test name="ERS_PT">
-        <machine compiler="ibm" testtype="prebeta">cetus</machine>
-        <machine compiler="ibm" testtype="prerelease">intrepid</machine>
-        <machine compiler="ibm" testtype="prebeta">mira</machine>
-      </test>
-      <test name="ERT">
-        <machine compiler="intel" testtype="aux_drv">yellowstone</machine>
-      </test>
-      <test name="PFS">
-        <machine compiler="intel" testtype="csltiming">yellowstone</machine>
-      </test>
-    </grid>
-    <grid name="f19_g16">
-      <test name="ERH">
-        <machine compiler="intel" testtype="aux_pop2">yellowstone</machine>
-      </test>
-      <test name="ERI">
-        <machine compiler="pgi" testtype="prerelease">hopper</machine>
-        <machine compiler="ibm" testtype="prerelease">intrepid</machine>
-      </test>
-      <test name="ERS">
-        <machine compiler="intel" testtype="aux_science">yellowstone</machine>
-      </test>
-      <test name="ERS_D">
-        <machine compiler="intel " testtype="prebeta">yellowstone</machine>
-      </test>
-      <test name="ERS_N2">
-        <machine compiler="pgi" testtype="prerelease">hopper</machine>
-        <machine compiler="ibm" testtype="prerelease">intrepid</machine>
-      </test>
-      <test name="ERT">
-        <machine compiler="intel" testtype="aux_pop2">yellowstone</machine>
-      </test>
-      <test name="PET_PT">
-        <machine compiler="intel" testtype="prebeta">goldbach</machine>
-        <machine compiler="pgi" testtype="prebeta">goldbach</machine>
-        <machine compiler="pgi" testtype="prerelease">hopper</machine>
-        <machine compiler="ibm" testtype="prerelease">intrepid</machine>
-        <machine compiler="intel" testtype="prebeta">janus</machine>
-        <machine compiler="intel" testtype="prebeta">redsky</machine>
-        <machine compiler="gnu" testtype="prebeta">yellowstone</machine>
-        <machine compiler="intel" testtype="prebeta">yellowstone</machine>
-        <machine compiler="pgi" testtype="prebeta">yellowstone</machine>
-      </test>
-      <test name="SMS_D">
-        <machine compiler="ibm" testtype="prerelease">intrepid</machine>
-      </test>
-    </grid>
-    <grid name="f45_g37">
-      <test name="ERS_Ld7">
-        <machine compiler="intel" testtype="prealpha">goldbach</machine>
-        <machine compiler="intel" testtype="prerelease">goldbach</machine>
-      </test>
-    </grid>
-    <grid name="ne30_g16">
-      <test name="ERS">
-        <machine compiler="pgi" testtype="prebeta">bluewaters</machine>
-        <machine compiler="intel" testtype="prebeta">edison</machine>
-        <machine compiler="intel" testtype="prebeta">eos</machine>
-        <machine compiler="pgi" testtype="prebeta">hopper</machine>
-        <machine compiler="ibm" testtype="prerelease">intrepid</machine>
-        <machine compiler="intel" testtype="prebeta">lawrencium-lr2</machine>
-        <machine compiler="pgi" testtype="prebeta">titan</machine>
-        <machine compiler="pgi" testtype="prerelease">titan</machine>
-      </test>
-      <test name="ERS_IOP">
-        <machine compiler="intel" testtype="prebeta">redsky</machine>
-        <machine compiler="gnu" testtype="prebeta">yellowstone</machine>
-        <machine compiler="intel" testtype="prebeta">yellowstone</machine>
-        <machine compiler="pgi" testtype="prebeta">yellowstone</machine>
-      </test>
-      <test name="ERS_IOP4c">
-        <machine compiler="intel" testtype="prebeta">redsky</machine>
-        <machine compiler="intel" testtype="prebeta">yellowstone</machine>
-      </test>
-      <test name="ERS_IOP4p">
-        <machine compiler="intel" testtype="prebeta">redsky</machine>
-        <machine compiler="intel" testtype="prebeta">yellowstone</machine>
-      </test>
-      <test name="ERS_Ld7">
-        <machine compiler="intel" testtype="prebeta">goldbach</machine>
-        <machine compiler="pgi" testtype="prebeta">goldbach</machine>
-        <machine compiler="intel" testtype="prealpha">janus</machine>
-        <machine compiler="intel" testtype="prebeta">janus</machine>
-        <machine compiler="intel" testtype="prebeta">redsky</machine>
-        <machine compiler="intel" testtype="aux_waccm">yellowstone</machine>
-        <machine compiler="gnu" testtype="prealpha">yellowstone</machine>
-        <machine compiler="intel" testtype="prealpha">yellowstone</machine>
-        <machine compiler="pgi" testtype="prealpha">yellowstone</machine>
-        <machine compiler="gnu" testtype="prebeta">yellowstone</machine>
-        <machine compiler="pgi" testtype="prebeta">yellowstone</machine>
-      </test>
-      <test name="ERT">
-        <machine compiler="intel" testtype="prebeta">yellowstone</machine>
-      </test>
-      <test name="SMS_D">
-        <machine compiler="ibm" testtype="prebeta">cetus</machine>
-        <machine compiler="ibm" testtype="prebeta">mira</machine>
-      </test>
-    </grid>
-  </compset>
-  <compset name="B1850CNCHM">
-    <grid name="f09_g16">
-      <test name="ERS">
-        <machine compiler="intel" testtype="aux_science">yellowstone</machine>
-      </test>
-      <test name="ERS_Ld7">
-        <machine compiler="ibm" testtype="prebeta">cetus</machine>
-        <machine compiler="intel" testtype="prebeta">goldbach</machine>
-        <machine compiler="pgi" testtype="prebeta">goldbach</machine>
-        <machine compiler="ibm" testtype="prerelease">intrepid</machine>
-        <machine compiler="intel" testtype="prealpha">janus</machine>
-        <machine compiler="intel" testtype="prebeta">janus</machine>
-        <machine compiler="ibm" testtype="prebeta">mira</machine>
-        <machine compiler="intel" testtype="prebeta">redsky</machine>
-        <machine compiler="gnu" testtype="prealpha">yellowstone</machine>
-        <machine compiler="intel" testtype="prealpha">yellowstone</machine>
-        <machine compiler="pgi" testtype="prealpha">yellowstone</machine>
-        <machine compiler="gnu" testtype="prebeta">yellowstone</machine>
-        <machine compiler="intel" testtype="prebeta">yellowstone</machine>
-        <machine compiler="pgi" testtype="prebeta">yellowstone</machine>
-      </test>
-    </grid>
-  </compset>
-  <compset name="B1850RMCN">
-    <grid name="f09_g16">
-      <test name="ERI">
-        <machine compiler="ibm" testtype="prebeta">cetus</machine>
-        <machine compiler="ibm" testtype="prerelease">intrepid</machine>
-        <machine compiler="ibm" testtype="prebeta">mira</machine>
-      </test>
-      <test name="ERS">
-        <machine compiler="intel" testtype="aux_science">yellowstone</machine>
-      </test>
-    </grid>
-    <grid name="f19_g16">
-      <test name="ERS">
-        <machine compiler="pgi" testtype="prebeta">bluewaters</machine>
-        <machine compiler="intel" testtype="prebeta">edison</machine>
-        <machine compiler="intel" testtype="prebeta">eos</machine>
-        <machine compiler="intel" testtype="prebeta">goldbach</machine>
-        <machine compiler="pgi" testtype="prebeta">goldbach</machine>
-        <machine compiler="pgi" testtype="prebeta">hopper</machine>
-        <machine compiler="ibm" testtype="prerelease">intrepid</machine>
-        <machine compiler="intel" testtype="prebeta">lawrencium-lr2</machine>
-        <machine compiler="pgi" testtype="prebeta">titan</machine>
-        <machine compiler="pgi" testtype="prerelease">titan</machine>
-        <machine compiler="intel" testtype="aux_science">yellowstone</machine>
-      </test>
-    </grid>
-  </compset>
-  <compset name="B1850W5CN">
-    <grid name="f19_g16">
-      <test name="ERS_D_Ld3">
-        <machine compiler="intel" testtype="prebeta">redsky</machine>
-        <machine compiler="intel" testtype="prebeta">yellowstone</machine>
-        <machine compiler="intel" testtype="prerelease">yellowstone</machine>
-      </test>
-    </grid>
-  </compset>
-  <compset name="B1850WCN">
-    <grid name="f19_g16">
-      <test name="ERS">
-        <machine compiler="intel" testtype="aux_science">yellowstone</machine>
-      </test>
-      <test name="ERS_PT">
-        <machine compiler="intel" testtype="prebeta">goldbach</machine>
-        <machine compiler="pgi" testtype="prebeta">goldbach</machine>
-        <machine compiler="pgi" testtype="prerelease">hopper</machine>
-        <machine compiler="ibm" testtype="prerelease">intrepid</machine>
-        <machine compiler="intel" testtype="prebeta">janus</machine>
-        <machine compiler="intel" testtype="prebeta">redsky</machine>
-        <machine compiler="gnu" testtype="prebeta">yellowstone</machine>
-        <machine compiler="intel" testtype="prebeta">yellowstone</machine>
-        <machine compiler="pgi" testtype="prebeta">yellowstone</machine>
-      </test>
-    </grid>
-  </compset>
-  <compset name="B1850WSCCN">
-    <grid name="f19_g16">
-      <test name="ERS_D">
-        <machine compiler="intel" testtype="prebeta">redsky</machine>
-        <machine compiler="intel" testtype="prebeta">yellowstone</machine>
-        <machine compiler="intel" testtype="prerelease">yellowstone</machine>
-      </test>
-    </grid>
-  </compset>
-  <compset name="B2000CNCHM">
-    <grid name="f19_g16">
-      <test name="ERS_Ld7">
-        <machine compiler="intel" testtype="prebeta">goldbach</machine>
-        <machine compiler="pgi" testtype="prebeta">goldbach</machine>
-        <machine compiler="pgi" testtype="prerelease">hopper</machine>
-        <machine compiler="ibm" testtype="prerelease">intrepid</machine>
-        <machine compiler="intel" testtype="prebeta">janus</machine>
-        <machine compiler="intel" testtype="prebeta">redsky</machine>
-        <machine compiler="gnu" testtype="prebeta">yellowstone</machine>
-        <machine compiler="intel" testtype="prebeta">yellowstone</machine>
-        <machine compiler="pgi" testtype="prebeta">yellowstone</machine>
-      </test>
-    </grid>
-  </compset>
-  <compset name="B2013WBCCN">
-    <grid name="f19_g16">
-      <test name="ERS_D">
-        <machine compiler="intel" testtype="prebeta">janus</machine>
-        <machine compiler="intel" testtype="prerelease">janus</machine>
-      </test>
-    </grid>
-  </compset>
-  <compset name="B20TR">
-    <grid name="f19_g16">
-      <test name="ERS_PT">
-        <machine compiler="intel" testtype="prealpha">janus</machine>
-        <machine compiler="intel" testtype="prebeta">janus</machine>
-      </test>
-      <test name="ERS_PT_E">
-        <machine compiler="pgi" testtype="prerelease">hopper</machine>
-        <machine compiler="ibm" testtype="prerelease">intrepid</machine>
-      </test>
-    </grid>
-  </compset>
-  <compset name="B20TRBDRD">
-    <grid name="f09_g16">
-      <test name="ERS">
-        <machine compiler="pgi" testtype="prebeta">bluewaters</machine>
-        <machine compiler="intel" testtype="prebeta">edison</machine>
-        <machine compiler="intel" testtype="prebeta">eos</machine>
-        <machine compiler="pgi" testtype="prebeta">hopper</machine>
-        <machine compiler="ibm" testtype="prerelease">intrepid</machine>
-        <machine compiler="intel" testtype="prebeta">lawrencium-lr2</machine>
-        <machine compiler="pgi" testtype="prebeta">titan</machine>
-        <machine compiler="pgi" testtype="prerelease">titan</machine>
-        <machine compiler="intel" testtype="aux_science">yellowstone</machine>
-      </test>
-    </grid>
-  </compset>
-  <compset name="B20TRBPRP">
-    <grid name="f09_g16">
-      <test name="CME">
-        <machine compiler="intel" testtype="prebeta">edison</machine>
-        <machine compiler="pgi" testtype="prebeta">hopper</machine>
-        <machine compiler="pgi" testtype="prerelease">hopper</machine>
-        <machine compiler="intel" testtype="prebeta">lawrencium-lr2</machine>
-      </test>
-      <test name="ERS">
-        <machine compiler="intel" testtype="aux_drv">yellowstone</machine>
-        <machine compiler="intel" testtype="aux_science">yellowstone</machine>
-      </test>
-      <test name="ERS_IOP">
-        <machine compiler="intel" testtype="prebeta">janus</machine>
-        <machine compiler="intel" testtype="prebeta">redsky</machine>
-        <machine compiler="gnu" testtype="prebeta">yellowstone</machine>
-        <machine compiler="intel" testtype="prebeta">yellowstone</machine>
-        <machine compiler="pgi" testtype="prebeta">yellowstone</machine>
-      </test>
-      <test name="ERS_Ld7">
-        <machine compiler="pgi" testtype="prerelease">hopper</machine>
-        <machine compiler="ibm" testtype="prerelease">intrepid</machine>
-      </test>
-    </grid>
-  </compset>
-  <compset name="B20TRC5">
-    <grid name="f19_g16">
-      <test name="ERI_E">
-        <machine compiler="intel" testtype="aux_esmf">yellowstone</machine>
-      </test>
-      <test name="ERS_N2">
-        <machine compiler="pgi" testtype="prebeta">bluewaters</machine>
-        <machine compiler="intel" testtype="prebeta">edison</machine>
-        <machine compiler="intel" testtype="prebeta">eos</machine>
-        <machine compiler="pgi" testtype="prebeta">hopper</machine>
-        <machine compiler="ibm" testtype="prerelease">intrepid</machine>
-        <machine compiler="intel" testtype="prebeta">lawrencium-lr2</machine>
-        <machine compiler="pgi" testtype="prebeta">titan</machine>
-        <machine compiler="pgi" testtype="prerelease">titan</machine>
-      </test>
-      <test name="SMS_D">
-        <machine compiler="pgi" testtype="acme_integration">bluewaters</machine>
-        <machine compiler="intel" testtype="acme_integration">cascade</machine>
-        <machine compiler="nag" testtype="acme_integration">cascade</machine>
-        <machine compiler="ibm" testtype="acme_integration">cetus</machine>
-        <machine compiler="pgi" testtype="acme_integration">eastwind</machine>
-        <machine compiler="intel" testtype="acme_integration">edison</machine>
-        <machine compiler="intel " testtype="acme_integration">edison</machine>
-        <machine compiler="intel" testtype="acme_integration">eos</machine>
-        <machine compiler="intel" testtype="acme_integration">evergreen</machine>
-        <machine compiler="intel" testtype="acme_integration">goldbach</machine>
-        <machine compiler="lahey" testtype="acme_integration">goldbach</machine>
-        <machine compiler="nag" testtype="acme_integration">goldbach</machine>
-        <machine compiler="pgi" testtype="acme_integration">goldbach</machine>
-        <machine compiler="intel" testtype="prebeta">goldbach</machine>
-        <machine compiler="pgi" testtype="prebeta">goldbach</machine>
-        <machine compiler="gnu" testtype="acme_integration">hopper</machine>
-        <machine compiler="intel" testtype="acme_integration">hopper</machine>
-        <machine compiler="pgi" testtype="acme_integration">hopper</machine>
-        <machine compiler="pgi" testtype="prerelease">hopper</machine>
-        <machine compiler="ibm" testtype="acme_integration">intrepid</machine>
-        <machine compiler="ibm" testtype="prerelease">intrepid</machine>
-        <machine compiler="intel" testtype="acme_integration">janus</machine>
-        <machine compiler="intel" testtype="prebeta">janus</machine>
-        <machine compiler="intel" testtype="acme_integration">lawrencium-lr2</machine>
-        <machine compiler="gnu" testtype="acme_integration">mac</machine>
-        <machine compiler="gnu" testtype="acme_integration">melvin</machine>
-        <machine compiler="ibm" testtype="acme_integration">mira</machine>
-        <machine compiler="null" testtype="acme_integration">null</machine>
-        <machine compiler="pgi" testtype="acme_integration">olympus</machine>
-        <machine compiler="intel" testtype="acme_integration">redsky</machine>
-        <machine compiler="intel" testtype="prebeta">redsky</machine>
-        <machine compiler="pgi" testtype="acme_integration">titan</machine>
-        <machine compiler="gnu" testtype="acme_integration">yellowstone</machine>
-        <machine compiler="intel" testtype="acme_integration">yellowstone</machine>
-        <machine compiler="intel " testtype="acme_integration">yellowstone</machine>
-        <machine compiler="pgi" testtype="acme_integration">yellowstone</machine>
-        <machine compiler="gnu" testtype="prebeta">yellowstone</machine>
-        <machine compiler="intel" testtype="prebeta">yellowstone</machine>
-        <machine compiler="pgi" testtype="prebeta">yellowstone</machine>
-      </test>
-    </grid>
-  </compset>
-  <compset name="B20TRC5CN">
-    <grid name="f09_g16">
-      <test name="ERS">
-        <machine compiler="pgi" testtype="prebeta">bluewaters</machine>
-        <machine compiler="intel" testtype="prebeta">edison</machine>
-        <machine compiler="intel" testtype="prebeta">eos</machine>
-        <machine compiler="pgi" testtype="prebeta">hopper</machine>
-        <machine compiler="ibm" testtype="prerelease">intrepid</machine>
-        <machine compiler="intel" testtype="prebeta">lawrencium-lr2</machine>
-        <machine compiler="pgi" testtype="prebeta">titan</machine>
-        <machine compiler="pgi" testtype="prerelease">titan</machine>
-      </test>
-    </grid>
-    <grid name="f19_g16">
-      <test name="ERS_IOP">
-        <machine compiler="intel" testtype="prebeta">redsky</machine>
-        <machine compiler="gnu" testtype="prebeta">yellowstone</machine>
-        <machine compiler="pgi" testtype="prebeta">yellowstone</machine>
-      </test>
-      <test name="ERS_IOP4c">
-        <machine compiler="intel" testtype="prebeta">redsky</machine>
-        <machine compiler="intel" testtype="prebeta">yellowstone</machine>
-      </test>
-      <test name="ERS_IOP4p">
-        <machine compiler="intel" testtype="prebeta">redsky</machine>
-        <machine compiler="intel" testtype="prebeta">yellowstone</machine>
-      </test>
-      <test name="ERS_N2">
-        <machine compiler="intel" testtype="prebeta">goldbach</machine>
-        <machine compiler="pgi" testtype="prebeta">goldbach</machine>
-        <machine compiler="pgi" testtype="prerelease">hopper</machine>
-        <machine compiler="ibm" testtype="prerelease">intrepid</machine>
-        <machine compiler="intel" testtype="prebeta">janus</machine>
-        <machine compiler="intel" testtype="prebeta">redsky</machine>
-        <machine compiler="gnu" testtype="prebeta">yellowstone</machine>
-        <machine compiler="intel" testtype="prebeta">yellowstone</machine>
-        <machine compiler="pgi" testtype="prebeta">yellowstone</machine>
-      </test>
-    </grid>
-  </compset>
-  <compset name="B20TRCN">
-    <grid name="f09_g16">
-      <test name="ERS">
-        <machine compiler="intel" testtype="aux_science">yellowstone</machine>
-      </test>
-      <test name="ERT">
-        <machine compiler="pgi" testtype="prebeta">bluewaters</machine>
-        <machine compiler="intel" testtype="prebeta">eos</machine>
-        <machine compiler="ibm" testtype="prerelease">intrepid</machine>
-        <machine compiler="intel" testtype="prebeta">lawrencium-lr2</machine>
-        <machine compiler="pgi" testtype="prebeta">titan</machine>
-        <machine compiler="pgi" testtype="prerelease">titan</machine>
-      </test>
-      <test name="SMS_D">
-        <machine compiler="intel" testtype="prebeta">edison</machine>
-        <machine compiler="pgi" testtype="prebeta">hopper</machine>
-        <machine compiler="pgi" testtype="prerelease">hopper</machine>
-        <machine compiler="intel" testtype="prebeta">lawrencium-lr2</machine>
-      </test>
-    </grid>
-    <grid name="f19_g16">
-      <test name="ERS">
-        <machine compiler="intel" testtype="aux_science">yellowstone</machine>
-      </test>
-    </grid>
-  </compset>
-  <compset name="B20TRCNCHM">
-    <grid name="f09_g16">
-      <test name="ERS">
-        <machine compiler="intel" testtype="aux_science">yellowstone</machine>
-      </test>
-      <test name="ERS_Ld7">
-        <machine compiler="pgi" testtype="prebeta">bluewaters</machine>
-        <machine compiler="intel" testtype="prebeta">eos</machine>
-        <machine compiler="ibm" testtype="prerelease">intrepid</machine>
-        <machine compiler="pgi" testtype="prebeta">titan</machine>
-        <machine compiler="pgi" testtype="prerelease">titan</machine>
-      </test>
-    </grid>
-    <grid name="f19_g16">
-      <test name="ERS_Ld7">
-        <machine compiler="intel" testtype="prebeta">edison</machine>
-        <machine compiler="pgi" testtype="prebeta">hopper</machine>
-        <machine compiler="pgi" testtype="prerelease">hopper</machine>
-        <machine compiler="intel" testtype="prebeta">lawrencium-lr2</machine>
-      </test>
-    </grid>
-  </compset>
-  <compset name="B20TRWCN">
-    <grid name="f19_g16">
-      <test name="ERS">
-        <machine compiler="ibm" testtype="prerelease">intrepid</machine>
-        <machine compiler="intel" testtype="aux_science">yellowstone</machine>
-      </test>
-    </grid>
-  </compset>
-  <compset name="B55TRWCN">
-    <grid name="f19_g16">
-      <test name="ERI">
-        <machine compiler="pgi" testtype="prebeta">bluewaters</machine>
-        <machine compiler="intel" testtype="prebeta">edison</machine>
-        <machine compiler="intel" testtype="prebeta">eos</machine>
-        <machine compiler="pgi" testtype="prebeta">hopper</machine>
-        <machine compiler="ibm" testtype="prerelease">intrepid</machine>
-        <machine compiler="intel" testtype="prebeta">lawrencium-lr2</machine>
-        <machine compiler="pgi" testtype="prebeta">titan</machine>
-        <machine compiler="pgi" testtype="prerelease">titan</machine>
-        <machine compiler="intel" testtype="aux_drv">yellowstone</machine>
-        <machine compiler="intel" testtype="aux_waccm">yellowstone</machine>
-      </test>
-      <test name="ERS_Ld7">
-        <machine compiler="intel" testtype="prebeta">edison</machine>
-        <machine compiler="pgi" testtype="prebeta">hopper</machine>
-        <machine compiler="pgi" testtype="prerelease">hopper</machine>
-        <machine compiler="intel" testtype="prebeta">lawrencium-lr2</machine>
-      </test>
-    </grid>
-  </compset>
-  <compset name="B55TRWSCCN">
-    <grid name="f19_g16">
-      <test name="ERS_D">
-        <machine compiler="intel" testtype="prebeta">janus</machine>
-        <machine compiler="intel" testtype="prerelease">janus</machine>
-      </test>
-    </grid>
-  </compset>
-  <compset name="BC5">
-    <grid name="ne120_t12">
-      <test name="SBN">
-        <machine compiler="null" testtype="null">null</machine>
-      </test>
-    </grid>
-  </compset>
-  <compset name="BCN">
-    <grid name="T31_g37">
-      <test name="ERS_PT">
-        <machine compiler="intel" testtype="aux_drv">yellowstone</machine>
-      </test>
-      <test name="ERT">
-        <machine compiler="pgi" testtype="prerelease">hopper</machine>
-        <machine compiler="ibm" testtype="prerelease">intrepid</machine>
-      </test>
-      <test name="SMS_DE">
-        <machine compiler="intel" testtype="aux_esmf">yellowstone</machine>
-      </test>
-    </grid>
-    <grid name="f19_g16">
-      <test name="ERS_PT_E">
-        <machine compiler="intel" testtype="aux_esmf">yellowstone</machine>
-      </test>
-    </grid>
-    <grid name="ne120_g16">
-      <test name="SMS_Ld6">
-        <machine compiler="pgi" testtype="prerelease">hopper</machine>
-        <machine compiler="ibm" testtype="prerelease">intrepid</machine>
-        <machine compiler="pgi" testtype="prerelease">titan</machine>
-      </test>
-    </grid>
-  </compset>
-  <compset name="BG1850CN">
-    <grid name="T31_g37">
-      <test name="NCK">
-        <machine compiler="pgi" testtype="prerelease">hopper</machine>
-        <machine compiler="ibm" testtype="prerelease">intrepid</machine>
-      </test>
-      <test name="NCK_D">
-        <machine compiler="intel" testtype="prebeta">goldbach</machine>
-        <machine compiler="pgi" testtype="prebeta">goldbach</machine>
-        <machine compiler="pgi" testtype="prerelease">hopper</machine>
-        <machine compiler="ibm" testtype="prerelease">intrepid</machine>
-        <machine compiler="intel" testtype="prebeta">janus</machine>
-        <machine compiler="intel" testtype="prebeta">redsky</machine>
-        <machine compiler="gnu" testtype="prebeta">yellowstone</machine>
-        <machine compiler="intel" testtype="prebeta">yellowstone</machine>
-        <machine compiler="pgi" testtype="prebeta">yellowstone</machine>
-      </test>
-      <test name="NCK_E">
-        <machine compiler="intel" testtype="aux_esmf">yellowstone</machine>
-      </test>
-      <test name="SMS_D">
-        <machine compiler="pgi" testtype="prerelease">hopper</machine>
-        <machine compiler="ibm" testtype="prerelease">intrepid</machine>
-        <machine compiler="intel" testtype="aux_glc">yellowstone</machine>
-      </test>
-    </grid>
-    <grid name="f09_g16">
-      <test name="NCK">
-        <machine compiler="ibm" testtype="prebeta">cetus</machine>
-        <machine compiler="ibm" testtype="prebeta">mira</machine>
-      </test>
-    </grid>
-    <grid name="f19_g16">
-      <test name="NCK">
-        <machine compiler="intel" testtype="prebeta">goldbach</machine>
-        <machine compiler="pgi" testtype="prebeta">goldbach</machine>
-        <machine compiler="ibm" testtype="prerelease">intrepid</machine>
-      </test>
-    </grid>
-  </compset>
-  <compset name="BG20TRCN">
-    <grid name="f09_g16">
-      <test name="ERT">
-        <machine compiler="intel" testtype="prebeta">edison</machine>
-        <machine compiler="pgi" testtype="prebeta">hopper</machine>
-        <machine compiler="pgi" testtype="prebeta">titan</machine>
-      </test>
-    </grid>
-  </compset>
-  <compset name="BGCN">
-    <grid name="T31_g37">
-      <test name="SMS_D">
-        <machine compiler="intel" testtype="prebeta">goldbach</machine>
-        <machine compiler="pgi" testtype="prebeta">goldbach</machine>
-        <machine compiler="intel" testtype="prebeta">janus</machine>
-        <machine compiler="intel" testtype="prebeta">redsky</machine>
-        <machine compiler="gnu" testtype="prebeta">yellowstone</machine>
-        <machine compiler="intel" testtype="prebeta">yellowstone</machine>
-        <machine compiler="pgi" testtype="prebeta">yellowstone</machine>
-      </test>
-    </grid>
-  </compset>
-  <compset name="BGCNIS2">
-    <grid name="T31_g37_gl10">
-      <test name="SMS">
-        <machine compiler="intel" testtype="prebeta">redsky</machine>
-        <machine compiler="intel" testtype="prealpha">yellowstone</machine>
-        <machine compiler="intel" testtype="prebeta">yellowstone</machine>
-      </test>
-      <test name="SMS_D">
-        <machine compiler="pgi" testtype="aux_glc">hopper</machine>
-        <machine compiler="pgi" testtype="aux_glc">titan</machine>
-      </test>
-    </grid>
-  </compset>
-  <compset name="BGRCP26CN">
-    <grid name="f09_g16">
-      <test name="ERS_Ld7">
-        <machine compiler="ibm" testtype="prebeta">cetus</machine>
-        <machine compiler="ibm" testtype="prebeta">mira</machine>
-      </test>
-    </grid>
-    <grid name="f19_g16">
-      <test name="ERS_Ld7">
-        <machine compiler="ibm" testtype="prerelease">intrepid</machine>
-      </test>
-    </grid>
-  </compset>
-  <compset name="BGRCP45CN">
-    <grid name="f09_g16">
-      <test name="SMS_D">
-        <machine compiler="intel" testtype="aux_esmf">yellowstone</machine>
-      </test>
-      <test name="SMS_DE">
-        <machine compiler="intel" testtype="aux_esmf">yellowstone</machine>
-      </test>
-    </grid>
-    <grid name="f19_g16">
-      <test name="ERS_Ld7">
-        <machine compiler="pgi" testtype="prebeta">bluewaters</machine>
-        <machine compiler="intel" testtype="prebeta">edison</machine>
-        <machine compiler="intel" testtype="prebeta">eos</machine>
-        <machine compiler="pgi" testtype="prebeta">hopper</machine>
-        <machine compiler="ibm" testtype="prerelease">intrepid</machine>
-        <machine compiler="intel" testtype="prebeta">lawrencium-lr2</machine>
-        <machine compiler="pgi" testtype="prebeta">titan</machine>
-        <machine compiler="pgi" testtype="prerelease">titan</machine>
-      </test>
-    </grid>
-  </compset>
-  <compset name="BGRCP60CN">
-    <grid name="f19_g16">
-      <test name="ERS">
-        <machine compiler="pgi" testtype="prerelease">hopper</machine>
-        <machine compiler="ibm" testtype="prerelease">intrepid</machine>
-      </test>
-    </grid>
-  </compset>
-  <compset name="BGRCP85CN">
-    <grid name="f19_g16">
-      <test name="ERS_Ld7">
-        <machine compiler="intel" testtype="prebeta">goldbach</machine>
-        <machine compiler="pgi" testtype="prebeta">goldbach</machine>
-        <machine compiler="pgi" testtype="prerelease">hopper</machine>
-        <machine compiler="ibm" testtype="prerelease">intrepid</machine>
-        <machine compiler="intel" testtype="prebeta">janus</machine>
-        <machine compiler="intel" testtype="prebeta">redsky</machine>
-        <machine compiler="gnu" testtype="prebeta">yellowstone</machine>
-        <machine compiler="intel" testtype="prebeta">yellowstone</machine>
-        <machine compiler="pgi" testtype="prebeta">yellowstone</machine>
-      </test>
-    </grid>
-  </compset>
-  <compset name="BMOZ">
-    <grid name="f45_g37">
-      <test name="ERI">
-        <machine compiler="intel" testtype="prebeta">goldbach</machine>
-        <machine compiler="pgi" testtype="prebeta">goldbach</machine>
-        <machine compiler="pgi" testtype="prerelease">hopper</machine>
-        <machine compiler="ibm" testtype="prerelease">intrepid</machine>
-        <machine compiler="intel" testtype="prebeta">janus</machine>
-        <machine compiler="intel" testtype="prebeta">redsky</machine>
-        <machine compiler="intel" testtype="aux_waccm">yellowstone</machine>
-        <machine compiler="gnu" testtype="prebeta">yellowstone</machine>
-        <machine compiler="intel" testtype="prebeta">yellowstone</machine>
-        <machine compiler="pgi" testtype="prebeta">yellowstone</machine>
-      </test>
-    </grid>
-  </compset>
-  <compset name="BPIPDC5L45BGC">
-    <grid name="f19_g16">
-      <test name="ERS_IOP">
-        <machine compiler="intel" testtype="prebeta" comment="start moving B compset tests to use CLM4.5/BGC">yellowstone</machine>
-      </test>
-      <test name="ERS_N2">
-        <machine compiler="intel" testtype="prebeta" comment="start moving B compset tests to use CLM4.5/BGC">janus</machine>
-      </test>
-    </grid>
-  </compset>
-  <compset name="BRCP26CN">
-    <grid name="f09_g16">
-      <test name="ERS_PT">
-        <machine compiler="intel" testtype="prebeta">goldbach</machine>
-        <machine compiler="pgi" testtype="prebeta">goldbach</machine>
-        <machine compiler="pgi" testtype="prerelease">hopper</machine>
-        <machine compiler="ibm" testtype="prerelease">intrepid</machine>
-        <machine compiler="intel" testtype="prebeta">janus</machine>
-        <machine compiler="intel" testtype="prebeta">redsky</machine>
-        <machine compiler="gnu" testtype="prebeta">yellowstone</machine>
-        <machine compiler="intel" testtype="prebeta">yellowstone</machine>
-        <machine compiler="pgi" testtype="prebeta">yellowstone</machine>
-      </test>
-    </grid>
-  </compset>
-  <compset name="BRCP26WCN">
-    <grid name="f19_g16">
-      <test name="ERI">
-        <machine compiler="pgi" testtype="prebeta">bluewaters</machine>
-        <machine compiler="intel" testtype="prebeta">edison</machine>
-        <machine compiler="intel" testtype="prebeta">eos</machine>
-        <machine compiler="pgi" testtype="prebeta">hopper</machine>
-        <machine compiler="ibm" testtype="prerelease">intrepid</machine>
-        <machine compiler="intel" testtype="prebeta">lawrencium-lr2</machine>
-        <machine compiler="pgi" testtype="prebeta">titan</machine>
-        <machine compiler="pgi" testtype="prerelease">titan</machine>
-      </test>
-    </grid>
-  </compset>
-  <compset name="BRCP26WSCCN">
-    <grid name="f19_g16">
-      <test name="SMS">
-        <machine compiler="pgi" testtype="prebeta">yellowstone</machine>
-        <machine compiler="pgi" testtype="prerelease">yellowstone</machine>
-      </test>
-    </grid>
-  </compset>
-  <compset name="BRCP45BDRD">
-    <grid name="f09_g16">
-      <test name="ERS">
-        <machine compiler="intel" testtype="prebeta">redsky</machine>
-        <machine compiler="intel" testtype="prebeta">yellowstone</machine>
-      </test>
-    </grid>
-  </compset>
-  <compset name="BRCP45CN">
-    <grid name="f09_g16">
-      <test name="ERI">
-        <machine compiler="intel" testtype="aux_drv">yellowstone</machine>
-      </test>
-      <test name="ERS_Ld7">
-        <machine compiler="pgi" testtype="prerelease">hopper</machine>
-        <machine compiler="ibm" testtype="prerelease">intrepid</machine>
-      </test>
-    </grid>
-  </compset>
-  <compset name="BRCP45WCN">
-    <grid name="f19_g16">
-      <test name="ERI">
-        <machine compiler="intel" testtype="prebeta">goldbach</machine>
-        <machine compiler="pgi" testtype="prebeta">goldbach</machine>
-        <machine compiler="pgi" testtype="prerelease">hopper</machine>
-        <machine compiler="ibm" testtype="prerelease">intrepid</machine>
-        <machine compiler="intel" testtype="prebeta">janus</machine>
-        <machine compiler="intel" testtype="prebeta">redsky</machine>
-        <machine compiler="intel" testtype="aux_waccm">yellowstone</machine>
-        <machine compiler="gnu" testtype="prebeta">yellowstone</machine>
-        <machine compiler="intel" testtype="prebeta">yellowstone</machine>
-        <machine compiler="pgi" testtype="prebeta">yellowstone</machine>
-      </test>
-      <test name="ERI_PT">
-        <machine compiler="intel" testtype="prebeta">janus</machine>
-        <machine compiler="intel" testtype="prebeta">redsky</machine>
-        <machine compiler="gnu" testtype="prebeta">yellowstone</machine>
-        <machine compiler="intel" testtype="prebeta">yellowstone</machine>
-        <machine compiler="pgi" testtype="prebeta">yellowstone</machine>
-      </test>
-    </grid>
-  </compset>
-  <compset name="BRCP45WSCCN">
-    <grid name="f19_g16">
-      <test name="ERS_D">
-        <machine compiler="pgi" testtype="prebeta">yellowstone</machine>
-        <machine compiler="pgi" testtype="prerelease">yellowstone</machine>
-      </test>
-    </grid>
-  </compset>
-  <compset name="BRCP60CN">
-    <grid name="f09_g16">
-      <test name="ERI_E">
-        <machine compiler="pgi" testtype="prebeta">bluewaters</machine>
-        <machine compiler="intel" testtype="prebeta">edison</machine>
-        <machine compiler="intel" testtype="prebeta">eos</machine>
-        <machine compiler="pgi" testtype="prebeta">hopper</machine>
-        <machine compiler="ibm" testtype="prerelease">intrepid</machine>
-        <machine compiler="intel" testtype="prebeta">lawrencium-lr2</machine>
-        <machine compiler="pgi" testtype="prebeta">titan</machine>
-        <machine compiler="pgi" testtype="prerelease">titan</machine>
-      </test>
-    </grid>
-  </compset>
-  <compset name="BRCP85BDRD">
-    <grid name="f09_g16">
-      <test name="ERS_D">
-        <machine compiler="intel" testtype="prebeta">redsky</machine>
-        <machine compiler="intel" testtype="prebeta">yellowstone</machine>
-      </test>
-    </grid>
-  </compset>
-  <compset name="BRCP85BPRP">
-    <grid name="f09_g16">
-      <test name="SMS">
-        <machine compiler="intel" testtype="prebeta">redsky</machine>
-        <machine compiler="intel" testtype="prebeta">yellowstone</machine>
-      </test>
-    </grid>
-  </compset>
-  <compset name="BRCP85CN">
-    <grid name="f09_g16">
-      <test name="ERI">
-        <machine compiler="ibm" testtype="prebeta">cetus</machine>
-        <machine compiler="ibm" testtype="prerelease">intrepid</machine>
-        <machine compiler="ibm" testtype="prebeta">mira</machine>
-      </test>
-      <test name="ERS_PT">
-        <machine compiler="intel" testtype="prebeta">edison</machine>
-        <machine compiler="pgi" testtype="prebeta">hopper</machine>
-        <machine compiler="pgi" testtype="prerelease">hopper</machine>
-        <machine compiler="intel" testtype="prebeta">lawrencium-lr2</machine>
-      </test>
-    </grid>
-  </compset>
-  <compset name="BRCP85WCN">
-    <grid name="f19_g16">
-      <test name="ERI_PT">
-        <machine compiler="pgi" testtype="prerelease">hopper</machine>
-        <machine compiler="ibm" testtype="prerelease">intrepid</machine>
-      </test>
-    </grid>
-  </compset>
-  <compset name="BRCP85WSCCN">
-    <grid name="f19_g16">
-      <test name="SMS_D">
-        <machine compiler="ibm" testtype="prebeta">cetus</machine>
-        <machine compiler="ibm" testtype="prebeta">mira</machine>
-        <machine compiler="ibm" testtype="prerelease">mira</machine>
-      </test>
-    </grid>
-  </compset>
-  <compset name="C">
-    <grid name="T62_g16">
-      <test name="ERS">
-        <machine compiler="pgi" testtype="aux_rasm">eastwind</machine>
-        <machine compiler="intel" testtype="aux_rasm">evergreen</machine>
-        <machine compiler="pgi" testtype="aux_rasm">olympus</machine>
-        <machine compiler="intel" testtype="aux_pop2">yellowstone</machine>
-        <machine compiler="intel" testtype="aux_rasm">yellowstone</machine>
-        <machine compiler="intel" testtype="aux_science">yellowstone</machine>
-      </test>
-      <test name="ERT">
-        <machine compiler="intel" testtype="prebeta">edison</machine>
-        <machine compiler="pgi" testtype="prebeta">hopper</machine>
-        <machine compiler="pgi" testtype="prerelease">hopper</machine>
-        <machine compiler="intel" testtype="prebeta">lawrencium-lr2</machine>
-        <machine compiler="intel" testtype="aux_pop2">yellowstone</machine>
-      </test>
-      <test name="PET_PT">
-        <machine compiler="pgi" testtype="prerelease">hopper</machine>
-        <machine compiler="ibm" testtype="prerelease">intrepid</machine>
-      </test>
-      <test name="PFS">
-        <machine compiler="intel" testtype="aux_pop2">yellowstone</machine>
-        <machine compiler="intel" testtype="csltiming">yellowstone</machine>
-      </test>
-    </grid>
-    <grid name="T62_s11">
-      <test name="ERS">
-        <machine compiler="pgi" testtype="prebeta">bluewaters</machine>
-        <machine compiler="intel" testtype="prebeta">edison</machine>
-        <machine compiler="intel" testtype="prebeta">eos</machine>
-        <machine compiler="pgi" testtype="prebeta">hopper</machine>
-        <machine compiler="ibm" testtype="prerelease">intrepid</machine>
-        <machine compiler="intel" testtype="prebeta">lawrencium-lr2</machine>
-        <machine compiler="pgi" testtype="prebeta">titan</machine>
-        <machine compiler="pgi" testtype="prerelease">titan</machine>
-      </test>
-    </grid>
-    <grid name="T62_t12">
-      <test name="SBN">
-        <machine compiler="null" testtype="null">null</machine>
-      </test>
-    </grid>
-  </compset>
-  <compset name="CECO">
-    <grid name="T62_g16">
-      <test name="ERI">
-        <machine compiler="ibm" testtype="prerelease">intrepid</machine>
-      </test>
-      <test name="ERS">
-        <machine compiler="intel" testtype="prebeta">goldbach</machine>
-        <machine compiler="pgi" testtype="prebeta">goldbach</machine>
-        <machine compiler="pgi" testtype="prerelease">hopper</machine>
-        <machine compiler="ibm" testtype="prerelease">intrepid</machine>
-        <machine compiler="intel" testtype="prebeta">janus</machine>
-        <machine compiler="intel" testtype="prebeta">redsky</machine>
-        <machine compiler="gnu" testtype="prebeta">yellowstone</machine>
-        <machine compiler="intel" testtype="prebeta">yellowstone</machine>
-        <machine compiler="pgi" testtype="prebeta">yellowstone</machine>
-      </test>
-      <test name="ERT">
-        <machine compiler="pgi" testtype="prebeta">bluewaters</machine>
-        <machine compiler="intel" testtype="prebeta">edison</machine>
-        <machine compiler="intel" testtype="prebeta">eos</machine>
-        <machine compiler="pgi" testtype="prebeta">hopper</machine>
-        <machine compiler="ibm" testtype="prerelease">intrepid</machine>
-        <machine compiler="intel" testtype="prebeta">lawrencium-lr2</machine>
-        <machine compiler="pgi" testtype="prebeta">titan</machine>
-        <machine compiler="pgi" testtype="prerelease">titan</machine>
-      </test>
-      <test name="ERT_E">
-        <machine compiler="intel" testtype="aux_esmf">yellowstone</machine>
-      </test>
-      <test name="OCP">
-        <machine compiler="intel" testtype="aux_scripts">yellowstone</machine>
-      </test>
-      <test name="PFS">
-        <machine compiler="intel" testtype="csltiming">yellowstone</machine>
-      </test>
-      <test name="SMS">
-        <machine compiler="intel" testtype="aux_drv">yellowstone</machine>
-      </test>
-    </grid>
-  </compset>
-  <compset name="CIAF">
-    <grid name="T62_g16">
-      <test name="ERS_IOP">
-        <machine compiler="intel" testtype="prebeta">janus</machine>
-        <machine compiler="intel" testtype="prebeta">redsky</machine>
-        <machine compiler="gnu" testtype="prebeta">yellowstone</machine>
-        <machine compiler="intel" testtype="prebeta">yellowstone</machine>
-        <machine compiler="pgi" testtype="prebeta">yellowstone</machine>
-      </test>
-      <test name="ERT">
-        <machine compiler="intel" testtype="prebeta">goldbach</machine>
-        <machine compiler="pgi" testtype="prebeta">goldbach</machine>
-        <machine compiler="pgi" testtype="prerelease">hopper</machine>
-        <machine compiler="ibm" testtype="prerelease">intrepid</machine>
-        <machine compiler="intel" testtype="prebeta">janus</machine>
-        <machine compiler="intel" testtype="prebeta">redsky</machine>
-        <machine compiler="gnu" testtype="prebeta">yellowstone</machine>
-        <machine compiler="intel" testtype="prebeta">yellowstone</machine>
-        <machine compiler="pgi" testtype="prebeta">yellowstone</machine>
-      </test>
-      <test name="SMS_DE">
-        <machine compiler="intel" testtype="aux_esmf">yellowstone</machine>
-      </test>
-    </grid>
-  </compset>
-  <compset name="DTEST">
-    <grid name="T62_g16">
-      <test name="ERB">
-        <machine compiler="intel" testtype="aux_drv">yellowstone</machine>
-      </test>
-      <test name="ERI">
-        <machine compiler="ibm" testtype="prerelease">intrepid</machine>
-      </test>
-      <test name="ERS_D">
-        <machine compiler="intel" testtype="aux_cice">yellowstone</machine>
-      </test>
-      <test name="ERS_PT">
-        <machine compiler="intel" testtype="prebeta">edison</machine>
-        <machine compiler="pgi" testtype="prebeta">hopper</machine>
-        <machine compiler="pgi" testtype="prerelease">hopper</machine>
-        <machine compiler="intel" testtype="prebeta">lawrencium-lr2</machine>
-      </test>
-      <test name="PET_PT">
-        <machine compiler="pgi" testtype="prerelease">hopper</machine>
-        <machine compiler="ibm" testtype="prerelease">intrepid</machine>
-      </test>
-      <test name="PET_PT_E">
-        <machine compiler="intel" testtype="aux_esmf">yellowstone</machine>
-      </test>
-    </grid>
-    <grid name="T62_g37">
-      <test name="ERS">
-        <machine compiler="pgi" testtype="aux_rasm">eastwind</machine>
-        <machine compiler="intel" testtype="aux_rasm">evergreen</machine>
-        <machine compiler="pgi" testtype="aux_rasm">olympus</machine>
-        <machine compiler="intel" testtype="aux_rasm">yellowstone</machine>
-      </test>
-    </grid>
-    <grid name="T62_s11">
-      <test name="ERS">
-        <machine compiler="intel" testtype="prebeta">goldbach</machine>
-        <machine compiler="pgi" testtype="prebeta">goldbach</machine>
-        <machine compiler="pgi" testtype="prerelease">hopper</machine>
-        <machine compiler="ibm" testtype="prerelease">intrepid</machine>
-      </test>
-    </grid>
-    <grid name="f45_g37_rx1">
-      <test name="ERB">
-        <machine compiler="intel" testtype="aux_cice">yellowstone</machine>
-      </test>
-      <test name="ERI">
-        <machine compiler="pgi" testtype="prerelease">hopper</machine>
-        <machine compiler="ibm" testtype="prerelease">intrepid</machine>
-        <machine compiler="intel" testtype="prebeta">janus</machine>
-        <machine compiler="intel" testtype="prebeta">redsky</machine>
-        <machine compiler="gnu" testtype="prebeta">yellowstone</machine>
-        <machine compiler="intel" testtype="prebeta">yellowstone</machine>
-        <machine compiler="pgi" testtype="prebeta">yellowstone</machine>
-      </test>
-      <test name="ERS">
-        <machine compiler="pgi" testtype="acme_developer">bluewaters</machine>
-        <machine compiler="intel" testtype="acme_developer">cascade</machine>
-        <machine compiler="nag" testtype="acme_developer">cascade</machine>
-        <machine compiler="ibm" testtype="acme_developer">cetus</machine>
-        <machine compiler="pgi" testtype="acme_developer">eastwind</machine>
-        <machine compiler="intel" testtype="acme_developer">edison</machine>
-        <machine compiler="intel " testtype="acme_developer">edison</machine>
-        <machine compiler="intel" testtype="acme_developer">eos</machine>
-        <machine compiler="intel" testtype="acme_developer">evergreen</machine>
-        <machine compiler="intel" testtype="acme_developer">goldbach</machine>
-        <machine compiler="lahey" testtype="acme_developer">goldbach</machine>
-        <machine compiler="nag" testtype="acme_developer">goldbach</machine>
-        <machine compiler="pgi" testtype="acme_developer">goldbach</machine>
-        <machine compiler="gnu" testtype="acme_developer">hopper</machine>
-        <machine compiler="intel" testtype="acme_developer">hopper</machine>
-        <machine compiler="pgi" testtype="acme_developer">hopper</machine>
-        <machine compiler="ibm" testtype="acme_developer">intrepid</machine>
-        <machine compiler="intel" testtype="acme_developer">janus</machine>
-<<<<<<< HEAD
-        <machine compiler="intel" testtype="acme_developer">lawrencium-lr2</machine>
-=======
-        <machine compiler="pgi" testtype="acme_developer">lawrencium-lr2</machine>
-        <machine compiler="gnu" testtype="acme_developer">linux-generic</machine>
->>>>>>> 93a8ba1a
-        <machine compiler="gnu" testtype="acme_developer">mac</machine>
-        <machine compiler="gnu" testtype="acme_developer">melvin</machine>
-        <machine compiler="ibm" testtype="acme_developer">mira</machine>
-        <machine compiler="null" testtype="acme_developer">null</machine>
-        <machine compiler="pgi" testtype="acme_developer">olympus</machine>
-        <machine compiler="intel" testtype="acme_developer">redsky</machine>
-        <machine compiler="pgi" testtype="acme_developer">titan</machine>
-        <machine compiler="gnu" testtype="acme_developer">yellowstone</machine>
-        <machine compiler="intel" testtype="acme_developer">yellowstone</machine>
-        <machine compiler="intel " testtype="acme_developer">yellowstone</machine>
-        <machine compiler="pgi" testtype="acme_developer">yellowstone</machine>
       </test>
       <test name="ERS_IOP">
         <machine compiler="pgi" testtype="acme_developer">bluewaters</machine>
@@ -2608,14 +133,2428 @@
         <machine compiler="ibm" testtype="acme_integration">intrepid</machine>
         <machine compiler="intel" testtype="acme_developer">janus</machine>
         <machine compiler="intel" testtype="acme_integration">janus</machine>
-        <machine compiler="intel" testtype="prebeta">janus</machine>
-<<<<<<< HEAD
         <machine compiler="intel" testtype="acme_developer">lawrencium-lr2</machine>
         <machine compiler="intel" testtype="acme_integration">lawrencium-lr2</machine>
-=======
-        <machine compiler="pgi" testtype="acme_developer">lawrencium-lr2</machine>
         <machine compiler="gnu" testtype="acme_developer">linux-generic</machine>
->>>>>>> 93a8ba1a
+        <machine compiler="gnu" testtype="acme_developer">mac</machine>
+        <machine compiler="gnu" testtype="acme_integration">mac</machine>
+        <machine compiler="gnu" testtype="acme_developer">melvin</machine>
+        <machine compiler="gnu" testtype="acme_integration">melvin</machine>
+        <machine compiler="ibm" testtype="acme_developer">mira</machine>
+        <machine compiler="ibm" testtype="acme_integration">mira</machine>
+        <machine compiler="null" testtype="acme_developer">null</machine>
+        <machine compiler="null" testtype="acme_integration">null</machine>
+        <machine compiler="pgi" testtype="acme_developer">olympus</machine>
+        <machine compiler="pgi" testtype="acme_integration">olympus</machine>
+        <machine compiler="intel" testtype="acme_developer">redsky</machine>
+        <machine compiler="intel" testtype="acme_integration">redsky</machine>
+        <machine compiler="intel" testtype="prebeta">redsky</machine>
+        <machine compiler="pgi" testtype="acme_developer">titan</machine>
+        <machine compiler="pgi" testtype="acme_integration">titan</machine>
+        <machine compiler="gnu" testtype="acme_developer">yellowstone</machine>
+        <machine compiler="intel" testtype="acme_developer">yellowstone</machine>
+        <machine compiler="intel " testtype="acme_developer">yellowstone</machine>
+        <machine compiler="pgi" testtype="acme_developer">yellowstone</machine>
+        <machine compiler="gnu" testtype="acme_integration">yellowstone</machine>
+        <machine compiler="intel" testtype="acme_integration">yellowstone</machine>
+        <machine compiler="intel " testtype="acme_integration">yellowstone</machine>
+        <machine compiler="pgi" testtype="acme_integration">yellowstone</machine>
+        <machine compiler="gnu" testtype="prebeta">yellowstone</machine>
+        <machine compiler="intel" testtype="prebeta">yellowstone</machine>
+        <machine compiler="pgi" testtype="prebeta">yellowstone</machine>
+      </test>
+      <test name="ERS_IOP4c">
+        <machine compiler="pgi" testtype="acme_developer">bluewaters</machine>
+        <machine compiler="pgi" testtype="acme_integration">bluewaters</machine>
+        <machine compiler="intel" testtype="acme_developer">cascade</machine>
+        <machine compiler="nag" testtype="acme_developer">cascade</machine>
+        <machine compiler="intel" testtype="acme_integration">cascade</machine>
+        <machine compiler="nag" testtype="acme_integration">cascade</machine>
+        <machine compiler="ibm" testtype="acme_developer">cetus</machine>
+        <machine compiler="ibm" testtype="acme_integration">cetus</machine>
+        <machine compiler="pgi" testtype="acme_developer">eastwind</machine>
+        <machine compiler="pgi" testtype="acme_integration">eastwind</machine>
+        <machine compiler="intel" testtype="acme_developer">edison</machine>
+        <machine compiler="intel " testtype="acme_developer">edison</machine>
+        <machine compiler="intel" testtype="acme_integration">edison</machine>
+        <machine compiler="intel " testtype="acme_integration">edison</machine>
+        <machine compiler="intel" testtype="acme_developer">eos</machine>
+        <machine compiler="intel" testtype="acme_integration">eos</machine>
+        <machine compiler="intel" testtype="acme_developer">evergreen</machine>
+        <machine compiler="intel" testtype="acme_integration">evergreen</machine>
+        <machine compiler="intel" testtype="acme_developer">goldbach</machine>
+        <machine compiler="lahey" testtype="acme_developer">goldbach</machine>
+        <machine compiler="nag" testtype="acme_developer">goldbach</machine>
+        <machine compiler="pgi" testtype="acme_developer">goldbach</machine>
+        <machine compiler="intel" testtype="acme_integration">goldbach</machine>
+        <machine compiler="lahey" testtype="acme_integration">goldbach</machine>
+        <machine compiler="nag" testtype="acme_integration">goldbach</machine>
+        <machine compiler="pgi" testtype="acme_integration">goldbach</machine>
+        <machine compiler="gnu" testtype="acme_developer">hopper</machine>
+        <machine compiler="intel" testtype="acme_developer">hopper</machine>
+        <machine compiler="pgi" testtype="acme_developer">hopper</machine>
+        <machine compiler="gnu" testtype="acme_integration">hopper</machine>
+        <machine compiler="intel" testtype="acme_integration">hopper</machine>
+        <machine compiler="pgi" testtype="acme_integration">hopper</machine>
+        <machine compiler="ibm" testtype="acme_developer">intrepid</machine>
+        <machine compiler="ibm" testtype="acme_integration">intrepid</machine>
+        <machine compiler="intel" testtype="acme_developer">janus</machine>
+        <machine compiler="intel" testtype="acme_integration">janus</machine>
+        <machine compiler="intel" testtype="acme_developer">lawrencium-lr2</machine>
+        <machine compiler="intel" testtype="acme_integration">lawrencium-lr2</machine>
+        <machine compiler="gnu" testtype="acme_developer">linux-generic</machine>
+        <machine compiler="gnu" testtype="acme_developer">mac</machine>
+        <machine compiler="gnu" testtype="acme_integration">mac</machine>
+        <machine compiler="gnu" testtype="acme_developer">melvin</machine>
+        <machine compiler="gnu" testtype="acme_integration">melvin</machine>
+        <machine compiler="ibm" testtype="acme_developer">mira</machine>
+        <machine compiler="ibm" testtype="acme_integration">mira</machine>
+        <machine compiler="null" testtype="acme_developer">null</machine>
+        <machine compiler="null" testtype="acme_integration">null</machine>
+        <machine compiler="pgi" testtype="acme_developer">olympus</machine>
+        <machine compiler="pgi" testtype="acme_integration">olympus</machine>
+        <machine compiler="intel" testtype="acme_developer">redsky</machine>
+        <machine compiler="intel" testtype="acme_integration">redsky</machine>
+        <machine compiler="intel" testtype="prebeta">redsky</machine>
+        <machine compiler="pgi" testtype="acme_developer">titan</machine>
+        <machine compiler="pgi" testtype="acme_integration">titan</machine>
+        <machine compiler="gnu" testtype="acme_developer">yellowstone</machine>
+        <machine compiler="intel" testtype="acme_developer">yellowstone</machine>
+        <machine compiler="intel " testtype="acme_developer">yellowstone</machine>
+        <machine compiler="pgi" testtype="acme_developer">yellowstone</machine>
+        <machine compiler="gnu" testtype="acme_integration">yellowstone</machine>
+        <machine compiler="intel" testtype="acme_integration">yellowstone</machine>
+        <machine compiler="intel " testtype="acme_integration">yellowstone</machine>
+        <machine compiler="pgi" testtype="acme_integration">yellowstone</machine>
+        <machine compiler="intel" testtype="prebeta">yellowstone</machine>
+      </test>
+      <test name="ERS_IOP4p">
+        <machine compiler="pgi" testtype="acme_developer">bluewaters</machine>
+        <machine compiler="pgi" testtype="acme_integration">bluewaters</machine>
+        <machine compiler="intel" testtype="acme_developer">cascade</machine>
+        <machine compiler="nag" testtype="acme_developer">cascade</machine>
+        <machine compiler="intel" testtype="acme_integration">cascade</machine>
+        <machine compiler="nag" testtype="acme_integration">cascade</machine>
+        <machine compiler="ibm" testtype="acme_developer">cetus</machine>
+        <machine compiler="ibm" testtype="acme_integration">cetus</machine>
+        <machine compiler="pgi" testtype="acme_developer">eastwind</machine>
+        <machine compiler="pgi" testtype="acme_integration">eastwind</machine>
+        <machine compiler="intel" testtype="acme_developer">edison</machine>
+        <machine compiler="intel " testtype="acme_developer">edison</machine>
+        <machine compiler="intel" testtype="acme_integration">edison</machine>
+        <machine compiler="intel " testtype="acme_integration">edison</machine>
+        <machine compiler="intel" testtype="acme_developer">eos</machine>
+        <machine compiler="intel" testtype="acme_integration">eos</machine>
+        <machine compiler="intel" testtype="acme_developer">evergreen</machine>
+        <machine compiler="intel" testtype="acme_integration">evergreen</machine>
+        <machine compiler="intel" testtype="acme_developer">goldbach</machine>
+        <machine compiler="lahey" testtype="acme_developer">goldbach</machine>
+        <machine compiler="nag" testtype="acme_developer">goldbach</machine>
+        <machine compiler="pgi" testtype="acme_developer">goldbach</machine>
+        <machine compiler="intel" testtype="acme_integration">goldbach</machine>
+        <machine compiler="lahey" testtype="acme_integration">goldbach</machine>
+        <machine compiler="nag" testtype="acme_integration">goldbach</machine>
+        <machine compiler="pgi" testtype="acme_integration">goldbach</machine>
+        <machine compiler="gnu" testtype="acme_developer">hopper</machine>
+        <machine compiler="intel" testtype="acme_developer">hopper</machine>
+        <machine compiler="pgi" testtype="acme_developer">hopper</machine>
+        <machine compiler="gnu" testtype="acme_integration">hopper</machine>
+        <machine compiler="intel" testtype="acme_integration">hopper</machine>
+        <machine compiler="pgi" testtype="acme_integration">hopper</machine>
+        <machine compiler="ibm" testtype="acme_developer">intrepid</machine>
+        <machine compiler="ibm" testtype="acme_integration">intrepid</machine>
+        <machine compiler="intel" testtype="acme_developer">janus</machine>
+        <machine compiler="intel" testtype="acme_integration">janus</machine>
+        <machine compiler="intel" testtype="acme_developer">lawrencium-lr2</machine>
+        <machine compiler="intel" testtype="acme_integration">lawrencium-lr2</machine>
+        <machine compiler="gnu" testtype="acme_developer">linux-generic</machine>
+        <machine compiler="gnu" testtype="acme_developer">mac</machine>
+        <machine compiler="gnu" testtype="acme_integration">mac</machine>
+        <machine compiler="gnu" testtype="acme_developer">melvin</machine>
+        <machine compiler="gnu" testtype="acme_integration">melvin</machine>
+        <machine compiler="ibm" testtype="acme_developer">mira</machine>
+        <machine compiler="ibm" testtype="acme_integration">mira</machine>
+        <machine compiler="null" testtype="acme_developer">null</machine>
+        <machine compiler="null" testtype="acme_integration">null</machine>
+        <machine compiler="pgi" testtype="acme_developer">olympus</machine>
+        <machine compiler="pgi" testtype="acme_integration">olympus</machine>
+        <machine compiler="intel" testtype="acme_developer">redsky</machine>
+        <machine compiler="intel" testtype="acme_integration">redsky</machine>
+        <machine compiler="intel" testtype="prebeta">redsky</machine>
+        <machine compiler="pgi" testtype="acme_developer">titan</machine>
+        <machine compiler="pgi" testtype="acme_integration">titan</machine>
+        <machine compiler="gnu" testtype="acme_developer">yellowstone</machine>
+        <machine compiler="intel" testtype="acme_developer">yellowstone</machine>
+        <machine compiler="intel " testtype="acme_developer">yellowstone</machine>
+        <machine compiler="pgi" testtype="acme_developer">yellowstone</machine>
+        <machine compiler="gnu" testtype="acme_integration">yellowstone</machine>
+        <machine compiler="intel" testtype="acme_integration">yellowstone</machine>
+        <machine compiler="intel " testtype="acme_integration">yellowstone</machine>
+        <machine compiler="pgi" testtype="acme_integration">yellowstone</machine>
+        <machine compiler="intel" testtype="prebeta">yellowstone</machine>
+      </test>
+      <test name="ERS_N2">
+        <machine compiler="ibm" testtype="prerelease">intrepid</machine>
+      </test>
+      <test name="ERS_N2_D">
+        <machine compiler="pgi" testtype="prebeta">bluewaters</machine>
+        <machine compiler="intel" testtype="prebeta">edison</machine>
+        <machine compiler="intel" testtype="prebeta">eos</machine>
+        <machine compiler="pgi" testtype="prebeta">hopper</machine>
+        <machine compiler="ibm" testtype="prerelease">intrepid</machine>
+        <machine compiler="intel" testtype="prebeta">lawrencium-lr2</machine>
+        <machine compiler="pgi" testtype="prebeta">titan</machine>
+        <machine compiler="intel" testtype="prerelease">titan</machine>
+      </test>
+      <test name="NCK">
+        <machine compiler="pgi" testtype="acme_developer">bluewaters</machine>
+        <machine compiler="pgi" testtype="acme_integration">bluewaters</machine>
+        <machine compiler="intel" testtype="acme_developer">cascade</machine>
+        <machine compiler="nag" testtype="acme_developer">cascade</machine>
+        <machine compiler="intel" testtype="acme_integration">cascade</machine>
+        <machine compiler="nag" testtype="acme_integration">cascade</machine>
+        <machine compiler="ibm" testtype="acme_developer">cetus</machine>
+        <machine compiler="ibm" testtype="acme_integration">cetus</machine>
+        <machine compiler="pgi" testtype="acme_developer">eastwind</machine>
+        <machine compiler="pgi" testtype="acme_integration">eastwind</machine>
+        <machine compiler="intel" testtype="acme_developer">edison</machine>
+        <machine compiler="intel " testtype="acme_developer">edison</machine>
+        <machine compiler="intel" testtype="acme_integration">edison</machine>
+        <machine compiler="intel " testtype="acme_integration">edison</machine>
+        <machine compiler="intel" testtype="acme_developer">eos</machine>
+        <machine compiler="intel" testtype="acme_integration">eos</machine>
+        <machine compiler="intel" testtype="acme_developer">evergreen</machine>
+        <machine compiler="intel" testtype="acme_integration">evergreen</machine>
+        <machine compiler="intel" testtype="acme_developer">goldbach</machine>
+        <machine compiler="lahey" testtype="acme_developer">goldbach</machine>
+        <machine compiler="nag" testtype="acme_developer">goldbach</machine>
+        <machine compiler="pgi" testtype="acme_developer">goldbach</machine>
+        <machine compiler="intel" testtype="acme_integration">goldbach</machine>
+        <machine compiler="lahey" testtype="acme_integration">goldbach</machine>
+        <machine compiler="nag" testtype="acme_integration">goldbach</machine>
+        <machine compiler="pgi" testtype="acme_integration">goldbach</machine>
+        <machine compiler="intel" testtype="prebeta">goldbach</machine>
+        <machine compiler="pgi" testtype="prebeta">goldbach</machine>
+        <machine compiler="gnu" testtype="acme_developer">hopper</machine>
+        <machine compiler="intel" testtype="acme_developer">hopper</machine>
+        <machine compiler="pgi" testtype="acme_developer">hopper</machine>
+        <machine compiler="gnu" testtype="acme_integration">hopper</machine>
+        <machine compiler="intel" testtype="acme_integration">hopper</machine>
+        <machine compiler="pgi" testtype="acme_integration">hopper</machine>
+        <machine compiler="pgi" testtype="prerelease">hopper</machine>
+        <machine compiler="ibm" testtype="acme_developer">intrepid</machine>
+        <machine compiler="ibm" testtype="acme_integration">intrepid</machine>
+        <machine compiler="ibm" testtype="prerelease">intrepid</machine>
+        <machine compiler="intel" testtype="acme_developer">janus</machine>
+        <machine compiler="intel" testtype="acme_integration">janus</machine>
+        <machine compiler="intel" testtype="prebeta">janus</machine>
+        <machine compiler="intel" testtype="acme_developer">lawrencium-lr2</machine>
+        <machine compiler="intel" testtype="acme_integration">lawrencium-lr2</machine>
+        <machine compiler="gnu" testtype="acme_developer">linux-generic</machine>
+        <machine compiler="gnu" testtype="acme_developer">mac</machine>
+        <machine compiler="gnu" testtype="acme_integration">mac</machine>
+        <machine compiler="gnu" testtype="acme_developer">melvin</machine>
+        <machine compiler="gnu" testtype="acme_integration">melvin</machine>
+        <machine compiler="ibm" testtype="acme_developer">mira</machine>
+        <machine compiler="ibm" testtype="acme_integration">mira</machine>
+        <machine compiler="null" testtype="acme_developer">null</machine>
+        <machine compiler="null" testtype="acme_integration">null</machine>
+        <machine compiler="pgi" testtype="acme_developer">olympus</machine>
+        <machine compiler="pgi" testtype="acme_integration">olympus</machine>
+        <machine compiler="intel" testtype="acme_developer">redsky</machine>
+        <machine compiler="intel" testtype="acme_integration">redsky</machine>
+        <machine compiler="intel" testtype="prebeta">redsky</machine>
+        <machine compiler="pgi" testtype="acme_developer">titan</machine>
+        <machine compiler="pgi" testtype="acme_integration">titan</machine>
+        <machine compiler="gnu" testtype="acme_developer">yellowstone</machine>
+        <machine compiler="intel" testtype="acme_developer">yellowstone</machine>
+        <machine compiler="intel " testtype="acme_developer">yellowstone</machine>
+        <machine compiler="pgi" testtype="acme_developer">yellowstone</machine>
+        <machine compiler="gnu" testtype="acme_integration">yellowstone</machine>
+        <machine compiler="intel" testtype="acme_integration">yellowstone</machine>
+        <machine compiler="intel " testtype="acme_integration">yellowstone</machine>
+        <machine compiler="pgi" testtype="acme_integration">yellowstone</machine>
+        <machine compiler="gnu" testtype="prebeta">yellowstone</machine>
+        <machine compiler="intel" testtype="prebeta">yellowstone</machine>
+        <machine compiler="pgi" testtype="prebeta">yellowstone</machine>
+      </test>
+      <test name="NCK_E">
+        <machine compiler="intel" testtype="aux_esmf">yellowstone</machine>
+      </test>
+      <test name="PEM">
+        <machine compiler="intel" testtype="aux_scripts">yellowstone</machine>
+      </test>
+    </grid>
+    <grid name="f45_g37_rx1">
+      <test name="CME">
+        <machine compiler="pgi" testtype="prerelease">hopper</machine>
+        <machine compiler="ibm" testtype="prerelease">intrepid</machine>
+        <machine compiler="intel" testtype="prebeta">janus</machine>
+        <machine compiler="intel" testtype="prebeta">redsky</machine>
+        <machine compiler="intel" testtype="aux_drv">yellowstone</machine>
+        <machine compiler="intel" testtype="aux_esmf">yellowstone</machine>
+        <machine compiler="gnu" testtype="prealpha">yellowstone</machine>
+        <machine compiler="intel" testtype="prealpha">yellowstone</machine>
+        <machine compiler="pgi" testtype="prealpha">yellowstone</machine>
+        <machine compiler="gnu" testtype="prebeta">yellowstone</machine>
+        <machine compiler="intel" testtype="prebeta">yellowstone</machine>
+        <machine compiler="pgi" testtype="prebeta">yellowstone</machine>
+      </test>
+      <test name="ERI">
+        <machine compiler="intel" testtype="aux_drv">yellowstone</machine>
+      </test>
+      <test name="ERS">
+        <machine compiler="intel" testtype="prealpha">goldbach</machine>
+        <machine compiler="pgi" testtype="prealpha">goldbach</machine>
+        <machine compiler="lahey" testtype="prebeta">goldbach</machine>
+        <machine compiler="intel" testtype="prerelease">goldbach</machine>
+        <machine compiler="pgi" testtype="prerelease">goldbach</machine>
+      </test>
+      <test name="ERS_D">
+        <machine compiler="intel" testtype="prebeta">edison</machine>
+        <machine compiler="intel" testtype="prealpha">goldbach</machine>
+        <machine compiler="pgi" testtype="prealpha">goldbach</machine>
+        <machine compiler="pgi" testtype="prebeta">hopper</machine>
+        <machine compiler="pgi" testtype="prerelease">hopper</machine>
+        <machine compiler="intel" testtype="prebeta">lawrencium-lr2</machine>
+        <machine compiler="intel" testtype="prealpha">yellowstone</machine>
+        <machine compiler="pgi" testtype="prealpha">yellowstone</machine>
+      </test>
+      <test name="NCK">
+        <machine compiler="pgi" testtype="prebeta">bluewaters</machine>
+        <machine compiler="intel" testtype="prebeta">edison</machine>
+        <machine compiler="intel" testtype="prebeta">eos</machine>
+        <machine compiler="pgi" testtype="prebeta">hopper</machine>
+        <machine compiler="ibm" testtype="prerelease">intrepid</machine>
+        <machine compiler="intel" testtype="prebeta">lawrencium-lr2</machine>
+        <machine compiler="pgi" testtype="prebeta">titan</machine>
+        <machine compiler="pgi" testtype="prerelease">titan</machine>
+      </test>
+      <test name="NCK_D">
+        <machine compiler="ibm" testtype="prerelease">intrepid</machine>
+      </test>
+      <test name="PEA_P1_M">
+        <machine compiler="pgi" testtype="acme_developer">bluewaters</machine>
+        <machine compiler="pgi" testtype="acme_integration">bluewaters</machine>
+        <machine compiler="intel" testtype="acme_developer">cascade</machine>
+        <machine compiler="nag" testtype="acme_developer">cascade</machine>
+        <machine compiler="intel" testtype="acme_integration">cascade</machine>
+        <machine compiler="nag" testtype="acme_integration">cascade</machine>
+        <machine compiler="ibm" testtype="acme_developer">cetus</machine>
+        <machine compiler="ibm" testtype="acme_integration">cetus</machine>
+        <machine compiler="pgi" testtype="acme_developer">eastwind</machine>
+        <machine compiler="pgi" testtype="acme_integration">eastwind</machine>
+        <machine compiler="intel" testtype="acme_developer">edison</machine>
+        <machine compiler="intel " testtype="acme_developer">edison</machine>
+        <machine compiler="intel" testtype="acme_integration">edison</machine>
+        <machine compiler="intel " testtype="acme_integration">edison</machine>
+        <machine compiler="intel" testtype="acme_developer">eos</machine>
+        <machine compiler="intel" testtype="acme_integration">eos</machine>
+        <machine compiler="intel" testtype="acme_developer">evergreen</machine>
+        <machine compiler="intel" testtype="acme_integration">evergreen</machine>
+        <machine compiler="intel" testtype="acme_developer">goldbach</machine>
+        <machine compiler="lahey" testtype="acme_developer">goldbach</machine>
+        <machine compiler="nag" testtype="acme_developer">goldbach</machine>
+        <machine compiler="pgi" testtype="acme_developer">goldbach</machine>
+        <machine compiler="intel" testtype="acme_integration">goldbach</machine>
+        <machine compiler="lahey" testtype="acme_integration">goldbach</machine>
+        <machine compiler="nag" testtype="acme_integration">goldbach</machine>
+        <machine compiler="pgi" testtype="acme_integration">goldbach</machine>
+        <machine compiler="gnu" testtype="acme_developer">hopper</machine>
+        <machine compiler="intel" testtype="acme_developer">hopper</machine>
+        <machine compiler="pgi" testtype="acme_developer">hopper</machine>
+        <machine compiler="gnu" testtype="acme_integration">hopper</machine>
+        <machine compiler="intel" testtype="acme_integration">hopper</machine>
+        <machine compiler="pgi" testtype="acme_integration">hopper</machine>
+        <machine compiler="ibm" testtype="acme_developer">intrepid</machine>
+        <machine compiler="ibm" testtype="acme_integration">intrepid</machine>
+        <machine compiler="intel" testtype="acme_developer">janus</machine>
+        <machine compiler="intel" testtype="acme_integration">janus</machine>
+        <machine compiler="intel" testtype="acme_developer">lawrencium-lr2</machine>
+        <machine compiler="intel" testtype="acme_integration">lawrencium-lr2</machine>
+        <machine compiler="gnu" testtype="acme_developer">linux-generic</machine>
+        <machine compiler="gnu" testtype="acme_developer">mac</machine>
+        <machine compiler="gnu" testtype="acme_integration">mac</machine>
+        <machine compiler="gnu" testtype="acme_developer">melvin</machine>
+        <machine compiler="gnu" testtype="acme_integration">melvin</machine>
+        <machine compiler="ibm" testtype="acme_developer">mira</machine>
+        <machine compiler="ibm" testtype="acme_integration">mira</machine>
+        <machine compiler="null" testtype="acme_developer">null</machine>
+        <machine compiler="null" testtype="acme_integration">null</machine>
+        <machine compiler="pgi" testtype="acme_developer">olympus</machine>
+        <machine compiler="pgi" testtype="acme_integration">olympus</machine>
+        <machine compiler="intel" testtype="acme_developer">redsky</machine>
+        <machine compiler="intel" testtype="acme_integration">redsky</machine>
+        <machine compiler="intel" testtype="prebeta">redsky</machine>
+        <machine compiler="pgi" testtype="acme_developer">titan</machine>
+        <machine compiler="pgi" testtype="acme_integration">titan</machine>
+        <machine compiler="gnu" testtype="acme_developer">yellowstone</machine>
+        <machine compiler="intel" testtype="acme_developer">yellowstone</machine>
+        <machine compiler="intel " testtype="acme_developer">yellowstone</machine>
+        <machine compiler="pgi" testtype="acme_developer">yellowstone</machine>
+        <machine compiler="gnu" testtype="acme_integration">yellowstone</machine>
+        <machine compiler="intel" testtype="acme_integration">yellowstone</machine>
+        <machine compiler="intel " testtype="acme_integration">yellowstone</machine>
+        <machine compiler="pgi" testtype="acme_integration">yellowstone</machine>
+        <machine compiler="gnu" testtype="prebeta">yellowstone</machine>
+        <machine compiler="intel" testtype="prebeta">yellowstone</machine>
+        <machine compiler="pgi" testtype="prebeta">yellowstone</machine>
+      </test>
+      <test name="PET_PT">
+        <machine compiler="pgi" testtype="acme_integration">bluewaters</machine>
+        <machine compiler="intel" testtype="acme_integration">cascade</machine>
+        <machine compiler="nag" testtype="acme_integration">cascade</machine>
+        <machine compiler="ibm" testtype="acme_integration">cetus</machine>
+        <machine compiler="pgi" testtype="acme_integration">eastwind</machine>
+        <machine compiler="intel" testtype="acme_integration">edison</machine>
+        <machine compiler="intel " testtype="acme_integration">edison</machine>
+        <machine compiler="intel" testtype="acme_integration">eos</machine>
+        <machine compiler="intel" testtype="acme_integration">evergreen</machine>
+        <machine compiler="intel" testtype="acme_integration">goldbach</machine>
+        <machine compiler="lahey" testtype="acme_integration">goldbach</machine>
+        <machine compiler="nag" testtype="acme_integration">goldbach</machine>
+        <machine compiler="pgi" testtype="acme_integration">goldbach</machine>
+        <machine compiler="gnu" testtype="acme_integration">hopper</machine>
+        <machine compiler="intel" testtype="acme_integration">hopper</machine>
+        <machine compiler="pgi" testtype="acme_integration">hopper</machine>
+        <machine compiler="pgi" testtype="prerelease">hopper</machine>
+        <machine compiler="ibm" testtype="acme_integration">intrepid</machine>
+        <machine compiler="ibm" testtype="prerelease">intrepid</machine>
+        <machine compiler="intel" testtype="acme_integration">janus</machine>
+        <machine compiler="intel" testtype="prebeta">janus</machine>
+        <machine compiler="intel" testtype="acme_integration">lawrencium-lr2</machine>
+        <machine compiler="gnu" testtype="acme_integration">mac</machine>
+        <machine compiler="gnu" testtype="acme_integration">melvin</machine>
+        <machine compiler="ibm" testtype="acme_integration">mira</machine>
+        <machine compiler="null" testtype="acme_integration">null</machine>
+        <machine compiler="pgi" testtype="acme_integration">olympus</machine>
+        <machine compiler="intel" testtype="acme_integration">redsky</machine>
+        <machine compiler="intel" testtype="prebeta">redsky</machine>
+        <machine compiler="pgi" testtype="acme_integration">titan</machine>
+        <machine compiler="gnu" testtype="acme_integration">yellowstone</machine>
+        <machine compiler="intel" testtype="acme_integration">yellowstone</machine>
+        <machine compiler="intel " testtype="acme_integration">yellowstone</machine>
+        <machine compiler="pgi" testtype="acme_integration">yellowstone</machine>
+        <machine compiler="gnu" testtype="prebeta">yellowstone</machine>
+        <machine compiler="intel" testtype="prebeta">yellowstone</machine>
+        <machine compiler="pgi" testtype="prebeta">yellowstone</machine>
+      </test>
+      <test name="SMS_D">
+        <machine compiler="nag" testtype="prealpha">goldbach</machine>
+        <machine compiler="nag" testtype="prebeta">goldbach</machine>
+      </test>
+    </grid>
+    <grid name="ne30_f19_g16_rx1">
+      <test name="ERS">
+        <machine compiler="pgi" testtype="prebeta">bluewaters</machine>
+        <machine compiler="intel" testtype="prebeta">eos</machine>
+        <machine compiler="ibm" testtype="prerelease">intrepid</machine>
+        <machine compiler="pgi" testtype="prebeta">titan</machine>
+        <machine compiler="pgi" testtype="prerelease">titan</machine>
+      </test>
+      <test name="SMS">
+        <machine compiler="pgi" testtype="acme_developer">bluewaters</machine>
+        <machine compiler="pgi" testtype="acme_integration">bluewaters</machine>
+        <machine compiler="intel" testtype="acme_developer">cascade</machine>
+        <machine compiler="nag" testtype="acme_developer">cascade</machine>
+        <machine compiler="intel" testtype="acme_integration">cascade</machine>
+        <machine compiler="nag" testtype="acme_integration">cascade</machine>
+        <machine compiler="ibm" testtype="acme_developer">cetus</machine>
+        <machine compiler="ibm" testtype="acme_integration">cetus</machine>
+        <machine compiler="pgi" testtype="acme_developer">eastwind</machine>
+        <machine compiler="pgi" testtype="acme_integration">eastwind</machine>
+        <machine compiler="intel" testtype="acme_developer">edison</machine>
+        <machine compiler="intel " testtype="acme_developer">edison</machine>
+        <machine compiler="intel" testtype="acme_integration">edison</machine>
+        <machine compiler="intel " testtype="acme_integration">edison</machine>
+        <machine compiler="intel" testtype="acme_developer">eos</machine>
+        <machine compiler="intel" testtype="acme_integration">eos</machine>
+        <machine compiler="intel" testtype="acme_developer">evergreen</machine>
+        <machine compiler="intel" testtype="acme_integration">evergreen</machine>
+        <machine compiler="intel" testtype="acme_developer">goldbach</machine>
+        <machine compiler="lahey" testtype="acme_developer">goldbach</machine>
+        <machine compiler="nag" testtype="acme_developer">goldbach</machine>
+        <machine compiler="pgi" testtype="acme_developer">goldbach</machine>
+        <machine compiler="intel" testtype="acme_integration">goldbach</machine>
+        <machine compiler="lahey" testtype="acme_integration">goldbach</machine>
+        <machine compiler="nag" testtype="acme_integration">goldbach</machine>
+        <machine compiler="pgi" testtype="acme_integration">goldbach</machine>
+        <machine compiler="pgi" testtype="prebeta">goldbach</machine>
+        <machine compiler="gnu" testtype="acme_developer">hopper</machine>
+        <machine compiler="intel" testtype="acme_developer">hopper</machine>
+        <machine compiler="pgi" testtype="acme_developer">hopper</machine>
+        <machine compiler="gnu" testtype="acme_integration">hopper</machine>
+        <machine compiler="intel" testtype="acme_integration">hopper</machine>
+        <machine compiler="pgi" testtype="acme_integration">hopper</machine>
+        <machine compiler="pgi" testtype="prerelease">hopper</machine>
+        <machine compiler="ibm" testtype="acme_developer">intrepid</machine>
+        <machine compiler="ibm" testtype="acme_integration">intrepid</machine>
+        <machine compiler="ibm" testtype="prerelease">intrepid</machine>
+        <machine compiler="intel" testtype="acme_developer">janus</machine>
+        <machine compiler="intel" testtype="acme_integration">janus</machine>
+        <machine compiler="intel" testtype="prebeta">janus</machine>
+        <machine compiler="intel" testtype="acme_developer">lawrencium-lr2</machine>
+        <machine compiler="intel" testtype="acme_integration">lawrencium-lr2</machine>
+        <machine compiler="gnu" testtype="acme_developer">linux-generic</machine>
+        <machine compiler="gnu" testtype="acme_developer">mac</machine>
+        <machine compiler="gnu" testtype="acme_integration">mac</machine>
+        <machine compiler="gnu" testtype="acme_developer">melvin</machine>
+        <machine compiler="gnu" testtype="acme_integration">melvin</machine>
+        <machine compiler="ibm" testtype="acme_developer">mira</machine>
+        <machine compiler="ibm" testtype="acme_integration">mira</machine>
+        <machine compiler="null" testtype="acme_developer">null</machine>
+        <machine compiler="null" testtype="acme_integration">null</machine>
+        <machine compiler="pgi" testtype="acme_developer">olympus</machine>
+        <machine compiler="pgi" testtype="acme_integration">olympus</machine>
+        <machine compiler="intel" testtype="acme_developer">redsky</machine>
+        <machine compiler="intel" testtype="acme_integration">redsky</machine>
+        <machine compiler="intel" testtype="prebeta">redsky</machine>
+        <machine compiler="pgi" testtype="acme_developer">titan</machine>
+        <machine compiler="pgi" testtype="acme_integration">titan</machine>
+        <machine compiler="gnu" testtype="acme_developer">yellowstone</machine>
+        <machine compiler="intel" testtype="acme_developer">yellowstone</machine>
+        <machine compiler="intel " testtype="acme_developer">yellowstone</machine>
+        <machine compiler="pgi" testtype="acme_developer">yellowstone</machine>
+        <machine compiler="gnu" testtype="acme_integration">yellowstone</machine>
+        <machine compiler="intel" testtype="acme_integration">yellowstone</machine>
+        <machine compiler="intel " testtype="acme_integration">yellowstone</machine>
+        <machine compiler="pgi" testtype="acme_integration">yellowstone</machine>
+        <machine compiler="gnu" testtype="prebeta">yellowstone</machine>
+        <machine compiler="intel" testtype="prebeta">yellowstone</machine>
+        <machine compiler="pgi" testtype="prebeta">yellowstone</machine>
+      </test>
+      <test name="SMS_D">
+        <machine compiler="pgi" testtype="prerelease">hopper</machine>
+        <machine compiler="ibm" testtype="prerelease">intrepid</machine>
+      </test>
+    </grid>
+    <grid name="ne30_g16_rx1">
+      <test name="ERS">
+        <machine compiler="pgi" testtype="acme_developer">bluewaters</machine>
+        <machine compiler="intel" testtype="acme_developer">cascade</machine>
+        <machine compiler="nag" testtype="acme_developer">cascade</machine>
+        <machine compiler="ibm" testtype="acme_developer">cetus</machine>
+        <machine compiler="pgi" testtype="acme_developer">eastwind</machine>
+        <machine compiler="intel" testtype="acme_developer">edison</machine>
+        <machine compiler="intel " testtype="acme_developer">edison</machine>
+        <machine compiler="intel" testtype="prebeta">edison</machine>
+        <machine compiler="intel" testtype="acme_developer">eos</machine>
+        <machine compiler="intel" testtype="acme_developer">evergreen</machine>
+        <machine compiler="intel" testtype="acme_developer">goldbach</machine>
+        <machine compiler="lahey" testtype="acme_developer">goldbach</machine>
+        <machine compiler="nag" testtype="acme_developer">goldbach</machine>
+        <machine compiler="pgi" testtype="acme_developer">goldbach</machine>
+        <machine compiler="gnu" testtype="acme_developer">hopper</machine>
+        <machine compiler="intel" testtype="acme_developer">hopper</machine>
+        <machine compiler="pgi" testtype="acme_developer">hopper</machine>
+        <machine compiler="pgi" testtype="prebeta">hopper</machine>
+        <machine compiler="ibm" testtype="acme_developer">intrepid</machine>
+        <machine compiler="intel" testtype="acme_developer">janus</machine>
+        <machine compiler="intel" testtype="acme_developer">lawrencium-lr2</machine>
+        <machine compiler="intel" testtype="prebeta">lawrencium-lr2</machine>
+        <machine compiler="gnu" testtype="acme_developer">linux-generic</machine>
+        <machine compiler="gnu" testtype="acme_developer">mac</machine>
+        <machine compiler="gnu" testtype="acme_developer">melvin</machine>
+        <machine compiler="ibm" testtype="acme_developer">mira</machine>
+        <machine compiler="null" testtype="acme_developer">null</machine>
+        <machine compiler="pgi" testtype="acme_developer">olympus</machine>
+        <machine compiler="intel" testtype="acme_developer">redsky</machine>
+        <machine compiler="pgi" testtype="acme_developer">titan</machine>
+        <machine compiler="gnu" testtype="acme_developer">yellowstone</machine>
+        <machine compiler="intel" testtype="acme_developer">yellowstone</machine>
+        <machine compiler="intel " testtype="acme_developer">yellowstone</machine>
+        <machine compiler="pgi" testtype="acme_developer">yellowstone</machine>
+      </test>
+      <test name="ERS_D">
+        <machine compiler="ibm" testtype="prebeta">cetus</machine>
+        <machine compiler="ibm" testtype="prerelease">intrepid</machine>
+        <machine compiler="ibm" testtype="prebeta">mira</machine>
+      </test>
+      <test name="ERS_IOP">
+        <machine compiler="pgi" testtype="acme_developer">bluewaters</machine>
+        <machine compiler="pgi" testtype="acme_integration">bluewaters</machine>
+        <machine compiler="intel" testtype="acme_developer">cascade</machine>
+        <machine compiler="nag" testtype="acme_developer">cascade</machine>
+        <machine compiler="intel" testtype="acme_integration">cascade</machine>
+        <machine compiler="nag" testtype="acme_integration">cascade</machine>
+        <machine compiler="ibm" testtype="acme_developer">cetus</machine>
+        <machine compiler="ibm" testtype="acme_integration">cetus</machine>
+        <machine compiler="pgi" testtype="acme_developer">eastwind</machine>
+        <machine compiler="pgi" testtype="acme_integration">eastwind</machine>
+        <machine compiler="intel" testtype="acme_developer">edison</machine>
+        <machine compiler="intel " testtype="acme_developer">edison</machine>
+        <machine compiler="intel" testtype="acme_integration">edison</machine>
+        <machine compiler="intel " testtype="acme_integration">edison</machine>
+        <machine compiler="intel" testtype="acme_developer">eos</machine>
+        <machine compiler="intel" testtype="acme_integration">eos</machine>
+        <machine compiler="intel" testtype="acme_developer">evergreen</machine>
+        <machine compiler="intel" testtype="acme_integration">evergreen</machine>
+        <machine compiler="intel" testtype="acme_developer">goldbach</machine>
+        <machine compiler="lahey" testtype="acme_developer">goldbach</machine>
+        <machine compiler="nag" testtype="acme_developer">goldbach</machine>
+        <machine compiler="pgi" testtype="acme_developer">goldbach</machine>
+        <machine compiler="intel" testtype="acme_integration">goldbach</machine>
+        <machine compiler="lahey" testtype="acme_integration">goldbach</machine>
+        <machine compiler="nag" testtype="acme_integration">goldbach</machine>
+        <machine compiler="pgi" testtype="acme_integration">goldbach</machine>
+        <machine compiler="gnu" testtype="acme_developer">hopper</machine>
+        <machine compiler="intel" testtype="acme_developer">hopper</machine>
+        <machine compiler="pgi" testtype="acme_developer">hopper</machine>
+        <machine compiler="gnu" testtype="acme_integration">hopper</machine>
+        <machine compiler="intel" testtype="acme_integration">hopper</machine>
+        <machine compiler="pgi" testtype="acme_integration">hopper</machine>
+        <machine compiler="ibm" testtype="acme_developer">intrepid</machine>
+        <machine compiler="ibm" testtype="acme_integration">intrepid</machine>
+        <machine compiler="intel" testtype="acme_developer">janus</machine>
+        <machine compiler="intel" testtype="acme_integration">janus</machine>
+        <machine compiler="intel" testtype="acme_developer">lawrencium-lr2</machine>
+        <machine compiler="intel" testtype="acme_integration">lawrencium-lr2</machine>
+        <machine compiler="gnu" testtype="acme_developer">linux-generic</machine>
+        <machine compiler="gnu" testtype="acme_developer">mac</machine>
+        <machine compiler="gnu" testtype="acme_integration">mac</machine>
+        <machine compiler="gnu" testtype="acme_developer">melvin</machine>
+        <machine compiler="gnu" testtype="acme_integration">melvin</machine>
+        <machine compiler="ibm" testtype="acme_developer">mira</machine>
+        <machine compiler="ibm" testtype="acme_integration">mira</machine>
+        <machine compiler="null" testtype="acme_developer">null</machine>
+        <machine compiler="null" testtype="acme_integration">null</machine>
+        <machine compiler="pgi" testtype="acme_developer">olympus</machine>
+        <machine compiler="pgi" testtype="acme_integration">olympus</machine>
+        <machine compiler="intel" testtype="acme_developer">redsky</machine>
+        <machine compiler="intel" testtype="acme_integration">redsky</machine>
+        <machine compiler="intel" testtype="prebeta">redsky</machine>
+        <machine compiler="pgi" testtype="acme_developer">titan</machine>
+        <machine compiler="pgi" testtype="acme_integration">titan</machine>
+        <machine compiler="gnu" testtype="acme_developer">yellowstone</machine>
+        <machine compiler="intel" testtype="acme_developer">yellowstone</machine>
+        <machine compiler="intel " testtype="acme_developer">yellowstone</machine>
+        <machine compiler="pgi" testtype="acme_developer">yellowstone</machine>
+        <machine compiler="gnu" testtype="acme_integration">yellowstone</machine>
+        <machine compiler="intel" testtype="acme_integration">yellowstone</machine>
+        <machine compiler="intel " testtype="acme_integration">yellowstone</machine>
+        <machine compiler="pgi" testtype="acme_integration">yellowstone</machine>
+        <machine compiler="gnu" testtype="prebeta">yellowstone</machine>
+        <machine compiler="intel" testtype="prebeta">yellowstone</machine>
+        <machine compiler="pgi" testtype="prebeta">yellowstone</machine>
+      </test>
+      <test name="ERS_IOP4c">
+        <machine compiler="pgi" testtype="acme_developer">bluewaters</machine>
+        <machine compiler="pgi" testtype="acme_integration">bluewaters</machine>
+        <machine compiler="intel" testtype="acme_developer">cascade</machine>
+        <machine compiler="nag" testtype="acme_developer">cascade</machine>
+        <machine compiler="intel" testtype="acme_integration">cascade</machine>
+        <machine compiler="nag" testtype="acme_integration">cascade</machine>
+        <machine compiler="ibm" testtype="acme_developer">cetus</machine>
+        <machine compiler="ibm" testtype="acme_integration">cetus</machine>
+        <machine compiler="pgi" testtype="acme_developer">eastwind</machine>
+        <machine compiler="pgi" testtype="acme_integration">eastwind</machine>
+        <machine compiler="intel" testtype="acme_developer">edison</machine>
+        <machine compiler="intel " testtype="acme_developer">edison</machine>
+        <machine compiler="intel" testtype="acme_integration">edison</machine>
+        <machine compiler="intel " testtype="acme_integration">edison</machine>
+        <machine compiler="intel" testtype="acme_developer">eos</machine>
+        <machine compiler="intel" testtype="acme_integration">eos</machine>
+        <machine compiler="intel" testtype="acme_developer">evergreen</machine>
+        <machine compiler="intel" testtype="acme_integration">evergreen</machine>
+        <machine compiler="intel" testtype="acme_developer">goldbach</machine>
+        <machine compiler="lahey" testtype="acme_developer">goldbach</machine>
+        <machine compiler="nag" testtype="acme_developer">goldbach</machine>
+        <machine compiler="pgi" testtype="acme_developer">goldbach</machine>
+        <machine compiler="intel" testtype="acme_integration">goldbach</machine>
+        <machine compiler="lahey" testtype="acme_integration">goldbach</machine>
+        <machine compiler="nag" testtype="acme_integration">goldbach</machine>
+        <machine compiler="pgi" testtype="acme_integration">goldbach</machine>
+        <machine compiler="gnu" testtype="acme_developer">hopper</machine>
+        <machine compiler="intel" testtype="acme_developer">hopper</machine>
+        <machine compiler="pgi" testtype="acme_developer">hopper</machine>
+        <machine compiler="gnu" testtype="acme_integration">hopper</machine>
+        <machine compiler="intel" testtype="acme_integration">hopper</machine>
+        <machine compiler="pgi" testtype="acme_integration">hopper</machine>
+        <machine compiler="ibm" testtype="acme_developer">intrepid</machine>
+        <machine compiler="ibm" testtype="acme_integration">intrepid</machine>
+        <machine compiler="intel" testtype="acme_developer">janus</machine>
+        <machine compiler="intel" testtype="acme_integration">janus</machine>
+        <machine compiler="intel" testtype="acme_developer">lawrencium-lr2</machine>
+        <machine compiler="intel" testtype="acme_integration">lawrencium-lr2</machine>
+        <machine compiler="gnu" testtype="acme_developer">linux-generic</machine>
+        <machine compiler="gnu" testtype="acme_developer">mac</machine>
+        <machine compiler="gnu" testtype="acme_integration">mac</machine>
+        <machine compiler="gnu" testtype="acme_developer">melvin</machine>
+        <machine compiler="gnu" testtype="acme_integration">melvin</machine>
+        <machine compiler="ibm" testtype="acme_developer">mira</machine>
+        <machine compiler="ibm" testtype="acme_integration">mira</machine>
+        <machine compiler="null" testtype="acme_developer">null</machine>
+        <machine compiler="null" testtype="acme_integration">null</machine>
+        <machine compiler="pgi" testtype="acme_developer">olympus</machine>
+        <machine compiler="pgi" testtype="acme_integration">olympus</machine>
+        <machine compiler="intel" testtype="acme_developer">redsky</machine>
+        <machine compiler="intel" testtype="acme_integration">redsky</machine>
+        <machine compiler="intel" testtype="prebeta">redsky</machine>
+        <machine compiler="pgi" testtype="acme_developer">titan</machine>
+        <machine compiler="pgi" testtype="acme_integration">titan</machine>
+        <machine compiler="gnu" testtype="acme_developer">yellowstone</machine>
+        <machine compiler="intel" testtype="acme_developer">yellowstone</machine>
+        <machine compiler="intel " testtype="acme_developer">yellowstone</machine>
+        <machine compiler="pgi" testtype="acme_developer">yellowstone</machine>
+        <machine compiler="gnu" testtype="acme_integration">yellowstone</machine>
+        <machine compiler="intel" testtype="acme_integration">yellowstone</machine>
+        <machine compiler="intel " testtype="acme_integration">yellowstone</machine>
+        <machine compiler="pgi" testtype="acme_integration">yellowstone</machine>
+        <machine compiler="intel" testtype="prebeta">yellowstone</machine>
+      </test>
+      <test name="ERS_IOP4p">
+        <machine compiler="pgi" testtype="acme_developer">bluewaters</machine>
+        <machine compiler="pgi" testtype="acme_integration">bluewaters</machine>
+        <machine compiler="intel" testtype="acme_developer">cascade</machine>
+        <machine compiler="nag" testtype="acme_developer">cascade</machine>
+        <machine compiler="intel" testtype="acme_integration">cascade</machine>
+        <machine compiler="nag" testtype="acme_integration">cascade</machine>
+        <machine compiler="ibm" testtype="acme_developer">cetus</machine>
+        <machine compiler="ibm" testtype="acme_integration">cetus</machine>
+        <machine compiler="pgi" testtype="acme_developer">eastwind</machine>
+        <machine compiler="pgi" testtype="acme_integration">eastwind</machine>
+        <machine compiler="intel" testtype="acme_developer">edison</machine>
+        <machine compiler="intel " testtype="acme_developer">edison</machine>
+        <machine compiler="intel" testtype="acme_integration">edison</machine>
+        <machine compiler="intel " testtype="acme_integration">edison</machine>
+        <machine compiler="intel" testtype="acme_developer">eos</machine>
+        <machine compiler="intel" testtype="acme_integration">eos</machine>
+        <machine compiler="intel" testtype="acme_developer">evergreen</machine>
+        <machine compiler="intel" testtype="acme_integration">evergreen</machine>
+        <machine compiler="intel" testtype="acme_developer">goldbach</machine>
+        <machine compiler="lahey" testtype="acme_developer">goldbach</machine>
+        <machine compiler="nag" testtype="acme_developer">goldbach</machine>
+        <machine compiler="pgi" testtype="acme_developer">goldbach</machine>
+        <machine compiler="intel" testtype="acme_integration">goldbach</machine>
+        <machine compiler="lahey" testtype="acme_integration">goldbach</machine>
+        <machine compiler="nag" testtype="acme_integration">goldbach</machine>
+        <machine compiler="pgi" testtype="acme_integration">goldbach</machine>
+        <machine compiler="gnu" testtype="acme_developer">hopper</machine>
+        <machine compiler="intel" testtype="acme_developer">hopper</machine>
+        <machine compiler="pgi" testtype="acme_developer">hopper</machine>
+        <machine compiler="gnu" testtype="acme_integration">hopper</machine>
+        <machine compiler="intel" testtype="acme_integration">hopper</machine>
+        <machine compiler="pgi" testtype="acme_integration">hopper</machine>
+        <machine compiler="ibm" testtype="acme_developer">intrepid</machine>
+        <machine compiler="ibm" testtype="acme_integration">intrepid</machine>
+        <machine compiler="intel" testtype="acme_developer">janus</machine>
+        <machine compiler="intel" testtype="acme_integration">janus</machine>
+        <machine compiler="intel" testtype="acme_developer">lawrencium-lr2</machine>
+        <machine compiler="intel" testtype="acme_integration">lawrencium-lr2</machine>
+        <machine compiler="gnu" testtype="acme_developer">linux-generic</machine>
+        <machine compiler="gnu" testtype="acme_developer">mac</machine>
+        <machine compiler="gnu" testtype="acme_integration">mac</machine>
+        <machine compiler="gnu" testtype="acme_developer">melvin</machine>
+        <machine compiler="gnu" testtype="acme_integration">melvin</machine>
+        <machine compiler="ibm" testtype="acme_developer">mira</machine>
+        <machine compiler="ibm" testtype="acme_integration">mira</machine>
+        <machine compiler="null" testtype="acme_developer">null</machine>
+        <machine compiler="null" testtype="acme_integration">null</machine>
+        <machine compiler="pgi" testtype="acme_developer">olympus</machine>
+        <machine compiler="pgi" testtype="acme_integration">olympus</machine>
+        <machine compiler="intel" testtype="acme_developer">redsky</machine>
+        <machine compiler="intel" testtype="acme_integration">redsky</machine>
+        <machine compiler="intel" testtype="prebeta">redsky</machine>
+        <machine compiler="pgi" testtype="acme_developer">titan</machine>
+        <machine compiler="pgi" testtype="acme_integration">titan</machine>
+        <machine compiler="gnu" testtype="acme_developer">yellowstone</machine>
+        <machine compiler="intel" testtype="acme_developer">yellowstone</machine>
+        <machine compiler="intel " testtype="acme_developer">yellowstone</machine>
+        <machine compiler="pgi" testtype="acme_developer">yellowstone</machine>
+        <machine compiler="gnu" testtype="acme_integration">yellowstone</machine>
+        <machine compiler="intel" testtype="acme_integration">yellowstone</machine>
+        <machine compiler="intel " testtype="acme_integration">yellowstone</machine>
+        <machine compiler="pgi" testtype="acme_integration">yellowstone</machine>
+        <machine compiler="intel" testtype="prebeta">yellowstone</machine>
+      </test>
+    </grid>
+  </compset>
+  <compset name="AWAV">
+    <grid name="ww3a_ww3a">
+      <test name="SMS">
+        <machine compiler="pgi" testtype="prebeta">goldbach</machine>
+      </test>
+    </grid>
+  </compset>
+  <compset name="B">
+    <grid name="f19_g16">
+      <test name="STA">
+        <machine compiler="intel" testtype="prebeta">goldbach</machine>
+      </test>
+      <test name="STA_N2">
+        <machine compiler="intel" testtype="prebeta">yellowstone</machine>
+      </test>
+    </grid>
+    <grid name="f45_g37">
+      <test name="PEA_P1_M">
+        <machine compiler="intel" testtype="prebeta">goldbach</machine>
+        <machine compiler="pgi" testtype="prebeta">goldbach</machine>
+      </test>
+    </grid>
+  </compset>
+  <compset name="B1850">
+    <grid name="f19_g16">
+      <test name="SMS_D">
+        <machine compiler="intel" testtype="aux_cice">yellowstone</machine>
+      </test>
+    </grid>
+  </compset>
+  <compset name="B1850BDRD">
+    <grid name="f09_g16">
+      <test name="ERS">
+        <machine compiler="intel" testtype="aux_science">yellowstone</machine>
+      </test>
+      <test name="ERS_Ld7">
+        <machine compiler="ibm" testtype="prebeta">cetus</machine>
+        <machine compiler="ibm" testtype="prerelease">intrepid</machine>
+        <machine compiler="ibm" testtype="prebeta">mira</machine>
+      </test>
+    </grid>
+  </compset>
+  <compset name="B1850BPRP">
+    <grid name="f09_g16">
+      <test name="CME">
+        <machine compiler="pgi" testtype="prebeta">bluewaters</machine>
+        <machine compiler="intel" testtype="prebeta">edison</machine>
+        <machine compiler="intel" testtype="prebeta">eos</machine>
+        <machine compiler="pgi" testtype="prebeta">hopper</machine>
+        <machine compiler="ibm" testtype="prerelease">intrepid</machine>
+        <machine compiler="intel" testtype="prebeta">lawrencium-lr2</machine>
+        <machine compiler="pgi" testtype="prebeta">titan</machine>
+        <machine compiler="pgi" testtype="prerelease">titan</machine>
+      </test>
+      <test name="ERS">
+        <machine compiler="intel" testtype="aux_science">yellowstone</machine>
+      </test>
+      <test name="ERS_Ld7">
+        <machine compiler="intel" testtype="prebeta">goldbach</machine>
+        <machine compiler="pgi" testtype="prebeta">goldbach</machine>
+        <machine compiler="pgi" testtype="prerelease">hopper</machine>
+        <machine compiler="ibm" testtype="prerelease">intrepid</machine>
+        <machine compiler="intel" testtype="prebeta">janus</machine>
+        <machine compiler="intel" testtype="prebeta">redsky</machine>
+        <machine compiler="gnu" testtype="prebeta">yellowstone</machine>
+        <machine compiler="intel" testtype="prebeta">yellowstone</machine>
+        <machine compiler="pgi" testtype="prebeta">yellowstone</machine>
+      </test>
+    </grid>
+  </compset>
+  <compset name="B1850BPRPC5L45BGC">
+    <grid name="f09_g16">
+      <test name="PFS">
+        <machine compiler="intel" testtype="csltiming">yellowstone</machine>
+      </test>
+    </grid>
+  </compset>
+  <compset name="B1850BPRPL45BGC">
+    <grid name="f09_g16">
+      <test name="PFS">
+        <machine compiler="intel" testtype="csltiming">yellowstone</machine>
+      </test>
+    </grid>
+  </compset>
+  <compset name="B1850C5">
+    <grid name="T31_g37">
+      <test name="ERS_D">
+        <machine compiler="intel" testtype="aux_cam">yellowstone</machine>
+      </test>
+    </grid>
+    <grid name="f09_g16">
+      <test name="ERS">
+        <machine compiler="pgi" testtype="acme_integration">bluewaters</machine>
+        <machine compiler="intel" testtype="acme_integration">cascade</machine>
+        <machine compiler="nag" testtype="acme_integration">cascade</machine>
+        <machine compiler="ibm" testtype="acme_integration">cetus</machine>
+        <machine compiler="pgi" testtype="acme_integration">eastwind</machine>
+        <machine compiler="intel" testtype="acme_integration">edison</machine>
+        <machine compiler="intel " testtype="acme_integration">edison</machine>
+        <machine compiler="intel" testtype="acme_integration">eos</machine>
+        <machine compiler="intel" testtype="acme_integration">evergreen</machine>
+        <machine compiler="intel" testtype="acme_integration">goldbach</machine>
+        <machine compiler="lahey" testtype="acme_integration">goldbach</machine>
+        <machine compiler="nag" testtype="acme_integration">goldbach</machine>
+        <machine compiler="pgi" testtype="acme_integration">goldbach</machine>
+        <machine compiler="gnu" testtype="acme_integration">hopper</machine>
+        <machine compiler="intel" testtype="acme_integration">hopper</machine>
+        <machine compiler="pgi" testtype="acme_integration">hopper</machine>
+        <machine compiler="ibm" testtype="acme_integration">intrepid</machine>
+        <machine compiler="intel" testtype="acme_integration">janus</machine>
+        <machine compiler="intel" testtype="acme_integration">lawrencium-lr2</machine>
+        <machine compiler="gnu" testtype="acme_integration">mac</machine>
+        <machine compiler="gnu" testtype="acme_integration">melvin</machine>
+        <machine compiler="ibm" testtype="acme_integration">mira</machine>
+        <machine compiler="null" testtype="acme_integration">null</machine>
+        <machine compiler="pgi" testtype="acme_integration">olympus</machine>
+        <machine compiler="intel" testtype="acme_integration">redsky</machine>
+        <machine compiler="pgi" testtype="acme_integration">titan</machine>
+        <machine compiler="pgi" testtype="aux_cam">titan</machine>
+        <machine compiler="gnu" testtype="acme_integration">yellowstone</machine>
+        <machine compiler="intel" testtype="acme_integration">yellowstone</machine>
+        <machine compiler="intel " testtype="acme_integration">yellowstone</machine>
+        <machine compiler="pgi" testtype="acme_integration">yellowstone</machine>
+        <machine compiler="intel" testtype="aux_cam">yellowstone</machine>
+      </test>
+    </grid>
+    <grid name="f19_g16">
+      <test name="ERB">
+        <machine compiler="pgi" testtype="acme_integration">bluewaters</machine>
+        <machine compiler="intel" testtype="acme_integration">cascade</machine>
+        <machine compiler="nag" testtype="acme_integration">cascade</machine>
+        <machine compiler="ibm" testtype="acme_integration">cetus</machine>
+        <machine compiler="pgi" testtype="acme_integration">eastwind</machine>
+        <machine compiler="intel" testtype="acme_integration">edison</machine>
+        <machine compiler="intel " testtype="acme_integration">edison</machine>
+        <machine compiler="intel" testtype="acme_integration">eos</machine>
+        <machine compiler="intel" testtype="acme_integration">evergreen</machine>
+        <machine compiler="intel" testtype="acme_integration">goldbach</machine>
+        <machine compiler="lahey" testtype="acme_integration">goldbach</machine>
+        <machine compiler="nag" testtype="acme_integration">goldbach</machine>
+        <machine compiler="pgi" testtype="acme_integration">goldbach</machine>
+        <machine compiler="gnu" testtype="acme_integration">hopper</machine>
+        <machine compiler="intel" testtype="acme_integration">hopper</machine>
+        <machine compiler="pgi" testtype="acme_integration">hopper</machine>
+        <machine compiler="ibm" testtype="acme_integration">intrepid</machine>
+        <machine compiler="intel" testtype="acme_integration">janus</machine>
+        <machine compiler="intel" testtype="acme_integration">lawrencium-lr2</machine>
+        <machine compiler="gnu" testtype="acme_integration">mac</machine>
+        <machine compiler="gnu" testtype="acme_integration">melvin</machine>
+        <machine compiler="ibm" testtype="acme_integration">mira</machine>
+        <machine compiler="null" testtype="acme_integration">null</machine>
+        <machine compiler="pgi" testtype="acme_integration">olympus</machine>
+        <machine compiler="intel" testtype="acme_integration">redsky</machine>
+        <machine compiler="pgi" testtype="acme_integration">titan</machine>
+        <machine compiler="pgi" testtype="aux_cam">titan</machine>
+        <machine compiler="gnu" testtype="acme_integration">yellowstone</machine>
+        <machine compiler="intel" testtype="acme_integration">yellowstone</machine>
+        <machine compiler="intel " testtype="acme_integration">yellowstone</machine>
+        <machine compiler="pgi" testtype="acme_integration">yellowstone</machine>
+        <machine compiler="intel" testtype="aux_cam">yellowstone</machine>
+        <machine compiler="intel" testtype="aux_cice">yellowstone</machine>
+      </test>
+      <test name="ERH">
+        <machine compiler="intel" testtype="aux_cice">yellowstone</machine>
+      </test>
+      <test name="ERS">
+        <machine compiler="pgi" testtype="acme_integration">bluewaters</machine>
+        <machine compiler="intel" testtype="acme_integration">cascade</machine>
+        <machine compiler="nag" testtype="acme_integration">cascade</machine>
+        <machine compiler="ibm" testtype="acme_integration">cetus</machine>
+        <machine compiler="pgi" testtype="acme_integration">eastwind</machine>
+        <machine compiler="intel" testtype="acme_integration">edison</machine>
+        <machine compiler="intel " testtype="acme_integration">edison</machine>
+        <machine compiler="intel" testtype="acme_integration">eos</machine>
+        <machine compiler="intel" testtype="acme_integration">evergreen</machine>
+        <machine compiler="intel" testtype="acme_integration">goldbach</machine>
+        <machine compiler="lahey" testtype="acme_integration">goldbach</machine>
+        <machine compiler="nag" testtype="acme_integration">goldbach</machine>
+        <machine compiler="pgi" testtype="acme_integration">goldbach</machine>
+        <machine compiler="gnu" testtype="acme_integration">hopper</machine>
+        <machine compiler="intel" testtype="acme_integration">hopper</machine>
+        <machine compiler="pgi" testtype="acme_integration">hopper</machine>
+        <machine compiler="ibm" testtype="acme_integration">intrepid</machine>
+        <machine compiler="intel" testtype="acme_integration">janus</machine>
+        <machine compiler="intel" testtype="acme_integration">lawrencium-lr2</machine>
+        <machine compiler="gnu" testtype="acme_integration">mac</machine>
+        <machine compiler="gnu" testtype="acme_integration">melvin</machine>
+        <machine compiler="ibm" testtype="acme_integration">mira</machine>
+        <machine compiler="null" testtype="acme_integration">null</machine>
+        <machine compiler="pgi" testtype="acme_integration">olympus</machine>
+        <machine compiler="intel" testtype="acme_integration">redsky</machine>
+        <machine compiler="pgi" testtype="acme_integration">titan</machine>
+        <machine compiler="pgi" testtype="aux_cam">titan</machine>
+        <machine compiler="gnu" testtype="acme_integration">yellowstone</machine>
+        <machine compiler="intel" testtype="acme_integration">yellowstone</machine>
+        <machine compiler="intel " testtype="acme_integration">yellowstone</machine>
+        <machine compiler="pgi" testtype="acme_integration">yellowstone</machine>
+        <machine compiler="intel" testtype="aux_cam">yellowstone</machine>
+        <machine compiler="intel" testtype="aux_science">yellowstone</machine>
+      </test>
+      <test name="ERT">
+        <machine compiler="pgi" testtype="acme_integration">bluewaters</machine>
+        <machine compiler="intel" testtype="acme_integration">cascade</machine>
+        <machine compiler="nag" testtype="acme_integration">cascade</machine>
+        <machine compiler="ibm" testtype="acme_integration">cetus</machine>
+        <machine compiler="pgi" testtype="acme_integration">eastwind</machine>
+        <machine compiler="intel" testtype="acme_integration">edison</machine>
+        <machine compiler="intel " testtype="acme_integration">edison</machine>
+        <machine compiler="intel" testtype="acme_integration">eos</machine>
+        <machine compiler="intel" testtype="acme_integration">evergreen</machine>
+        <machine compiler="intel" testtype="acme_integration">goldbach</machine>
+        <machine compiler="lahey" testtype="acme_integration">goldbach</machine>
+        <machine compiler="nag" testtype="acme_integration">goldbach</machine>
+        <machine compiler="pgi" testtype="acme_integration">goldbach</machine>
+        <machine compiler="gnu" testtype="acme_integration">hopper</machine>
+        <machine compiler="intel" testtype="acme_integration">hopper</machine>
+        <machine compiler="pgi" testtype="acme_integration">hopper</machine>
+        <machine compiler="ibm" testtype="acme_integration">intrepid</machine>
+        <machine compiler="intel" testtype="acme_integration">janus</machine>
+        <machine compiler="intel" testtype="acme_integration">lawrencium-lr2</machine>
+        <machine compiler="gnu" testtype="acme_integration">mac</machine>
+        <machine compiler="gnu" testtype="acme_integration">melvin</machine>
+        <machine compiler="ibm" testtype="acme_integration">mira</machine>
+        <machine compiler="null" testtype="acme_integration">null</machine>
+        <machine compiler="pgi" testtype="acme_integration">olympus</machine>
+        <machine compiler="intel" testtype="acme_integration">redsky</machine>
+        <machine compiler="pgi" testtype="acme_integration">titan</machine>
+        <machine compiler="pgi" testtype="aux_cam">titan</machine>
+        <machine compiler="gnu" testtype="acme_integration">yellowstone</machine>
+        <machine compiler="intel" testtype="acme_integration">yellowstone</machine>
+        <machine compiler="intel " testtype="acme_integration">yellowstone</machine>
+        <machine compiler="pgi" testtype="acme_integration">yellowstone</machine>
+        <machine compiler="intel" testtype="aux_cam">yellowstone</machine>
+        <machine compiler="intel" testtype="aux_cice">yellowstone</machine>
+      </test>
+      <test name="PET_PT">
+        <machine compiler="pgi" testtype="prebeta">bluewaters</machine>
+        <machine compiler="intel" testtype="prebeta">edison</machine>
+        <machine compiler="intel" testtype="prebeta">eos</machine>
+        <machine compiler="pgi" testtype="prebeta">hopper</machine>
+        <machine compiler="ibm" testtype="prerelease">intrepid</machine>
+        <machine compiler="intel" testtype="prebeta">lawrencium-lr2</machine>
+        <machine compiler="pgi" testtype="prebeta">titan</machine>
+        <machine compiler="pgi" testtype="prerelease">titan</machine>
+      </test>
+      <test name="SMS_D">
+        <machine compiler="pgi" testtype="prerelease">hopper</machine>
+        <machine compiler="ibm" testtype="prerelease">intrepid</machine>
+      </test>
+      <test name="SMS_DE">
+        <machine compiler="intel" testtype="aux_esmf">yellowstone</machine>
+      </test>
+    </grid>
+    <grid name="f45_g37">
+      <test name="ERB">
+        <machine compiler="pgi" testtype="acme_integration">bluewaters</machine>
+        <machine compiler="intel" testtype="acme_integration">cascade</machine>
+        <machine compiler="nag" testtype="acme_integration">cascade</machine>
+        <machine compiler="ibm" testtype="acme_integration">cetus</machine>
+        <machine compiler="pgi" testtype="acme_integration">eastwind</machine>
+        <machine compiler="intel" testtype="acme_integration">edison</machine>
+        <machine compiler="intel " testtype="acme_integration">edison</machine>
+        <machine compiler="intel" testtype="acme_integration">eos</machine>
+        <machine compiler="intel" testtype="acme_integration">evergreen</machine>
+        <machine compiler="intel" testtype="acme_integration">goldbach</machine>
+        <machine compiler="lahey" testtype="acme_integration">goldbach</machine>
+        <machine compiler="nag" testtype="acme_integration">goldbach</machine>
+        <machine compiler="pgi" testtype="acme_integration">goldbach</machine>
+        <machine compiler="gnu" testtype="acme_integration">hopper</machine>
+        <machine compiler="intel" testtype="acme_integration">hopper</machine>
+        <machine compiler="pgi" testtype="acme_integration">hopper</machine>
+        <machine compiler="ibm" testtype="acme_integration">intrepid</machine>
+        <machine compiler="intel" testtype="acme_integration">janus</machine>
+        <machine compiler="intel" testtype="acme_integration">lawrencium-lr2</machine>
+        <machine compiler="gnu" testtype="acme_integration">mac</machine>
+        <machine compiler="gnu" testtype="acme_integration">melvin</machine>
+        <machine compiler="ibm" testtype="acme_integration">mira</machine>
+        <machine compiler="null" testtype="acme_integration">null</machine>
+        <machine compiler="pgi" testtype="acme_integration">olympus</machine>
+        <machine compiler="intel" testtype="acme_integration">redsky</machine>
+        <machine compiler="pgi" testtype="acme_integration">titan</machine>
+        <machine compiler="gnu" testtype="acme_integration">yellowstone</machine>
+        <machine compiler="intel" testtype="acme_integration">yellowstone</machine>
+        <machine compiler="intel " testtype="acme_integration">yellowstone</machine>
+        <machine compiler="pgi" testtype="acme_integration">yellowstone</machine>
+        <machine compiler="intel" testtype="aux_cam">yellowstone</machine>
+      </test>
+      <test name="ERH">
+        <machine compiler="pgi" testtype="acme_integration">bluewaters</machine>
+        <machine compiler="intel" testtype="acme_integration">cascade</machine>
+        <machine compiler="nag" testtype="acme_integration">cascade</machine>
+        <machine compiler="ibm" testtype="acme_integration">cetus</machine>
+        <machine compiler="pgi" testtype="acme_integration">eastwind</machine>
+        <machine compiler="intel" testtype="acme_integration">edison</machine>
+        <machine compiler="intel " testtype="acme_integration">edison</machine>
+        <machine compiler="intel" testtype="acme_integration">eos</machine>
+        <machine compiler="intel" testtype="acme_integration">evergreen</machine>
+        <machine compiler="intel" testtype="acme_integration">goldbach</machine>
+        <machine compiler="lahey" testtype="acme_integration">goldbach</machine>
+        <machine compiler="nag" testtype="acme_integration">goldbach</machine>
+        <machine compiler="pgi" testtype="acme_integration">goldbach</machine>
+        <machine compiler="gnu" testtype="acme_integration">hopper</machine>
+        <machine compiler="intel" testtype="acme_integration">hopper</machine>
+        <machine compiler="pgi" testtype="acme_integration">hopper</machine>
+        <machine compiler="ibm" testtype="acme_integration">intrepid</machine>
+        <machine compiler="intel" testtype="acme_integration">janus</machine>
+        <machine compiler="intel" testtype="acme_integration">lawrencium-lr2</machine>
+        <machine compiler="gnu" testtype="acme_integration">mac</machine>
+        <machine compiler="gnu" testtype="acme_integration">melvin</machine>
+        <machine compiler="ibm" testtype="acme_integration">mira</machine>
+        <machine compiler="null" testtype="acme_integration">null</machine>
+        <machine compiler="pgi" testtype="acme_integration">olympus</machine>
+        <machine compiler="intel" testtype="acme_integration">redsky</machine>
+        <machine compiler="pgi" testtype="acme_integration">titan</machine>
+        <machine compiler="gnu" testtype="acme_integration">yellowstone</machine>
+        <machine compiler="intel" testtype="acme_integration">yellowstone</machine>
+        <machine compiler="intel " testtype="acme_integration">yellowstone</machine>
+        <machine compiler="pgi" testtype="acme_integration">yellowstone</machine>
+        <machine compiler="intel" testtype="aux_cam">yellowstone</machine>
+        <machine compiler="intel" testtype="aux_cice">yellowstone</machine>
+      </test>
+      <test name="ERS">
+        <machine compiler="pgi" testtype="acme_developer">bluewaters</machine>
+        <machine compiler="pgi" testtype="acme_integration">bluewaters</machine>
+        <machine compiler="intel" testtype="acme_developer">cascade</machine>
+        <machine compiler="nag" testtype="acme_developer">cascade</machine>
+        <machine compiler="intel" testtype="acme_integration">cascade</machine>
+        <machine compiler="nag" testtype="acme_integration">cascade</machine>
+        <machine compiler="ibm" testtype="acme_developer">cetus</machine>
+        <machine compiler="ibm" testtype="acme_integration">cetus</machine>
+        <machine compiler="pgi" testtype="acme_developer">eastwind</machine>
+        <machine compiler="pgi" testtype="acme_integration">eastwind</machine>
+        <machine compiler="intel" testtype="acme_developer">edison</machine>
+        <machine compiler="intel " testtype="acme_developer">edison</machine>
+        <machine compiler="intel" testtype="acme_integration">edison</machine>
+        <machine compiler="intel " testtype="acme_integration">edison</machine>
+        <machine compiler="intel" testtype="acme_developer">eos</machine>
+        <machine compiler="intel" testtype="acme_integration">eos</machine>
+        <machine compiler="intel" testtype="acme_developer">evergreen</machine>
+        <machine compiler="intel" testtype="acme_integration">evergreen</machine>
+        <machine compiler="intel" testtype="acme_developer">goldbach</machine>
+        <machine compiler="lahey" testtype="acme_developer">goldbach</machine>
+        <machine compiler="nag" testtype="acme_developer">goldbach</machine>
+        <machine compiler="pgi" testtype="acme_developer">goldbach</machine>
+        <machine compiler="intel" testtype="acme_integration">goldbach</machine>
+        <machine compiler="lahey" testtype="acme_integration">goldbach</machine>
+        <machine compiler="nag" testtype="acme_integration">goldbach</machine>
+        <machine compiler="pgi" testtype="acme_integration">goldbach</machine>
+        <machine compiler="gnu" testtype="acme_developer">hopper</machine>
+        <machine compiler="intel" testtype="acme_developer">hopper</machine>
+        <machine compiler="pgi" testtype="acme_developer">hopper</machine>
+        <machine compiler="gnu" testtype="acme_integration">hopper</machine>
+        <machine compiler="intel" testtype="acme_integration">hopper</machine>
+        <machine compiler="pgi" testtype="acme_integration">hopper</machine>
+        <machine compiler="ibm" testtype="acme_developer">intrepid</machine>
+        <machine compiler="ibm" testtype="acme_integration">intrepid</machine>
+        <machine compiler="intel" testtype="acme_developer">janus</machine>
+        <machine compiler="intel" testtype="acme_integration">janus</machine>
+        <machine compiler="intel" testtype="acme_developer">lawrencium-lr2</machine>
+        <machine compiler="intel" testtype="acme_integration">lawrencium-lr2</machine>
+        <machine compiler="gnu" testtype="acme_developer">linux-generic</machine>
+        <machine compiler="gnu" testtype="acme_developer">mac</machine>
+        <machine compiler="gnu" testtype="acme_integration">mac</machine>
+        <machine compiler="gnu" testtype="acme_developer">melvin</machine>
+        <machine compiler="gnu" testtype="acme_integration">melvin</machine>
+        <machine compiler="ibm" testtype="acme_developer">mira</machine>
+        <machine compiler="ibm" testtype="acme_integration">mira</machine>
+        <machine compiler="null" testtype="acme_developer">null</machine>
+        <machine compiler="null" testtype="acme_integration">null</machine>
+        <machine compiler="pgi" testtype="acme_developer">olympus</machine>
+        <machine compiler="pgi" testtype="acme_integration">olympus</machine>
+        <machine compiler="intel" testtype="acme_developer">redsky</machine>
+        <machine compiler="intel" testtype="acme_integration">redsky</machine>
+        <machine compiler="pgi" testtype="acme_developer">titan</machine>
+        <machine compiler="pgi" testtype="acme_integration">titan</machine>
+        <machine compiler="gnu" testtype="acme_developer">yellowstone</machine>
+        <machine compiler="intel" testtype="acme_developer">yellowstone</machine>
+        <machine compiler="intel " testtype="acme_developer">yellowstone</machine>
+        <machine compiler="pgi" testtype="acme_developer">yellowstone</machine>
+        <machine compiler="gnu" testtype="acme_integration">yellowstone</machine>
+        <machine compiler="intel" testtype="acme_integration">yellowstone</machine>
+        <machine compiler="intel " testtype="acme_integration">yellowstone</machine>
+        <machine compiler="pgi" testtype="acme_integration">yellowstone</machine>
+        <machine compiler="intel" testtype="aux_cam">yellowstone</machine>
+      </test>
+      <test name="ERS_D">
+        <machine compiler="pgi" testtype="acme_developer">bluewaters</machine>
+        <machine compiler="pgi" testtype="acme_integration">bluewaters</machine>
+        <machine compiler="intel" testtype="acme_developer">cascade</machine>
+        <machine compiler="nag" testtype="acme_developer">cascade</machine>
+        <machine compiler="intel" testtype="acme_integration">cascade</machine>
+        <machine compiler="nag" testtype="acme_integration">cascade</machine>
+        <machine compiler="ibm" testtype="acme_developer">cetus</machine>
+        <machine compiler="ibm" testtype="acme_integration">cetus</machine>
+        <machine compiler="pgi" testtype="acme_developer">eastwind</machine>
+        <machine compiler="pgi" testtype="acme_integration">eastwind</machine>
+        <machine compiler="intel" testtype="acme_developer">edison</machine>
+        <machine compiler="intel " testtype="acme_developer">edison</machine>
+        <machine compiler="intel" testtype="acme_integration">edison</machine>
+        <machine compiler="intel " testtype="acme_integration">edison</machine>
+        <machine compiler="intel" testtype="acme_developer">eos</machine>
+        <machine compiler="intel" testtype="acme_integration">eos</machine>
+        <machine compiler="intel" testtype="acme_developer">evergreen</machine>
+        <machine compiler="intel" testtype="acme_integration">evergreen</machine>
+        <machine compiler="intel" testtype="acme_developer">goldbach</machine>
+        <machine compiler="lahey" testtype="acme_developer">goldbach</machine>
+        <machine compiler="nag" testtype="acme_developer">goldbach</machine>
+        <machine compiler="pgi" testtype="acme_developer">goldbach</machine>
+        <machine compiler="intel" testtype="acme_integration">goldbach</machine>
+        <machine compiler="lahey" testtype="acme_integration">goldbach</machine>
+        <machine compiler="nag" testtype="acme_integration">goldbach</machine>
+        <machine compiler="pgi" testtype="acme_integration">goldbach</machine>
+        <machine compiler="gnu" testtype="acme_developer">hopper</machine>
+        <machine compiler="intel" testtype="acme_developer">hopper</machine>
+        <machine compiler="pgi" testtype="acme_developer">hopper</machine>
+        <machine compiler="gnu" testtype="acme_integration">hopper</machine>
+        <machine compiler="intel" testtype="acme_integration">hopper</machine>
+        <machine compiler="pgi" testtype="acme_integration">hopper</machine>
+        <machine compiler="ibm" testtype="acme_developer">intrepid</machine>
+        <machine compiler="ibm" testtype="acme_integration">intrepid</machine>
+        <machine compiler="intel" testtype="acme_developer">janus</machine>
+        <machine compiler="intel" testtype="acme_integration">janus</machine>
+        <machine compiler="intel" testtype="acme_developer">lawrencium-lr2</machine>
+        <machine compiler="intel" testtype="acme_integration">lawrencium-lr2</machine>
+        <machine compiler="gnu" testtype="acme_developer">linux-generic</machine>
+        <machine compiler="gnu" testtype="acme_developer">mac</machine>
+        <machine compiler="gnu" testtype="acme_integration">mac</machine>
+        <machine compiler="gnu" testtype="acme_developer">melvin</machine>
+        <machine compiler="gnu" testtype="acme_integration">melvin</machine>
+        <machine compiler="ibm" testtype="acme_developer">mira</machine>
+        <machine compiler="ibm" testtype="acme_integration">mira</machine>
+        <machine compiler="null" testtype="acme_developer">null</machine>
+        <machine compiler="null" testtype="acme_integration">null</machine>
+        <machine compiler="pgi" testtype="acme_developer">olympus</machine>
+        <machine compiler="pgi" testtype="acme_integration">olympus</machine>
+        <machine compiler="intel" testtype="acme_developer">redsky</machine>
+        <machine compiler="intel" testtype="acme_integration">redsky</machine>
+        <machine compiler="pgi" testtype="acme_developer">titan</machine>
+        <machine compiler="pgi" testtype="acme_integration">titan</machine>
+        <machine compiler="gnu" testtype="acme_developer">yellowstone</machine>
+        <machine compiler="intel" testtype="acme_developer">yellowstone</machine>
+        <machine compiler="intel " testtype="acme_developer">yellowstone</machine>
+        <machine compiler="pgi" testtype="acme_developer">yellowstone</machine>
+        <machine compiler="gnu" testtype="acme_integration">yellowstone</machine>
+        <machine compiler="intel" testtype="acme_integration">yellowstone</machine>
+        <machine compiler="intel " testtype="acme_integration">yellowstone</machine>
+        <machine compiler="pgi" testtype="acme_integration">yellowstone</machine>
+        <machine compiler="intel" testtype="aux_cam">yellowstone</machine>
+        <machine compiler="intel" testtype="aux_cice">yellowstone</machine>
+      </test>
+      <test name="PET_PT">
+        <machine compiler="intel" testtype="aux_cice">yellowstone</machine>
+      </test>
+      <test name="SEQ_PFC">
+        <machine compiler="pgi" testtype="acme_integration">bluewaters</machine>
+        <machine compiler="intel" testtype="acme_integration">cascade</machine>
+        <machine compiler="nag" testtype="acme_integration">cascade</machine>
+        <machine compiler="ibm" testtype="acme_integration">cetus</machine>
+        <machine compiler="pgi" testtype="acme_integration">eastwind</machine>
+        <machine compiler="intel" testtype="acme_integration">edison</machine>
+        <machine compiler="intel " testtype="acme_integration">edison</machine>
+        <machine compiler="intel" testtype="acme_integration">eos</machine>
+        <machine compiler="intel" testtype="acme_integration">evergreen</machine>
+        <machine compiler="intel" testtype="acme_integration">goldbach</machine>
+        <machine compiler="lahey" testtype="acme_integration">goldbach</machine>
+        <machine compiler="nag" testtype="acme_integration">goldbach</machine>
+        <machine compiler="pgi" testtype="acme_integration">goldbach</machine>
+        <machine compiler="gnu" testtype="acme_integration">hopper</machine>
+        <machine compiler="intel" testtype="acme_integration">hopper</machine>
+        <machine compiler="pgi" testtype="acme_integration">hopper</machine>
+        <machine compiler="ibm" testtype="acme_integration">intrepid</machine>
+        <machine compiler="intel" testtype="acme_integration">janus</machine>
+        <machine compiler="intel" testtype="acme_integration">lawrencium-lr2</machine>
+        <machine compiler="gnu" testtype="acme_integration">mac</machine>
+        <machine compiler="gnu" testtype="acme_integration">melvin</machine>
+        <machine compiler="ibm" testtype="acme_integration">mira</machine>
+        <machine compiler="null" testtype="acme_integration">null</machine>
+        <machine compiler="pgi" testtype="acme_integration">olympus</machine>
+        <machine compiler="intel" testtype="acme_integration">redsky</machine>
+        <machine compiler="pgi" testtype="acme_integration">titan</machine>
+        <machine compiler="gnu" testtype="acme_integration">yellowstone</machine>
+        <machine compiler="intel" testtype="acme_integration">yellowstone</machine>
+        <machine compiler="intel " testtype="acme_integration">yellowstone</machine>
+        <machine compiler="pgi" testtype="acme_integration">yellowstone</machine>
+        <machine compiler="intel" testtype="aux_cam">yellowstone</machine>
+      </test>
+    </grid>
+    <grid name="ne120_g16">
+      <test name="ERS_Ld7">
+        <machine compiler="pgi" testtype="prerelease">hopper</machine>
+        <machine compiler="ibm" testtype="prerelease">intrepid</machine>
+        <machine compiler="intel" testtype="prebeta">redsky</machine>
+        <machine compiler="pgi" testtype="prerelease">titan</machine>
+        <machine compiler="gnu" testtype="prebeta">yellowstone</machine>
+        <machine compiler="intel" testtype="prebeta">yellowstone</machine>
+        <machine compiler="pgi" testtype="prebeta">yellowstone</machine>
+      </test>
+    </grid>
+    <grid name="ne120_t12">
+      <test name="SBN">
+        <machine compiler="null" testtype="null">null</machine>
+      </test>
+    </grid>
+  </compset>
+  <compset name="B1850C5CN">
+    <grid name="f09_g16">
+      <test name="PFS">
+        <machine compiler="intel" testtype="csltiming">yellowstone</machine>
+      </test>
+    </grid>
+    <grid name="f19_g16">
+      <test name="ERI">
+        <machine compiler="pgi" testtype="prerelease">hopper</machine>
+        <machine compiler="ibm" testtype="prerelease">intrepid</machine>
+      </test>
+      <test name="PFS">
+        <machine compiler="intel" testtype="csltiming">yellowstone</machine>
+      </test>
+    </grid>
+    <grid name="ne120_g16">
+      <test name="PFS">
+        <machine compiler="intel" testtype="csltiming">yellowstone</machine>
+      </test>
+    </grid>
+    <grid name="ne30_g16">
+      <test name="ERI">
+        <machine compiler="ibm" testtype="prebeta">cetus</machine>
+        <machine compiler="intel" testtype="prebeta">edison</machine>
+        <machine compiler="pgi" testtype="prebeta">hopper</machine>
+        <machine compiler="intel" testtype="prebeta">lawrencium-lr2</machine>
+        <machine compiler="ibm" testtype="prebeta">mira</machine>
+      </test>
+      <test name="ERS">
+        <machine compiler="intel" testtype="prebeta">redsky</machine>
+        <machine compiler="intel" testtype="aux_waccm">yellowstone</machine>
+        <machine compiler="gnu" testtype="prebeta">yellowstone</machine>
+        <machine compiler="pgi" testtype="prebeta">yellowstone</machine>
+      </test>
+      <test name="PFS">
+        <machine compiler="pgi" testtype="prebeta">bluewaters</machine>
+        <machine compiler="ibm" testtype="prebeta">cetus</machine>
+        <machine compiler="intel" testtype="prebeta">edison</machine>
+        <machine compiler="intel" testtype="prebeta">eos</machine>
+        <machine compiler="ibm" testtype="prebeta">mira</machine>
+        <machine compiler="intel" testtype="prebeta">redsky</machine>
+        <machine compiler="pgi" testtype="prebeta">titan</machine>
+        <machine compiler="intel" testtype="csltiming">yellowstone</machine>
+        <machine compiler="gnu" testtype="prebeta">yellowstone</machine>
+        <machine compiler="intel" testtype="prebeta">yellowstone</machine>
+        <machine compiler="pgi" testtype="prebeta">yellowstone</machine>
+      </test>
+    </grid>
+  </compset>
+  <compset name="B1850C5L45BGC">
+    <grid name="T31_g37">
+      <test name="ERS_PT">
+        <machine compiler="intel" testtype="prebeta" comment="start moving B compset tests to use CLM4.5/BGC">janus</machine>
+      </test>
+    </grid>
+    <grid name="f19_g16">
+      <test name="ERS_D">
+        <machine compiler="pgi" testtype="prebeta">goldbach</machine>
+      </test>
+      <test name="SMS">
+        <machine compiler="pgi" testtype="prebeta">goldbach</machine>
+      </test>
+    </grid>
+    <grid name="ne30_g16">
+      <test name="ERS">
+        <machine compiler="intel" testtype="prebeta" comment="start moving B compset tests to use CLM4.5/BGC">yellowstone</machine>
+      </test>
+      <test name="PFS">
+        <machine compiler="ibm" testtype="prebeta" comment="start moving B compset tests to use CLM4.5/BGC">mira</machine>
+      </test>
+    </grid>
+  </compset>
+  <compset name="B1850CN">
+    <grid name="T31_g37">
+      <test name="CME">
+        <machine compiler="pgi" testtype="prerelease">hopper</machine>
+        <machine compiler="ibm" testtype="prerelease">intrepid</machine>
+        <machine compiler="intel" testtype="prebeta">janus</machine>
+        <machine compiler="intel" testtype="prebeta">redsky</machine>
+        <machine compiler="intel" testtype="aux_drv">yellowstone</machine>
+        <machine compiler="gnu" testtype="prebeta">yellowstone</machine>
+        <machine compiler="intel" testtype="prebeta">yellowstone</machine>
+        <machine compiler="pgi" testtype="prebeta">yellowstone</machine>
+      </test>
+      <test name="ERI_PT">
+        <machine compiler="intel" testtype="prebeta">goldbach</machine>
+        <machine compiler="pgi" testtype="prebeta">goldbach</machine>
+        <machine compiler="pgi" testtype="prerelease">hopper</machine>
+        <machine compiler="ibm" testtype="prerelease">intrepid</machine>
+        <machine compiler="intel" testtype="prebeta">janus</machine>
+        <machine compiler="intel" testtype="prebeta">redsky</machine>
+        <machine compiler="gnu" testtype="prebeta">yellowstone</machine>
+        <machine compiler="intel" testtype="prebeta">yellowstone</machine>
+        <machine compiler="pgi" testtype="prebeta">yellowstone</machine>
+      </test>
+      <test name="ERS_D_E">
+        <machine compiler="intel" testtype="prebeta">goldbach</machine>
+        <machine compiler="pgi" testtype="prebeta">goldbach</machine>
+        <machine compiler="pgi" testtype="prerelease">hopper</machine>
+        <machine compiler="ibm" testtype="prerelease">intrepid</machine>
+        <machine compiler="intel" testtype="prebeta">janus</machine>
+        <machine compiler="intel" testtype="prebeta">redsky</machine>
+        <machine compiler="gnu" testtype="prebeta">yellowstone</machine>
+        <machine compiler="intel" testtype="prebeta">yellowstone</machine>
+        <machine compiler="pgi" testtype="prebeta">yellowstone</machine>
+      </test>
+      <test name="ERS_Ld7">
+        <machine compiler="pgi" testtype="prealpha">goldbach</machine>
+        <machine compiler="lahey" testtype="prebeta">goldbach</machine>
+        <machine compiler="pgi" testtype="prerelease">goldbach</machine>
+      </test>
+      <test name="ERS_N2_D">
+        <machine compiler="ibm" testtype="prerelease">intrepid</machine>
+      </test>
+      <test name="ERS_PT">
+        <machine compiler="intel" testtype="prebeta">goldbach</machine>
+        <machine compiler="pgi" testtype="prebeta">goldbach</machine>
+        <machine compiler="pgi" testtype="prerelease">hopper</machine>
+        <machine compiler="ibm" testtype="prerelease">intrepid</machine>
+        <machine compiler="intel" testtype="prebeta">janus</machine>
+        <machine compiler="intel" testtype="prebeta">redsky</machine>
+        <machine compiler="gnu" testtype="prealpha">yellowstone</machine>
+        <machine compiler="intel" testtype="prealpha">yellowstone</machine>
+        <machine compiler="pgi" testtype="prealpha">yellowstone</machine>
+        <machine compiler="gnu" testtype="prebeta">yellowstone</machine>
+        <machine compiler="intel" testtype="prebeta">yellowstone</machine>
+        <machine compiler="pgi" testtype="prebeta">yellowstone</machine>
+      </test>
+      <test name="NCR_P4x1D">
+        <machine compiler="gnu" testtype="prebeta">yellowstone</machine>
+        <machine compiler="intel" testtype="prebeta">yellowstone</machine>
+        <machine compiler="pgi" testtype="prebeta">yellowstone</machine>
+      </test>
+      <test name="NOC">
+        <machine compiler="intel" testtype="prebeta" comment="Tony added the test script as of scripts4_131106">redsky</machine>
+        <machine compiler="intel" testtype="prebeta" comment="Tony added the test script as of scripts4_131106">yellowstone</machine>
+      </test>
+      <test name="SMS_D">
+        <machine compiler="intel" testtype="aux_drv">yellowstone</machine>
+      </test>
+    </grid>
+    <grid name="f09_g16">
+      <test name="CME">
+        <machine compiler="intel" testtype="aux_esmf">yellowstone</machine>
+      </test>
+      <test name="ERI_PT">
+        <machine compiler="pgi" testtype="prebeta">bluewaters</machine>
+        <machine compiler="intel" testtype="prebeta">edison</machine>
+        <machine compiler="intel" testtype="prebeta">eos</machine>
+        <machine compiler="pgi" testtype="prebeta">hopper</machine>
+        <machine compiler="ibm" testtype="prerelease">intrepid</machine>
+        <machine compiler="intel" testtype="prebeta">lawrencium-lr2</machine>
+        <machine compiler="pgi" testtype="prebeta">titan</machine>
+        <machine compiler="pgi" testtype="prerelease">titan</machine>
+      </test>
+      <test name="ERS">
+        <machine compiler="intel" testtype="aux_science">yellowstone</machine>
+      </test>
+      <test name="ERS_PT">
+        <machine compiler="ibm" testtype="prebeta">cetus</machine>
+        <machine compiler="ibm" testtype="prerelease">intrepid</machine>
+        <machine compiler="ibm" testtype="prebeta">mira</machine>
+      </test>
+      <test name="ERT">
+        <machine compiler="intel" testtype="aux_drv">yellowstone</machine>
+      </test>
+      <test name="PFS">
+        <machine compiler="intel" testtype="csltiming">yellowstone</machine>
+      </test>
+    </grid>
+    <grid name="f19_g16">
+      <test name="ERH">
+        <machine compiler="intel" testtype="aux_pop2">yellowstone</machine>
+      </test>
+      <test name="ERI">
+        <machine compiler="pgi" testtype="prerelease">hopper</machine>
+        <machine compiler="ibm" testtype="prerelease">intrepid</machine>
+      </test>
+      <test name="ERS">
+        <machine compiler="intel" testtype="aux_science">yellowstone</machine>
+      </test>
+      <test name="ERS_D">
+        <machine compiler="intel " testtype="prebeta">yellowstone</machine>
+      </test>
+      <test name="ERS_N2">
+        <machine compiler="pgi" testtype="prerelease">hopper</machine>
+        <machine compiler="ibm" testtype="prerelease">intrepid</machine>
+      </test>
+      <test name="ERT">
+        <machine compiler="intel" testtype="aux_pop2">yellowstone</machine>
+      </test>
+      <test name="PET_PT">
+        <machine compiler="intel" testtype="prebeta">goldbach</machine>
+        <machine compiler="pgi" testtype="prebeta">goldbach</machine>
+        <machine compiler="pgi" testtype="prerelease">hopper</machine>
+        <machine compiler="ibm" testtype="prerelease">intrepid</machine>
+        <machine compiler="intel" testtype="prebeta">janus</machine>
+        <machine compiler="intel" testtype="prebeta">redsky</machine>
+        <machine compiler="gnu" testtype="prebeta">yellowstone</machine>
+        <machine compiler="intel" testtype="prebeta">yellowstone</machine>
+        <machine compiler="pgi" testtype="prebeta">yellowstone</machine>
+      </test>
+      <test name="SMS_D">
+        <machine compiler="ibm" testtype="prerelease">intrepid</machine>
+      </test>
+    </grid>
+    <grid name="f45_g37">
+      <test name="ERS_Ld7">
+        <machine compiler="intel" testtype="prealpha">goldbach</machine>
+        <machine compiler="intel" testtype="prerelease">goldbach</machine>
+      </test>
+    </grid>
+    <grid name="ne30_g16">
+      <test name="ERS">
+        <machine compiler="pgi" testtype="prebeta">bluewaters</machine>
+        <machine compiler="intel" testtype="prebeta">edison</machine>
+        <machine compiler="intel" testtype="prebeta">eos</machine>
+        <machine compiler="pgi" testtype="prebeta">hopper</machine>
+        <machine compiler="ibm" testtype="prerelease">intrepid</machine>
+        <machine compiler="intel" testtype="prebeta">lawrencium-lr2</machine>
+        <machine compiler="pgi" testtype="prebeta">titan</machine>
+        <machine compiler="pgi" testtype="prerelease">titan</machine>
+      </test>
+      <test name="ERS_IOP">
+        <machine compiler="intel" testtype="prebeta">redsky</machine>
+        <machine compiler="gnu" testtype="prebeta">yellowstone</machine>
+        <machine compiler="intel" testtype="prebeta">yellowstone</machine>
+        <machine compiler="pgi" testtype="prebeta">yellowstone</machine>
+      </test>
+      <test name="ERS_IOP4c">
+        <machine compiler="intel" testtype="prebeta">redsky</machine>
+        <machine compiler="intel" testtype="prebeta">yellowstone</machine>
+      </test>
+      <test name="ERS_IOP4p">
+        <machine compiler="intel" testtype="prebeta">redsky</machine>
+        <machine compiler="intel" testtype="prebeta">yellowstone</machine>
+      </test>
+      <test name="ERS_Ld7">
+        <machine compiler="intel" testtype="prebeta">goldbach</machine>
+        <machine compiler="pgi" testtype="prebeta">goldbach</machine>
+        <machine compiler="intel" testtype="prealpha">janus</machine>
+        <machine compiler="intel" testtype="prebeta">janus</machine>
+        <machine compiler="intel" testtype="prebeta">redsky</machine>
+        <machine compiler="intel" testtype="aux_waccm">yellowstone</machine>
+        <machine compiler="gnu" testtype="prealpha">yellowstone</machine>
+        <machine compiler="intel" testtype="prealpha">yellowstone</machine>
+        <machine compiler="pgi" testtype="prealpha">yellowstone</machine>
+        <machine compiler="gnu" testtype="prebeta">yellowstone</machine>
+        <machine compiler="pgi" testtype="prebeta">yellowstone</machine>
+      </test>
+      <test name="ERT">
+        <machine compiler="intel" testtype="prebeta">yellowstone</machine>
+      </test>
+      <test name="SMS_D">
+        <machine compiler="ibm" testtype="prebeta">cetus</machine>
+        <machine compiler="ibm" testtype="prebeta">mira</machine>
+      </test>
+    </grid>
+  </compset>
+  <compset name="B1850CNCHM">
+    <grid name="f09_g16">
+      <test name="ERS">
+        <machine compiler="intel" testtype="aux_science">yellowstone</machine>
+      </test>
+      <test name="ERS_Ld7">
+        <machine compiler="ibm" testtype="prebeta">cetus</machine>
+        <machine compiler="intel" testtype="prebeta">goldbach</machine>
+        <machine compiler="pgi" testtype="prebeta">goldbach</machine>
+        <machine compiler="ibm" testtype="prerelease">intrepid</machine>
+        <machine compiler="intel" testtype="prealpha">janus</machine>
+        <machine compiler="intel" testtype="prebeta">janus</machine>
+        <machine compiler="ibm" testtype="prebeta">mira</machine>
+        <machine compiler="intel" testtype="prebeta">redsky</machine>
+        <machine compiler="gnu" testtype="prealpha">yellowstone</machine>
+        <machine compiler="intel" testtype="prealpha">yellowstone</machine>
+        <machine compiler="pgi" testtype="prealpha">yellowstone</machine>
+        <machine compiler="gnu" testtype="prebeta">yellowstone</machine>
+        <machine compiler="intel" testtype="prebeta">yellowstone</machine>
+        <machine compiler="pgi" testtype="prebeta">yellowstone</machine>
+      </test>
+    </grid>
+  </compset>
+  <compset name="B1850RMCN">
+    <grid name="f09_g16">
+      <test name="ERI">
+        <machine compiler="ibm" testtype="prebeta">cetus</machine>
+        <machine compiler="ibm" testtype="prerelease">intrepid</machine>
+        <machine compiler="ibm" testtype="prebeta">mira</machine>
+      </test>
+      <test name="ERS">
+        <machine compiler="intel" testtype="aux_science">yellowstone</machine>
+      </test>
+    </grid>
+    <grid name="f19_g16">
+      <test name="ERS">
+        <machine compiler="pgi" testtype="prebeta">bluewaters</machine>
+        <machine compiler="intel" testtype="prebeta">edison</machine>
+        <machine compiler="intel" testtype="prebeta">eos</machine>
+        <machine compiler="intel" testtype="prebeta">goldbach</machine>
+        <machine compiler="pgi" testtype="prebeta">goldbach</machine>
+        <machine compiler="pgi" testtype="prebeta">hopper</machine>
+        <machine compiler="ibm" testtype="prerelease">intrepid</machine>
+        <machine compiler="intel" testtype="prebeta">lawrencium-lr2</machine>
+        <machine compiler="pgi" testtype="prebeta">titan</machine>
+        <machine compiler="pgi" testtype="prerelease">titan</machine>
+        <machine compiler="intel" testtype="aux_science">yellowstone</machine>
+      </test>
+    </grid>
+  </compset>
+  <compset name="B1850W5CN">
+    <grid name="f19_g16">
+      <test name="ERS_D_Ld3">
+        <machine compiler="intel" testtype="prebeta">redsky</machine>
+        <machine compiler="intel" testtype="prebeta">yellowstone</machine>
+        <machine compiler="intel" testtype="prerelease">yellowstone</machine>
+      </test>
+    </grid>
+  </compset>
+  <compset name="B1850WCN">
+    <grid name="f19_g16">
+      <test name="ERS">
+        <machine compiler="intel" testtype="aux_science">yellowstone</machine>
+      </test>
+      <test name="ERS_PT">
+        <machine compiler="intel" testtype="prebeta">goldbach</machine>
+        <machine compiler="pgi" testtype="prebeta">goldbach</machine>
+        <machine compiler="pgi" testtype="prerelease">hopper</machine>
+        <machine compiler="ibm" testtype="prerelease">intrepid</machine>
+        <machine compiler="intel" testtype="prebeta">janus</machine>
+        <machine compiler="intel" testtype="prebeta">redsky</machine>
+        <machine compiler="gnu" testtype="prebeta">yellowstone</machine>
+        <machine compiler="intel" testtype="prebeta">yellowstone</machine>
+        <machine compiler="pgi" testtype="prebeta">yellowstone</machine>
+      </test>
+    </grid>
+  </compset>
+  <compset name="B1850WSCCN">
+    <grid name="f19_g16">
+      <test name="ERS_D">
+        <machine compiler="intel" testtype="prebeta">redsky</machine>
+        <machine compiler="intel" testtype="prebeta">yellowstone</machine>
+        <machine compiler="intel" testtype="prerelease">yellowstone</machine>
+      </test>
+    </grid>
+  </compset>
+  <compset name="B2000CNCHM">
+    <grid name="f19_g16">
+      <test name="ERS_Ld7">
+        <machine compiler="intel" testtype="prebeta">goldbach</machine>
+        <machine compiler="pgi" testtype="prebeta">goldbach</machine>
+        <machine compiler="pgi" testtype="prerelease">hopper</machine>
+        <machine compiler="ibm" testtype="prerelease">intrepid</machine>
+        <machine compiler="intel" testtype="prebeta">janus</machine>
+        <machine compiler="intel" testtype="prebeta">redsky</machine>
+        <machine compiler="gnu" testtype="prebeta">yellowstone</machine>
+        <machine compiler="intel" testtype="prebeta">yellowstone</machine>
+        <machine compiler="pgi" testtype="prebeta">yellowstone</machine>
+      </test>
+    </grid>
+  </compset>
+  <compset name="B2013WBCCN">
+    <grid name="f19_g16">
+      <test name="ERS_D">
+        <machine compiler="intel" testtype="prebeta">janus</machine>
+        <machine compiler="intel" testtype="prerelease">janus</machine>
+      </test>
+    </grid>
+  </compset>
+  <compset name="B20TR">
+    <grid name="f19_g16">
+      <test name="ERS_PT">
+        <machine compiler="intel" testtype="prealpha">janus</machine>
+        <machine compiler="intel" testtype="prebeta">janus</machine>
+      </test>
+      <test name="ERS_PT_E">
+        <machine compiler="pgi" testtype="prerelease">hopper</machine>
+        <machine compiler="ibm" testtype="prerelease">intrepid</machine>
+      </test>
+    </grid>
+  </compset>
+  <compset name="B20TRBDRD">
+    <grid name="f09_g16">
+      <test name="ERS">
+        <machine compiler="pgi" testtype="prebeta">bluewaters</machine>
+        <machine compiler="intel" testtype="prebeta">edison</machine>
+        <machine compiler="intel" testtype="prebeta">eos</machine>
+        <machine compiler="pgi" testtype="prebeta">hopper</machine>
+        <machine compiler="ibm" testtype="prerelease">intrepid</machine>
+        <machine compiler="intel" testtype="prebeta">lawrencium-lr2</machine>
+        <machine compiler="pgi" testtype="prebeta">titan</machine>
+        <machine compiler="pgi" testtype="prerelease">titan</machine>
+        <machine compiler="intel" testtype="aux_science">yellowstone</machine>
+      </test>
+    </grid>
+  </compset>
+  <compset name="B20TRBPRP">
+    <grid name="f09_g16">
+      <test name="CME">
+        <machine compiler="intel" testtype="prebeta">edison</machine>
+        <machine compiler="pgi" testtype="prebeta">hopper</machine>
+        <machine compiler="pgi" testtype="prerelease">hopper</machine>
+        <machine compiler="intel" testtype="prebeta">lawrencium-lr2</machine>
+      </test>
+      <test name="ERS">
+        <machine compiler="intel" testtype="aux_drv">yellowstone</machine>
+        <machine compiler="intel" testtype="aux_science">yellowstone</machine>
+      </test>
+      <test name="ERS_IOP">
+        <machine compiler="intel" testtype="prebeta">janus</machine>
+        <machine compiler="intel" testtype="prebeta">redsky</machine>
+        <machine compiler="gnu" testtype="prebeta">yellowstone</machine>
+        <machine compiler="intel" testtype="prebeta">yellowstone</machine>
+        <machine compiler="pgi" testtype="prebeta">yellowstone</machine>
+      </test>
+      <test name="ERS_Ld7">
+        <machine compiler="pgi" testtype="prerelease">hopper</machine>
+        <machine compiler="ibm" testtype="prerelease">intrepid</machine>
+      </test>
+    </grid>
+  </compset>
+  <compset name="B20TRC5">
+    <grid name="f19_g16">
+      <test name="ERI_E">
+        <machine compiler="intel" testtype="aux_esmf">yellowstone</machine>
+      </test>
+      <test name="ERS_N2">
+        <machine compiler="pgi" testtype="prebeta">bluewaters</machine>
+        <machine compiler="intel" testtype="prebeta">edison</machine>
+        <machine compiler="intel" testtype="prebeta">eos</machine>
+        <machine compiler="pgi" testtype="prebeta">hopper</machine>
+        <machine compiler="ibm" testtype="prerelease">intrepid</machine>
+        <machine compiler="intel" testtype="prebeta">lawrencium-lr2</machine>
+        <machine compiler="pgi" testtype="prebeta">titan</machine>
+        <machine compiler="pgi" testtype="prerelease">titan</machine>
+      </test>
+      <test name="SMS_D">
+        <machine compiler="pgi" testtype="acme_integration">bluewaters</machine>
+        <machine compiler="intel" testtype="acme_integration">cascade</machine>
+        <machine compiler="nag" testtype="acme_integration">cascade</machine>
+        <machine compiler="ibm" testtype="acme_integration">cetus</machine>
+        <machine compiler="pgi" testtype="acme_integration">eastwind</machine>
+        <machine compiler="intel" testtype="acme_integration">edison</machine>
+        <machine compiler="intel " testtype="acme_integration">edison</machine>
+        <machine compiler="intel" testtype="acme_integration">eos</machine>
+        <machine compiler="intel" testtype="acme_integration">evergreen</machine>
+        <machine compiler="intel" testtype="acme_integration">goldbach</machine>
+        <machine compiler="lahey" testtype="acme_integration">goldbach</machine>
+        <machine compiler="nag" testtype="acme_integration">goldbach</machine>
+        <machine compiler="pgi" testtype="acme_integration">goldbach</machine>
+        <machine compiler="intel" testtype="prebeta">goldbach</machine>
+        <machine compiler="pgi" testtype="prebeta">goldbach</machine>
+        <machine compiler="gnu" testtype="acme_integration">hopper</machine>
+        <machine compiler="intel" testtype="acme_integration">hopper</machine>
+        <machine compiler="pgi" testtype="acme_integration">hopper</machine>
+        <machine compiler="pgi" testtype="prerelease">hopper</machine>
+        <machine compiler="ibm" testtype="acme_integration">intrepid</machine>
+        <machine compiler="ibm" testtype="prerelease">intrepid</machine>
+        <machine compiler="intel" testtype="acme_integration">janus</machine>
+        <machine compiler="intel" testtype="prebeta">janus</machine>
+        <machine compiler="intel" testtype="acme_integration">lawrencium-lr2</machine>
+        <machine compiler="gnu" testtype="acme_integration">mac</machine>
+        <machine compiler="gnu" testtype="acme_integration">melvin</machine>
+        <machine compiler="ibm" testtype="acme_integration">mira</machine>
+        <machine compiler="null" testtype="acme_integration">null</machine>
+        <machine compiler="pgi" testtype="acme_integration">olympus</machine>
+        <machine compiler="intel" testtype="acme_integration">redsky</machine>
+        <machine compiler="intel" testtype="prebeta">redsky</machine>
+        <machine compiler="pgi" testtype="acme_integration">titan</machine>
+        <machine compiler="gnu" testtype="acme_integration">yellowstone</machine>
+        <machine compiler="intel" testtype="acme_integration">yellowstone</machine>
+        <machine compiler="intel " testtype="acme_integration">yellowstone</machine>
+        <machine compiler="pgi" testtype="acme_integration">yellowstone</machine>
+        <machine compiler="gnu" testtype="prebeta">yellowstone</machine>
+        <machine compiler="intel" testtype="prebeta">yellowstone</machine>
+        <machine compiler="pgi" testtype="prebeta">yellowstone</machine>
+      </test>
+    </grid>
+  </compset>
+  <compset name="B20TRC5CN">
+    <grid name="f09_g16">
+      <test name="ERS">
+        <machine compiler="pgi" testtype="prebeta">bluewaters</machine>
+        <machine compiler="intel" testtype="prebeta">edison</machine>
+        <machine compiler="intel" testtype="prebeta">eos</machine>
+        <machine compiler="pgi" testtype="prebeta">hopper</machine>
+        <machine compiler="ibm" testtype="prerelease">intrepid</machine>
+        <machine compiler="intel" testtype="prebeta">lawrencium-lr2</machine>
+        <machine compiler="pgi" testtype="prebeta">titan</machine>
+        <machine compiler="pgi" testtype="prerelease">titan</machine>
+      </test>
+    </grid>
+    <grid name="f19_g16">
+      <test name="ERS_IOP">
+        <machine compiler="intel" testtype="prebeta">redsky</machine>
+        <machine compiler="gnu" testtype="prebeta">yellowstone</machine>
+        <machine compiler="pgi" testtype="prebeta">yellowstone</machine>
+      </test>
+      <test name="ERS_IOP4c">
+        <machine compiler="intel" testtype="prebeta">redsky</machine>
+        <machine compiler="intel" testtype="prebeta">yellowstone</machine>
+      </test>
+      <test name="ERS_IOP4p">
+        <machine compiler="intel" testtype="prebeta">redsky</machine>
+        <machine compiler="intel" testtype="prebeta">yellowstone</machine>
+      </test>
+      <test name="ERS_N2">
+        <machine compiler="intel" testtype="prebeta">goldbach</machine>
+        <machine compiler="pgi" testtype="prebeta">goldbach</machine>
+        <machine compiler="pgi" testtype="prerelease">hopper</machine>
+        <machine compiler="ibm" testtype="prerelease">intrepid</machine>
+        <machine compiler="intel" testtype="prebeta">janus</machine>
+        <machine compiler="intel" testtype="prebeta">redsky</machine>
+        <machine compiler="gnu" testtype="prebeta">yellowstone</machine>
+        <machine compiler="intel" testtype="prebeta">yellowstone</machine>
+        <machine compiler="pgi" testtype="prebeta">yellowstone</machine>
+      </test>
+    </grid>
+  </compset>
+  <compset name="B20TRCN">
+    <grid name="f09_g16">
+      <test name="ERS">
+        <machine compiler="intel" testtype="aux_science">yellowstone</machine>
+      </test>
+      <test name="ERT">
+        <machine compiler="pgi" testtype="prebeta">bluewaters</machine>
+        <machine compiler="intel" testtype="prebeta">eos</machine>
+        <machine compiler="ibm" testtype="prerelease">intrepid</machine>
+        <machine compiler="intel" testtype="prebeta">lawrencium-lr2</machine>
+        <machine compiler="pgi" testtype="prebeta">titan</machine>
+        <machine compiler="pgi" testtype="prerelease">titan</machine>
+      </test>
+      <test name="SMS_D">
+        <machine compiler="intel" testtype="prebeta">edison</machine>
+        <machine compiler="pgi" testtype="prebeta">hopper</machine>
+        <machine compiler="pgi" testtype="prerelease">hopper</machine>
+        <machine compiler="intel" testtype="prebeta">lawrencium-lr2</machine>
+      </test>
+    </grid>
+    <grid name="f19_g16">
+      <test name="ERS">
+        <machine compiler="intel" testtype="aux_science">yellowstone</machine>
+      </test>
+    </grid>
+  </compset>
+  <compset name="B20TRCNCHM">
+    <grid name="f09_g16">
+      <test name="ERS">
+        <machine compiler="intel" testtype="aux_science">yellowstone</machine>
+      </test>
+      <test name="ERS_Ld7">
+        <machine compiler="pgi" testtype="prebeta">bluewaters</machine>
+        <machine compiler="intel" testtype="prebeta">eos</machine>
+        <machine compiler="ibm" testtype="prerelease">intrepid</machine>
+        <machine compiler="pgi" testtype="prebeta">titan</machine>
+        <machine compiler="pgi" testtype="prerelease">titan</machine>
+      </test>
+    </grid>
+    <grid name="f19_g16">
+      <test name="ERS_Ld7">
+        <machine compiler="intel" testtype="prebeta">edison</machine>
+        <machine compiler="pgi" testtype="prebeta">hopper</machine>
+        <machine compiler="pgi" testtype="prerelease">hopper</machine>
+        <machine compiler="intel" testtype="prebeta">lawrencium-lr2</machine>
+      </test>
+    </grid>
+  </compset>
+  <compset name="B20TRWCN">
+    <grid name="f19_g16">
+      <test name="ERS">
+        <machine compiler="ibm" testtype="prerelease">intrepid</machine>
+        <machine compiler="intel" testtype="aux_science">yellowstone</machine>
+      </test>
+    </grid>
+  </compset>
+  <compset name="B55TRWCN">
+    <grid name="f19_g16">
+      <test name="ERI">
+        <machine compiler="pgi" testtype="prebeta">bluewaters</machine>
+        <machine compiler="intel" testtype="prebeta">edison</machine>
+        <machine compiler="intel" testtype="prebeta">eos</machine>
+        <machine compiler="pgi" testtype="prebeta">hopper</machine>
+        <machine compiler="ibm" testtype="prerelease">intrepid</machine>
+        <machine compiler="intel" testtype="prebeta">lawrencium-lr2</machine>
+        <machine compiler="pgi" testtype="prebeta">titan</machine>
+        <machine compiler="pgi" testtype="prerelease">titan</machine>
+        <machine compiler="intel" testtype="aux_drv">yellowstone</machine>
+        <machine compiler="intel" testtype="aux_waccm">yellowstone</machine>
+      </test>
+      <test name="ERS_Ld7">
+        <machine compiler="intel" testtype="prebeta">edison</machine>
+        <machine compiler="pgi" testtype="prebeta">hopper</machine>
+        <machine compiler="pgi" testtype="prerelease">hopper</machine>
+        <machine compiler="intel" testtype="prebeta">lawrencium-lr2</machine>
+      </test>
+    </grid>
+  </compset>
+  <compset name="B55TRWSCCN">
+    <grid name="f19_g16">
+      <test name="ERS_D">
+        <machine compiler="intel" testtype="prebeta">janus</machine>
+        <machine compiler="intel" testtype="prerelease">janus</machine>
+      </test>
+    </grid>
+  </compset>
+  <compset name="BC5">
+    <grid name="ne120_t12">
+      <test name="SBN">
+        <machine compiler="null" testtype="null">null</machine>
+      </test>
+    </grid>
+  </compset>
+  <compset name="BCN">
+    <grid name="T31_g37">
+      <test name="ERS_PT">
+        <machine compiler="intel" testtype="aux_drv">yellowstone</machine>
+      </test>
+      <test name="ERT">
+        <machine compiler="pgi" testtype="prerelease">hopper</machine>
+        <machine compiler="ibm" testtype="prerelease">intrepid</machine>
+      </test>
+      <test name="SMS_DE">
+        <machine compiler="intel" testtype="aux_esmf">yellowstone</machine>
+      </test>
+    </grid>
+    <grid name="f19_g16">
+      <test name="ERS_PT_E">
+        <machine compiler="intel" testtype="aux_esmf">yellowstone</machine>
+      </test>
+    </grid>
+    <grid name="ne120_g16">
+      <test name="SMS_Ld6">
+        <machine compiler="pgi" testtype="prerelease">hopper</machine>
+        <machine compiler="ibm" testtype="prerelease">intrepid</machine>
+        <machine compiler="pgi" testtype="prerelease">titan</machine>
+      </test>
+    </grid>
+  </compset>
+  <compset name="BG1850CN">
+    <grid name="T31_g37">
+      <test name="NCK">
+        <machine compiler="pgi" testtype="prerelease">hopper</machine>
+        <machine compiler="ibm" testtype="prerelease">intrepid</machine>
+      </test>
+      <test name="NCK_D">
+        <machine compiler="intel" testtype="prebeta">goldbach</machine>
+        <machine compiler="pgi" testtype="prebeta">goldbach</machine>
+        <machine compiler="pgi" testtype="prerelease">hopper</machine>
+        <machine compiler="ibm" testtype="prerelease">intrepid</machine>
+        <machine compiler="intel" testtype="prebeta">janus</machine>
+        <machine compiler="intel" testtype="prebeta">redsky</machine>
+        <machine compiler="gnu" testtype="prebeta">yellowstone</machine>
+        <machine compiler="intel" testtype="prebeta">yellowstone</machine>
+        <machine compiler="pgi" testtype="prebeta">yellowstone</machine>
+      </test>
+      <test name="NCK_E">
+        <machine compiler="intel" testtype="aux_esmf">yellowstone</machine>
+      </test>
+      <test name="SMS_D">
+        <machine compiler="pgi" testtype="prerelease">hopper</machine>
+        <machine compiler="ibm" testtype="prerelease">intrepid</machine>
+        <machine compiler="intel" testtype="aux_glc">yellowstone</machine>
+      </test>
+    </grid>
+    <grid name="f09_g16">
+      <test name="NCK">
+        <machine compiler="ibm" testtype="prebeta">cetus</machine>
+        <machine compiler="ibm" testtype="prebeta">mira</machine>
+      </test>
+    </grid>
+    <grid name="f19_g16">
+      <test name="NCK">
+        <machine compiler="intel" testtype="prebeta">goldbach</machine>
+        <machine compiler="pgi" testtype="prebeta">goldbach</machine>
+        <machine compiler="ibm" testtype="prerelease">intrepid</machine>
+      </test>
+    </grid>
+  </compset>
+  <compset name="BG20TRCN">
+    <grid name="f09_g16">
+      <test name="ERT">
+        <machine compiler="intel" testtype="prebeta">edison</machine>
+        <machine compiler="pgi" testtype="prebeta">hopper</machine>
+        <machine compiler="pgi" testtype="prebeta">titan</machine>
+      </test>
+    </grid>
+  </compset>
+  <compset name="BGCN">
+    <grid name="T31_g37">
+      <test name="SMS_D">
+        <machine compiler="intel" testtype="prebeta">goldbach</machine>
+        <machine compiler="pgi" testtype="prebeta">goldbach</machine>
+        <machine compiler="intel" testtype="prebeta">janus</machine>
+        <machine compiler="intel" testtype="prebeta">redsky</machine>
+        <machine compiler="gnu" testtype="prebeta">yellowstone</machine>
+        <machine compiler="intel" testtype="prebeta">yellowstone</machine>
+        <machine compiler="pgi" testtype="prebeta">yellowstone</machine>
+      </test>
+    </grid>
+  </compset>
+  <compset name="BGCNIS2">
+    <grid name="T31_g37_gl10">
+      <test name="SMS">
+        <machine compiler="intel" testtype="prebeta">redsky</machine>
+        <machine compiler="intel" testtype="prealpha">yellowstone</machine>
+        <machine compiler="intel" testtype="prebeta">yellowstone</machine>
+      </test>
+      <test name="SMS_D">
+        <machine compiler="pgi" testtype="aux_glc">hopper</machine>
+        <machine compiler="pgi" testtype="aux_glc">titan</machine>
+      </test>
+    </grid>
+  </compset>
+  <compset name="BGRCP26CN">
+    <grid name="f09_g16">
+      <test name="ERS_Ld7">
+        <machine compiler="ibm" testtype="prebeta">cetus</machine>
+        <machine compiler="ibm" testtype="prebeta">mira</machine>
+      </test>
+    </grid>
+    <grid name="f19_g16">
+      <test name="ERS_Ld7">
+        <machine compiler="ibm" testtype="prerelease">intrepid</machine>
+      </test>
+    </grid>
+  </compset>
+  <compset name="BGRCP45CN">
+    <grid name="f09_g16">
+      <test name="SMS_D">
+        <machine compiler="intel" testtype="aux_esmf">yellowstone</machine>
+      </test>
+      <test name="SMS_DE">
+        <machine compiler="intel" testtype="aux_esmf">yellowstone</machine>
+      </test>
+    </grid>
+    <grid name="f19_g16">
+      <test name="ERS_Ld7">
+        <machine compiler="pgi" testtype="prebeta">bluewaters</machine>
+        <machine compiler="intel" testtype="prebeta">edison</machine>
+        <machine compiler="intel" testtype="prebeta">eos</machine>
+        <machine compiler="pgi" testtype="prebeta">hopper</machine>
+        <machine compiler="ibm" testtype="prerelease">intrepid</machine>
+        <machine compiler="intel" testtype="prebeta">lawrencium-lr2</machine>
+        <machine compiler="pgi" testtype="prebeta">titan</machine>
+        <machine compiler="pgi" testtype="prerelease">titan</machine>
+      </test>
+    </grid>
+  </compset>
+  <compset name="BGRCP60CN">
+    <grid name="f19_g16">
+      <test name="ERS">
+        <machine compiler="pgi" testtype="prerelease">hopper</machine>
+        <machine compiler="ibm" testtype="prerelease">intrepid</machine>
+      </test>
+    </grid>
+  </compset>
+  <compset name="BGRCP85CN">
+    <grid name="f19_g16">
+      <test name="ERS_Ld7">
+        <machine compiler="intel" testtype="prebeta">goldbach</machine>
+        <machine compiler="pgi" testtype="prebeta">goldbach</machine>
+        <machine compiler="pgi" testtype="prerelease">hopper</machine>
+        <machine compiler="ibm" testtype="prerelease">intrepid</machine>
+        <machine compiler="intel" testtype="prebeta">janus</machine>
+        <machine compiler="intel" testtype="prebeta">redsky</machine>
+        <machine compiler="gnu" testtype="prebeta">yellowstone</machine>
+        <machine compiler="intel" testtype="prebeta">yellowstone</machine>
+        <machine compiler="pgi" testtype="prebeta">yellowstone</machine>
+      </test>
+    </grid>
+  </compset>
+  <compset name="BMOZ">
+    <grid name="f45_g37">
+      <test name="ERI">
+        <machine compiler="intel" testtype="prebeta">goldbach</machine>
+        <machine compiler="pgi" testtype="prebeta">goldbach</machine>
+        <machine compiler="pgi" testtype="prerelease">hopper</machine>
+        <machine compiler="ibm" testtype="prerelease">intrepid</machine>
+        <machine compiler="intel" testtype="prebeta">janus</machine>
+        <machine compiler="intel" testtype="prebeta">redsky</machine>
+        <machine compiler="intel" testtype="aux_waccm">yellowstone</machine>
+        <machine compiler="gnu" testtype="prebeta">yellowstone</machine>
+        <machine compiler="intel" testtype="prebeta">yellowstone</machine>
+        <machine compiler="pgi" testtype="prebeta">yellowstone</machine>
+      </test>
+    </grid>
+  </compset>
+  <compset name="BPIPDC5L45BGC">
+    <grid name="f19_g16">
+      <test name="ERS_IOP">
+        <machine compiler="intel" testtype="prebeta" comment="start moving B compset tests to use CLM4.5/BGC">yellowstone</machine>
+      </test>
+      <test name="ERS_N2">
+        <machine compiler="intel" testtype="prebeta" comment="start moving B compset tests to use CLM4.5/BGC">janus</machine>
+      </test>
+    </grid>
+  </compset>
+  <compset name="BRCP26CN">
+    <grid name="f09_g16">
+      <test name="ERS_PT">
+        <machine compiler="intel" testtype="prebeta">goldbach</machine>
+        <machine compiler="pgi" testtype="prebeta">goldbach</machine>
+        <machine compiler="pgi" testtype="prerelease">hopper</machine>
+        <machine compiler="ibm" testtype="prerelease">intrepid</machine>
+        <machine compiler="intel" testtype="prebeta">janus</machine>
+        <machine compiler="intel" testtype="prebeta">redsky</machine>
+        <machine compiler="gnu" testtype="prebeta">yellowstone</machine>
+        <machine compiler="intel" testtype="prebeta">yellowstone</machine>
+        <machine compiler="pgi" testtype="prebeta">yellowstone</machine>
+      </test>
+    </grid>
+  </compset>
+  <compset name="BRCP26WCN">
+    <grid name="f19_g16">
+      <test name="ERI">
+        <machine compiler="pgi" testtype="prebeta">bluewaters</machine>
+        <machine compiler="intel" testtype="prebeta">edison</machine>
+        <machine compiler="intel" testtype="prebeta">eos</machine>
+        <machine compiler="pgi" testtype="prebeta">hopper</machine>
+        <machine compiler="ibm" testtype="prerelease">intrepid</machine>
+        <machine compiler="intel" testtype="prebeta">lawrencium-lr2</machine>
+        <machine compiler="pgi" testtype="prebeta">titan</machine>
+        <machine compiler="pgi" testtype="prerelease">titan</machine>
+      </test>
+    </grid>
+  </compset>
+  <compset name="BRCP26WSCCN">
+    <grid name="f19_g16">
+      <test name="SMS">
+        <machine compiler="pgi" testtype="prebeta">yellowstone</machine>
+        <machine compiler="pgi" testtype="prerelease">yellowstone</machine>
+      </test>
+    </grid>
+  </compset>
+  <compset name="BRCP45BDRD">
+    <grid name="f09_g16">
+      <test name="ERS">
+        <machine compiler="intel" testtype="prebeta">redsky</machine>
+        <machine compiler="intel" testtype="prebeta">yellowstone</machine>
+      </test>
+    </grid>
+  </compset>
+  <compset name="BRCP45CN">
+    <grid name="f09_g16">
+      <test name="ERI">
+        <machine compiler="intel" testtype="aux_drv">yellowstone</machine>
+      </test>
+      <test name="ERS_Ld7">
+        <machine compiler="pgi" testtype="prerelease">hopper</machine>
+        <machine compiler="ibm" testtype="prerelease">intrepid</machine>
+      </test>
+    </grid>
+  </compset>
+  <compset name="BRCP45WCN">
+    <grid name="f19_g16">
+      <test name="ERI">
+        <machine compiler="intel" testtype="prebeta">goldbach</machine>
+        <machine compiler="pgi" testtype="prebeta">goldbach</machine>
+        <machine compiler="pgi" testtype="prerelease">hopper</machine>
+        <machine compiler="ibm" testtype="prerelease">intrepid</machine>
+        <machine compiler="intel" testtype="prebeta">janus</machine>
+        <machine compiler="intel" testtype="prebeta">redsky</machine>
+        <machine compiler="intel" testtype="aux_waccm">yellowstone</machine>
+        <machine compiler="gnu" testtype="prebeta">yellowstone</machine>
+        <machine compiler="intel" testtype="prebeta">yellowstone</machine>
+        <machine compiler="pgi" testtype="prebeta">yellowstone</machine>
+      </test>
+      <test name="ERI_PT">
+        <machine compiler="intel" testtype="prebeta">janus</machine>
+        <machine compiler="intel" testtype="prebeta">redsky</machine>
+        <machine compiler="gnu" testtype="prebeta">yellowstone</machine>
+        <machine compiler="intel" testtype="prebeta">yellowstone</machine>
+        <machine compiler="pgi" testtype="prebeta">yellowstone</machine>
+      </test>
+    </grid>
+  </compset>
+  <compset name="BRCP45WSCCN">
+    <grid name="f19_g16">
+      <test name="ERS_D">
+        <machine compiler="pgi" testtype="prebeta">yellowstone</machine>
+        <machine compiler="pgi" testtype="prerelease">yellowstone</machine>
+      </test>
+    </grid>
+  </compset>
+  <compset name="BRCP60CN">
+    <grid name="f09_g16">
+      <test name="ERI_E">
+        <machine compiler="pgi" testtype="prebeta">bluewaters</machine>
+        <machine compiler="intel" testtype="prebeta">edison</machine>
+        <machine compiler="intel" testtype="prebeta">eos</machine>
+        <machine compiler="pgi" testtype="prebeta">hopper</machine>
+        <machine compiler="ibm" testtype="prerelease">intrepid</machine>
+        <machine compiler="intel" testtype="prebeta">lawrencium-lr2</machine>
+        <machine compiler="pgi" testtype="prebeta">titan</machine>
+        <machine compiler="pgi" testtype="prerelease">titan</machine>
+      </test>
+    </grid>
+  </compset>
+  <compset name="BRCP85BDRD">
+    <grid name="f09_g16">
+      <test name="ERS_D">
+        <machine compiler="intel" testtype="prebeta">redsky</machine>
+        <machine compiler="intel" testtype="prebeta">yellowstone</machine>
+      </test>
+    </grid>
+  </compset>
+  <compset name="BRCP85BPRP">
+    <grid name="f09_g16">
+      <test name="SMS">
+        <machine compiler="intel" testtype="prebeta">redsky</machine>
+        <machine compiler="intel" testtype="prebeta">yellowstone</machine>
+      </test>
+    </grid>
+  </compset>
+  <compset name="BRCP85CN">
+    <grid name="f09_g16">
+      <test name="ERI">
+        <machine compiler="ibm" testtype="prebeta">cetus</machine>
+        <machine compiler="ibm" testtype="prerelease">intrepid</machine>
+        <machine compiler="ibm" testtype="prebeta">mira</machine>
+      </test>
+      <test name="ERS_PT">
+        <machine compiler="intel" testtype="prebeta">edison</machine>
+        <machine compiler="pgi" testtype="prebeta">hopper</machine>
+        <machine compiler="pgi" testtype="prerelease">hopper</machine>
+        <machine compiler="intel" testtype="prebeta">lawrencium-lr2</machine>
+      </test>
+    </grid>
+  </compset>
+  <compset name="BRCP85WCN">
+    <grid name="f19_g16">
+      <test name="ERI_PT">
+        <machine compiler="pgi" testtype="prerelease">hopper</machine>
+        <machine compiler="ibm" testtype="prerelease">intrepid</machine>
+      </test>
+    </grid>
+  </compset>
+  <compset name="BRCP85WSCCN">
+    <grid name="f19_g16">
+      <test name="SMS_D">
+        <machine compiler="ibm" testtype="prebeta">cetus</machine>
+        <machine compiler="ibm" testtype="prebeta">mira</machine>
+        <machine compiler="ibm" testtype="prerelease">mira</machine>
+      </test>
+    </grid>
+  </compset>
+  <compset name="C">
+    <grid name="T62_g16">
+      <test name="ERS">
+        <machine compiler="pgi" testtype="aux_rasm">eastwind</machine>
+        <machine compiler="intel" testtype="aux_rasm">evergreen</machine>
+        <machine compiler="pgi" testtype="aux_rasm">olympus</machine>
+        <machine compiler="intel" testtype="aux_pop2">yellowstone</machine>
+        <machine compiler="intel" testtype="aux_rasm">yellowstone</machine>
+        <machine compiler="intel" testtype="aux_science">yellowstone</machine>
+      </test>
+      <test name="ERT">
+        <machine compiler="intel" testtype="prebeta">edison</machine>
+        <machine compiler="pgi" testtype="prebeta">hopper</machine>
+        <machine compiler="pgi" testtype="prerelease">hopper</machine>
+        <machine compiler="intel" testtype="prebeta">lawrencium-lr2</machine>
+        <machine compiler="intel" testtype="aux_pop2">yellowstone</machine>
+      </test>
+      <test name="PET_PT">
+        <machine compiler="pgi" testtype="prerelease">hopper</machine>
+        <machine compiler="ibm" testtype="prerelease">intrepid</machine>
+      </test>
+      <test name="PFS">
+        <machine compiler="intel" testtype="aux_pop2">yellowstone</machine>
+        <machine compiler="intel" testtype="csltiming">yellowstone</machine>
+      </test>
+    </grid>
+    <grid name="T62_s11">
+      <test name="ERS">
+        <machine compiler="pgi" testtype="prebeta">bluewaters</machine>
+        <machine compiler="intel" testtype="prebeta">edison</machine>
+        <machine compiler="intel" testtype="prebeta">eos</machine>
+        <machine compiler="pgi" testtype="prebeta">hopper</machine>
+        <machine compiler="ibm" testtype="prerelease">intrepid</machine>
+        <machine compiler="intel" testtype="prebeta">lawrencium-lr2</machine>
+        <machine compiler="pgi" testtype="prebeta">titan</machine>
+        <machine compiler="pgi" testtype="prerelease">titan</machine>
+      </test>
+    </grid>
+    <grid name="T62_t12">
+      <test name="SBN">
+        <machine compiler="null" testtype="null">null</machine>
+      </test>
+    </grid>
+  </compset>
+  <compset name="CECO">
+    <grid name="T62_g16">
+      <test name="ERI">
+        <machine compiler="ibm" testtype="prerelease">intrepid</machine>
+      </test>
+      <test name="ERS">
+        <machine compiler="intel" testtype="prebeta">goldbach</machine>
+        <machine compiler="pgi" testtype="prebeta">goldbach</machine>
+        <machine compiler="pgi" testtype="prerelease">hopper</machine>
+        <machine compiler="ibm" testtype="prerelease">intrepid</machine>
+        <machine compiler="intel" testtype="prebeta">janus</machine>
+        <machine compiler="intel" testtype="prebeta">redsky</machine>
+        <machine compiler="gnu" testtype="prebeta">yellowstone</machine>
+        <machine compiler="intel" testtype="prebeta">yellowstone</machine>
+        <machine compiler="pgi" testtype="prebeta">yellowstone</machine>
+      </test>
+      <test name="ERT">
+        <machine compiler="pgi" testtype="prebeta">bluewaters</machine>
+        <machine compiler="intel" testtype="prebeta">edison</machine>
+        <machine compiler="intel" testtype="prebeta">eos</machine>
+        <machine compiler="pgi" testtype="prebeta">hopper</machine>
+        <machine compiler="ibm" testtype="prerelease">intrepid</machine>
+        <machine compiler="intel" testtype="prebeta">lawrencium-lr2</machine>
+        <machine compiler="pgi" testtype="prebeta">titan</machine>
+        <machine compiler="pgi" testtype="prerelease">titan</machine>
+      </test>
+      <test name="ERT_E">
+        <machine compiler="intel" testtype="aux_esmf">yellowstone</machine>
+      </test>
+      <test name="OCP">
+        <machine compiler="intel" testtype="aux_scripts">yellowstone</machine>
+      </test>
+      <test name="PFS">
+        <machine compiler="intel" testtype="csltiming">yellowstone</machine>
+      </test>
+      <test name="SMS">
+        <machine compiler="intel" testtype="aux_drv">yellowstone</machine>
+      </test>
+    </grid>
+  </compset>
+  <compset name="CIAF">
+    <grid name="T62_g16">
+      <test name="ERS_IOP">
+        <machine compiler="intel" testtype="prebeta">janus</machine>
+        <machine compiler="intel" testtype="prebeta">redsky</machine>
+        <machine compiler="gnu" testtype="prebeta">yellowstone</machine>
+        <machine compiler="intel" testtype="prebeta">yellowstone</machine>
+        <machine compiler="pgi" testtype="prebeta">yellowstone</machine>
+      </test>
+      <test name="ERT">
+        <machine compiler="intel" testtype="prebeta">goldbach</machine>
+        <machine compiler="pgi" testtype="prebeta">goldbach</machine>
+        <machine compiler="pgi" testtype="prerelease">hopper</machine>
+        <machine compiler="ibm" testtype="prerelease">intrepid</machine>
+        <machine compiler="intel" testtype="prebeta">janus</machine>
+        <machine compiler="intel" testtype="prebeta">redsky</machine>
+        <machine compiler="gnu" testtype="prebeta">yellowstone</machine>
+        <machine compiler="intel" testtype="prebeta">yellowstone</machine>
+        <machine compiler="pgi" testtype="prebeta">yellowstone</machine>
+      </test>
+      <test name="SMS_DE">
+        <machine compiler="intel" testtype="aux_esmf">yellowstone</machine>
+      </test>
+    </grid>
+  </compset>
+  <compset name="DTEST">
+    <grid name="T62_g16">
+      <test name="ERB">
+        <machine compiler="intel" testtype="aux_drv">yellowstone</machine>
+      </test>
+      <test name="ERI">
+        <machine compiler="ibm" testtype="prerelease">intrepid</machine>
+      </test>
+      <test name="ERS_D">
+        <machine compiler="intel" testtype="aux_cice">yellowstone</machine>
+      </test>
+      <test name="ERS_PT">
+        <machine compiler="intel" testtype="prebeta">edison</machine>
+        <machine compiler="pgi" testtype="prebeta">hopper</machine>
+        <machine compiler="pgi" testtype="prerelease">hopper</machine>
+        <machine compiler="intel" testtype="prebeta">lawrencium-lr2</machine>
+      </test>
+      <test name="PET_PT">
+        <machine compiler="pgi" testtype="prerelease">hopper</machine>
+        <machine compiler="ibm" testtype="prerelease">intrepid</machine>
+      </test>
+      <test name="PET_PT_E">
+        <machine compiler="intel" testtype="aux_esmf">yellowstone</machine>
+      </test>
+    </grid>
+    <grid name="T62_g37">
+      <test name="ERS">
+        <machine compiler="pgi" testtype="aux_rasm">eastwind</machine>
+        <machine compiler="intel" testtype="aux_rasm">evergreen</machine>
+        <machine compiler="pgi" testtype="aux_rasm">olympus</machine>
+        <machine compiler="intel" testtype="aux_rasm">yellowstone</machine>
+      </test>
+    </grid>
+    <grid name="T62_s11">
+      <test name="ERS">
+        <machine compiler="intel" testtype="prebeta">goldbach</machine>
+        <machine compiler="pgi" testtype="prebeta">goldbach</machine>
+        <machine compiler="pgi" testtype="prerelease">hopper</machine>
+        <machine compiler="ibm" testtype="prerelease">intrepid</machine>
+      </test>
+    </grid>
+    <grid name="f45_g37_rx1">
+      <test name="ERB">
+        <machine compiler="intel" testtype="aux_cice">yellowstone</machine>
+      </test>
+      <test name="ERI">
+        <machine compiler="pgi" testtype="prerelease">hopper</machine>
+        <machine compiler="ibm" testtype="prerelease">intrepid</machine>
+        <machine compiler="intel" testtype="prebeta">janus</machine>
+        <machine compiler="intel" testtype="prebeta">redsky</machine>
+        <machine compiler="gnu" testtype="prebeta">yellowstone</machine>
+        <machine compiler="intel" testtype="prebeta">yellowstone</machine>
+        <machine compiler="pgi" testtype="prebeta">yellowstone</machine>
+      </test>
+      <test name="ERS">
+        <machine compiler="pgi" testtype="acme_developer">bluewaters</machine>
+        <machine compiler="intel" testtype="acme_developer">cascade</machine>
+        <machine compiler="nag" testtype="acme_developer">cascade</machine>
+        <machine compiler="ibm" testtype="acme_developer">cetus</machine>
+        <machine compiler="pgi" testtype="acme_developer">eastwind</machine>
+        <machine compiler="intel" testtype="acme_developer">edison</machine>
+        <machine compiler="intel " testtype="acme_developer">edison</machine>
+        <machine compiler="intel" testtype="acme_developer">eos</machine>
+        <machine compiler="intel" testtype="acme_developer">evergreen</machine>
+        <machine compiler="intel" testtype="acme_developer">goldbach</machine>
+        <machine compiler="lahey" testtype="acme_developer">goldbach</machine>
+        <machine compiler="nag" testtype="acme_developer">goldbach</machine>
+        <machine compiler="pgi" testtype="acme_developer">goldbach</machine>
+        <machine compiler="gnu" testtype="acme_developer">hopper</machine>
+        <machine compiler="intel" testtype="acme_developer">hopper</machine>
+        <machine compiler="pgi" testtype="acme_developer">hopper</machine>
+        <machine compiler="ibm" testtype="acme_developer">intrepid</machine>
+        <machine compiler="intel" testtype="acme_developer">janus</machine>
+        <machine compiler="intel" testtype="acme_developer">lawrencium-lr2</machine>
+        <machine compiler="gnu" testtype="acme_developer">linux-generic</machine>
+        <machine compiler="gnu" testtype="acme_developer">mac</machine>
+        <machine compiler="gnu" testtype="acme_developer">melvin</machine>
+        <machine compiler="ibm" testtype="acme_developer">mira</machine>
+        <machine compiler="null" testtype="acme_developer">null</machine>
+        <machine compiler="pgi" testtype="acme_developer">olympus</machine>
+        <machine compiler="intel" testtype="acme_developer">redsky</machine>
+        <machine compiler="pgi" testtype="acme_developer">titan</machine>
+        <machine compiler="gnu" testtype="acme_developer">yellowstone</machine>
+        <machine compiler="intel" testtype="acme_developer">yellowstone</machine>
+        <machine compiler="intel " testtype="acme_developer">yellowstone</machine>
+        <machine compiler="pgi" testtype="acme_developer">yellowstone</machine>
+      </test>
+      <test name="ERS_IOP">
+        <machine compiler="pgi" testtype="acme_developer">bluewaters</machine>
+        <machine compiler="pgi" testtype="acme_integration">bluewaters</machine>
+        <machine compiler="intel" testtype="acme_developer">cascade</machine>
+        <machine compiler="nag" testtype="acme_developer">cascade</machine>
+        <machine compiler="intel" testtype="acme_integration">cascade</machine>
+        <machine compiler="nag" testtype="acme_integration">cascade</machine>
+        <machine compiler="ibm" testtype="acme_developer">cetus</machine>
+        <machine compiler="ibm" testtype="acme_integration">cetus</machine>
+        <machine compiler="pgi" testtype="acme_developer">eastwind</machine>
+        <machine compiler="pgi" testtype="acme_integration">eastwind</machine>
+        <machine compiler="intel" testtype="acme_developer">edison</machine>
+        <machine compiler="intel " testtype="acme_developer">edison</machine>
+        <machine compiler="intel" testtype="acme_integration">edison</machine>
+        <machine compiler="intel " testtype="acme_integration">edison</machine>
+        <machine compiler="intel" testtype="acme_developer">eos</machine>
+        <machine compiler="intel" testtype="acme_integration">eos</machine>
+        <machine compiler="intel" testtype="acme_developer">evergreen</machine>
+        <machine compiler="intel" testtype="acme_integration">evergreen</machine>
+        <machine compiler="intel" testtype="acme_developer">goldbach</machine>
+        <machine compiler="lahey" testtype="acme_developer">goldbach</machine>
+        <machine compiler="nag" testtype="acme_developer">goldbach</machine>
+        <machine compiler="pgi" testtype="acme_developer">goldbach</machine>
+        <machine compiler="intel" testtype="acme_integration">goldbach</machine>
+        <machine compiler="lahey" testtype="acme_integration">goldbach</machine>
+        <machine compiler="nag" testtype="acme_integration">goldbach</machine>
+        <machine compiler="pgi" testtype="acme_integration">goldbach</machine>
+        <machine compiler="gnu" testtype="acme_developer">hopper</machine>
+        <machine compiler="intel" testtype="acme_developer">hopper</machine>
+        <machine compiler="pgi" testtype="acme_developer">hopper</machine>
+        <machine compiler="gnu" testtype="acme_integration">hopper</machine>
+        <machine compiler="intel" testtype="acme_integration">hopper</machine>
+        <machine compiler="pgi" testtype="acme_integration">hopper</machine>
+        <machine compiler="ibm" testtype="acme_developer">intrepid</machine>
+        <machine compiler="ibm" testtype="acme_integration">intrepid</machine>
+        <machine compiler="intel" testtype="acme_developer">janus</machine>
+        <machine compiler="intel" testtype="acme_integration">janus</machine>
+        <machine compiler="intel" testtype="prebeta">janus</machine>
+        <machine compiler="intel" testtype="acme_developer">lawrencium-lr2</machine>
+        <machine compiler="intel" testtype="acme_integration">lawrencium-lr2</machine>
+        <machine compiler="gnu" testtype="acme_developer">linux-generic</machine>
         <machine compiler="gnu" testtype="acme_developer">mac</machine>
         <machine compiler="gnu" testtype="acme_integration">mac</machine>
         <machine compiler="gnu" testtype="acme_developer">melvin</machine>
@@ -5636,14 +5575,10 @@
         <machine compiler="ibm" testtype="acme_developer">intrepid</machine>
         <machine compiler="ibm" testtype="acme_integration">intrepid</machine>
         <machine compiler="intel" testtype="acme_developer">janus</machine>
-<<<<<<< HEAD
         <machine compiler="intel" testtype="acme_integration">janus</machine>
         <machine compiler="intel" testtype="acme_developer">lawrencium-lr2</machine>
         <machine compiler="intel" testtype="acme_integration">lawrencium-lr2</machine>
-=======
-        <machine compiler="pgi" testtype="acme_developer">lawrencium-lr2</machine>
         <machine compiler="gnu" testtype="acme_developer">linux-generic</machine>
->>>>>>> 93a8ba1a
         <machine compiler="gnu" testtype="acme_developer">mac</machine>
         <machine compiler="gnu" testtype="acme_integration">mac</machine>
         <machine compiler="gnu" testtype="acme_developer">melvin</machine>
