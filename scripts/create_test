#!/usr/bin/env perl 

#===================================================================
# Test suite and test creation script. 
#===================================================================
use strict;
use warnings;
#use diagnostics;
use Cwd qw( getcwd abs_path chdir);
use English;
use Getopt::Long;
use IO::File;
use IO::Dir;
use IO::Handle;
use File::Basename;
use File::Copy;
use File::Path;
use Data::Dumper;

# Check for the existence of XML::LibXML in whatever perl distribution happens to be in use.
# If not found, print a warning message then exit.
eval {
    require XML::LibXML;
    XML::LibXML->import();
};
if($@)
{
    my $warning = <<END;
WARNING:
  The perl module XML::LibXML is needed for XML parsing. 
  Please contact your local systems administrators or IT staff and have them install it for
  you, or install the module locally. 

END
    print "$warning\n";
	exit(1);
}

#-----------------------------------------------------------------------------------------------
# Global data. 
#-----------------------------------------------------------------------------------------------
my $ProgName = basename($0);
my $ProgDir = $1;
my $cwd = getcwd;
my $cfgdir;
my $file_config;
my $scriptsroot;
my $cimeroot;
my $srcroot;
my $caseroot;
my $model;
my $definitions_file;
my $testlistsubdirxml;
my $testlid; 
my $suitemode = 0;
my $xmlmode = 0;
my %progconfig;
my %opts;
my $commandline;
my $project;
my %xml_testlist_files;
my %xml_testmod_dirs;

#-----------------------------------------------------------------------------------------------
sub usage()
{
    my $usagetext = <<USAGE;
NAME

    create_test  - runs single tests or test suites based on either the input 
    list or the testname.

SYNOPSIS
    
    $ProgName -xml_mach machine -xml_compiler compiler -xml_category category
              to use the xml-based test system.
    $ProgName -input_list testlist  to create a test suite. 
    $ProgName -testname   TESTNAME   to create a single test. 

    Options:
      [-autosubmit        on|off]
      [-baselineroot      path to baslineroot]
      [-cimeroot          alternate_cimeroot]
      [-clean             on|off]
      [-compiler          compiler]
      [-compset_file      specified_compset_file]
      [-component         target component testlist (optional)]
      [-debug             on|off]
      [-dryrun            Print the commands that would be executed, but do not 
                          execute them.]
      [-generate          specified baseline tag]
      [-input_list        list_of_tests (old format for backwards compatibility)
                          ]
      [-mach              machine]
      [-mach_dir          alternate_machines_dir]
      [-mpilib            name Specify a mpi library for the target machine (optional)]
      [-nobatch           no_batch_submission_for_tests]
      [-nobuild           no_test_compilation]
      [-pes_file          specified_pes_file]
      [-project           specified project id]
      [-reruntests        are_tests_rerunnable ]
      [-sharedlibroot     shared build directory to reuse static library components]
      [-testroot          root_directory_for_testsuite]
      [-testid            unique_identifier_for_tests]
      [-testname          name_of_single_test]
      [-verbose           verbose]
      [-xml_list          list_of_tests (new xml format), default is 
                          $scriptsroot/Testing/Testlistxml/testlist.xml]
      [-xml_mach          target machine for xml list of tests]
      [-xml_compiler      target compiler for xml list of tests]
      [-xml_category      one of the valid test categories (such as prealpha,prebeta,aux_scripts or prerelease)]

REQUIRED ARGUMENTS:

      If creating a single test:

      -testname <TESTNAME>  The name of the single test to be created. 
                            Should be in the form of:
      TESTNAME_[TESTOPTIONS].grid.compset[.machine[_compiler]]

      If creating a test suite, the following options MUST be specified:
      
      For using the xml-based test lists: 

      -xml_mach     <MACHINE>   The name of the machine the test suite is to be
                                run on.  To run tests for EVERY machine in 
                                testlist.xml, 'all' can be specified (will run with
                                the machine given in -mach option). 

      -xml_compiler <COMPILER>  The name of the compiler that the suite is 
                                to be built with.  To run tests for EVERY compiler in 
                                testlist.xml, 'all' can be specified (will run with
                                the compiler given in -compiler option). Also
                                you can use a valid perl regular expression to
                                match multiple compilers (i.e. .+).

      -xml_category <CATEGORY>  The 'category' of the test suite being run.  
                                Examples include: prealpha, prebeta, prerelease,
                                aux_clm45, etc. To run tests for EVERY category in 
                                testlist.xml, 'all' can be specified. Also
                                you can use a valid perl regular expression to
                                match multiple categories (i.e. aux_clm.+).

      For using the legacy text-based test lists:
   
      -input_list <textfile>    A text file with lists of tests, one on each 
                                line. We no longer provide text-based test 
                                lists, and users are encouraged to use the 
                                xml-based test system. 
OPTIONS:

      -autosubmit [on|off]  Flag controlling whether the tests are automatically
                            submitted to the batch queueing system. 

      -baselineroot <dir>   Specifies an alternate root directory for baseline 
                            datasets used for Bit-for-bit  generate/compare 
                            testing.  If this argument is not supplied, the 
                            default baselineroot will be used from scripts. 

      -cimeroot <dir>       manually specify the root directory of your model sandbox. 
      
      -clean [on|off]       If tests should be cleaned or not after tests are 
                            run. Default: $opts{'clean'}.  If off, all object, 
                            executables, and data files will be removed after 
                            tests are run. 

      -compare <name>       Specifies a directory under the baseline root to 
                            compare the tests against. If this directory does 
                            not exist under the specified baselineroot, the 
                            script will exit with an error. 

      -compiler <name>     Manually specify the compiler. 

      -compset_file <file> For a single test, manually specify the compset file. 
    
      -debug [on|off]      Turn on debugging output. 

      -generate <name>     Specify the directory under baselineroot where 
                           baselines will be stored.  

      -input_list <name>   Specify a list of tests to be run.  This is to be 
                           used with the legacy text-based test lists.  This 
                           list can be in the current working directory, in 
                           \$scriptsroot/Testing/Testlistxml, or a full path 
                           can be specified.  

      -mach  <name>        Specify the name of the machine.  If the machine 
                           name is in a format such as yellowstone_intel, then 
                           this means that the machine and compiler have been 
                           specified
      
      -nlcompareonly       Create a suite of Smoke Build Namelist tests, or a 
                           single test.  This is used for internal testing to 
                           compare namelists against a set of baseline namelists
                            generated using a previous tag.  

      -xml_list <name>     Specify an xml list of tests to be run. The default 
                           test list is \$scriptsroot/Testing/Testlistxml/
                           testlist.xml If desired, an alternate xml-based test
                           list may be specified. 
                           
      -xml_mach <name>     Specify an machine name to parse the xml_list with
 
      -xml_compiler <name> Specify a compiler name to parse the xml_list with

      -xml_category <name> Specify either prealpha, prebeta, aux_scripts, prerelease, etc. 

      -mach_dir <dir>      Specify an alternate machines directory.  

      -nobatch  [on|off]   Run the tests interactively instead of to the batch 
                           queuing system. 

      -nobuild  [on|off]   Do not automatically build the tests after creating 
                           the test suite. 
      
      -pes_file  <file>    Specify a pes file when creating a single test. 

      -project <name>      Specify a project id for the case (optional)
                           The default is user-specified environment variable 
                           PROJECT or ACCOUNT, or read from ~/.cesm_proj or ~/.ccsm_proj.

      -reruntests [on|off] Whether or not the test suite is re-runnable. This is
                           not yet implemented. 
  
      -testroot <dir>      Specify the root directory for a suite of tests.  

      -testid  <name>      Specify an 'id' for the test.  This is simply a 
                           string that is appended to the end of a test name. 
                           If no testid is specified, then a time stamp will be 
                           used.  WARNING:  If running tests with the exact same
                           set of options, do not give them the same testid. 
                           This will result in two tests that could be using the
                           same test and/or run directory, most likely causing 
                           undesirable results. 
      
      -testname <name>     Set the full testname includeing test case (ERS), 
                           resolution (f19_g16), component set (B), machine 
                           (yellowstone),  and compiler (intel). Tests may have
                           options appended to the test case name (ERS_PT). The
                           currently supported options are: 
                           _D = debug
                           _E = ESMF interfaces   
                           _P* = pe count setting where * is the pe count 
                                 (S, M, L, XL, 1, etc.)
                           _N* = make a multiple instance test where * is the
                                 instance count. 
                           _R* = regional\/single-point mode (pts mode) where *
                                 is the pt setting (01, 02, etc).
                           _IOP* = PnetCDF test IO test where * is A(atm), 
                                 C(cpl), G(glc), I(ice), L(clm), O(ocn), or
                                 blank (all components).
                           
                           Examples:
                           ERS.f19_g16.B1850
                           ERS_PT.f19_g16.B1850
                           ERS_PT.f19_g16.B1850.yellowstone_intel
                           ERS_N2.f19_g16.B1850C5Cn.janus_intel
                           SMS_IOP.ne30_f19_g16_rx1.A.yellowstone_intel
                           SMS.1x1_mexicocityMEX.I1PT.yellowstone_intel
                           ERI_D.1x1_camdenNJ.ICLM45CNTEST.yellowstone_intel

      This script generates single tests or test suites.  It is the result of 
      merging the functionality of the old 'create_test' and 'create_test_suite'
      scripts.  It duplicates the functionality of those two scripts.  When one
      wants to create a single test, the -testname option should be used.  When
      one wants to create a suite of tests, the -input_list option should be 
      used with a test list.  

EXAMPLES
   
      Creating test suites: 

      1. create_test -xml_mach yellowstone -xml_compiler intel -xml_category 
         prelpha -testroot /path/to/testroot -testid alpha01a

      Creates a suite of tests configured for Yellowstone, using the Intel 
      compiler, using the prealpha category, using /path/to/testroot as the test
      root, and using alpha01a as the test id. 

      2. create_test -xml_mach yellowstone -xml_compiler intel -xml_category 
         prerelease -testroot /glade/scratch/\$user/releasetests -baselineroot 
         /glade/scratch/cesm/baselineroot -generate cesm1_2_alpha08a -compare 
         cesm1_2_alpha07c 

      Creates a suite of tests on Yellowstone with the Intel compiler, using 
      the prerelease tests, additionally generating baselines for the 
      cesm1_2_alpha08a tag, and comparing against the cesm1_2_alpha07c 
      baselines.  

      3. create_test -xml_mach yellowstone -xml_compiler pgi -xml_category 
         prealpha -testroot /path/to/testroot -nobuild on -autosubmit off

      Creates a suite of Yellowstone pgi prealpha tests, similar to 1, but 
      disabling the automatic test build and submission.  Sometimes useful if 
      one wants to see if cases are generating successfully.  
 
      4. create_test -xml_mach yellowstone -xml_compiler pgi -xml_category 
         prealpha -testroot /path/to/testroot -autosubmit off
       
      Just like 3, but the tests will be built.  Useful if one wants to check 
      that the mode builds for the specified test suite, or to build a test 
      suite to be run later.  

      Creating single tests:
  
      1. create_test -testname ERS_PT.f19_g16.F1850CNCHM -mach yellowstone 
         -compiler intel
      
      Creates a single Exact Restart Test, PE count set for a threaded test, 
      with compset F1850CNCHM specifying yellowstone 
      as the machine, and intel as the compiler 

      2. create_test -testname ERS_PT.f19_g16.F1850CNCHM.yellowstone_intel  
      
      Does the exact same thing as 1. 
    
      3. create_test -testname ERS_PT.f19_g16.F1850CNCHM.yellowstone_intel  
         -testid erstest
      Same thing as 1 and 2, but will use erstest as the test id.  
      
USAGE
  print $usagetext;
  exit(1);
}

#-----------------------------------------------------------------------------------------------
# Initialize the script.  Set up the cfgdir, the scriptsroot, and the options.
# Find the location of the model Perl modules.  
#-----------------------------------------------------------------------------------------------
sub initialize()
{
    *STDOUT->autoflush();
    $cwd = getcwd();
    if ($ProgDir)
    {
	$cfgdir = abs_path($ProgDir);
    }
    else
    {
	$cfgdir = $cwd;
    }
    $scriptsroot = abs_path("$cfgdir");

    if( ! -d "$scriptsroot")
    {
	die "** Cannot find scriptsroot directory \"$scriptsroot\" **";
    }

    $testlistsubdirxml = "$scriptsroot/Testing/Testlistxml/";
    $testlid = `date +%y%m%d-%H%M%S`;
    chomp $testlid;

    $cimeroot = abs_path("$cfgdir/../");
    my @dirs = ("$cimeroot/scripts/Tools", "$cimeroot/utils/perl5lib/Config");
    (-d "$cimeroot")  or  die "** Cannot find cimeroot directory \"$cimeroot\" **";

    $srcroot  = abs_path("$cimeroot/../");

    unshift @INC, @dirs;
    require SetupTools;
    require ConfigCase;
    require ConfigMachine;

    $commandline = "create_test @ARGV";  

    if($#ARGV == -1)
    {
	print "** You must specify either a single test with -testname,\n";
	print "or a test suite with -input_list\n";
	usage();
    }

    #Set defaults for the command-line options

    %opts = (
	autosubmit           => 'on',
	baselineroot         => undef,
	cimeroot             => "$cimeroot",
	clean                => "off",
	compiler             => undef,
	compset_file         => undef,
	component            => undef,
	cprnc                => undef,
	debug                => undef,
	dryrun               => undef,
	guessmach            => undef,
	input_list           => undef,
	xml_list             => undef,
	xml_mach             => undef,
	xml_compiler         => undef,
	xml_category         => undef,
	mach_dir             => undef,
	mach                 => undef,
	mpilib               => undef,
	nlcompareonly        => undef,
	nobatch              => 'off',
	nobuild              => 'off',
	pes_file             => undef,
	project              => undef,
	reruntests           => 'off',
	testid               => "$testlid",
	testname             => undef,
	testroot             => "$cwd",
	scratchroot          => undef,
	sharedlibroot        => undef,
	verbose              => 0,
	);
}

#-----------------------------------------------------------------------------------------------
# Get the command line options. 
#-----------------------------------------------------------------------------------------------
sub options
{
    GetOptions(
	"autosubmit=s"        => \$opts{'autosubmit'},
	"baselineroot=s"      => \$opts{'baselineroot'},
	"clean=s"             => \$opts{'clean'},
	"cimeroot=s"          => \$opts{'cimeroot'},
	"compare=s"           => \$opts{'compare'},
	"component=s"         => \$opts{'component'},
	"compiler=s"          => \$opts{'compiler'},
	"compset_file=s"      => \$opts{'compset_file'},
	"debug"               => \$opts{'debug'},  
	"dryrun"              => \$opts{'dryrun'},
	"generate=s"          => \$opts{'generate'},
	"h|help"              => \$opts{'help'},  
	"input_list=s"        => \$opts{'input_list'},
	"xml_list=s"          => \$opts{'xml_list'},
	"xml_modsdir=s"       => \$opts{'xml_modsdir'},
	"xml_mach=s"          => \$opts{'xml_mach'},
	"xml_compiler=s"      => \$opts{'xml_compiler'},
	"xml_category=s"      => \$opts{'xml_category'},
	"mach_dir=s"          => \$opts{'mach_dir'},
	"mach=s"              => \$opts{'mach'},
	"mpilib=s"            => \$opts{'mpilib'},
	"nlcompareonly"       => \$opts{'nlcompareonly'},
	"nobatch=s"           => \$opts{'nobatch'},  
	"nobuild=s"           => \$opts{'nobuild'}, 
	"pes_file=s"          => \$opts{'pes_file'},
	"project=s"           => \$opts{'project'},  
	"reruntests=s"        => \$opts{'reruntests'}, 
	"sharedlibroot=s"     => \$opts{'sharedlibroot'},
	"testid=s"            => \$opts{'testid'},
	"testname=s"          => \$opts{'testname'},
	"testroot=s"          => \$opts{'testroot'},
	"verbose"             => \$opts{'verbose'},  
	) or usage();
    usage() if $opts{'help'};


    # Set the xml_list option to either the $xml_testmod_file if there is no $xml_list specified
    # as an argument

    if ( $opts{'xml_list'} && $opts{'xml_modsdir'}) {

	# must specify both in this case
	%xml_testlist_files = (
	    user => abs_path($opts{'xml_list'})
	    );
	%xml_testmod_dirs = (
	    user => abs_path($opts{'xml_modsdir'})
	    );

    } else {

	# Set the definitions file for the general xml variables that will be needed
	# TODO: how can the MODEL setting ben generalized?
	$model = 'cesm';
	if ($ENV{'MODEL'}) { 
	    $model = $ENV{'MODEL'};
	}
	print "DEBUG: model is $model \n";
	$file_config = "$cimeroot/cime_config/${model}/config_files.xml";

	my $xml = XML::LibXML->new( no_blanks => 1)->parse_file($file_config);
	my @nodes = $xml->findnodes(".//entry[\@id=\"TESTS_SPEC_FILE\"]/values/*");
	if (! @nodes) {die " ERROR: no tests files for variable TESTS_SPEC_FILE \n";}
	foreach my $node (@nodes) {
	    my $primary_component = $node->getAttribute('component');
	    my $file  = $node->textContent();
	    $file =~ s/\$MODEL/$model/;
	    if ($file =~ m/SRCROOT/) {
		$file =~ s/\$SRCROOT/$srcroot/;
		if (-f "$file") {
		    $xml_testlist_files{$primary_component} = $file;
		}
	    } else {	
		$file =~ s/\$CIMEROOT/$cimeroot/;
		(-f "$file")  or  die "*** Cannot find tests list file $file ***\n";
		$xml_testlist_files{$primary_component} = $file;
	    }
	}

	@nodes = $xml->findnodes(".//entry[\@id=\"TESTS_MODS_DIR\"]/values/*");
	if (! @nodes) {die " ERROR: no nodes found for variable TESTS_MODS_DIRS \n";}
	foreach my $node (@nodes) {
	    my $primary_component = $node->getAttribute('component');
	    my $dir  = $node->textContent();
	    $dir =~ s/\$MODEL/$model/;
	    if ($dir =~ m/SRCROOT/) {
		$dir =~ s/\$SRCROOT/$srcroot/;
		if (-d "$dir") {
		    $xml_testmod_dirs{$primary_component} = $dir;
		}
	    } else {	
		$dir =~ s/\$CIMEROOT/$cimeroot/;
		(-d "$dir")  or  die "*** Cannot find tests list dir $dir ***\n";
		$xml_testmod_dirs{$primary_component} = $dir;
	    }
	}

	my $component = $opts{'component'};
	if ($component) {
            my $found = 0;
            my @comps = sort( keys(%xml_testlist_files) );
            foreach my $comp ( @comps ) {
		if ( $component eq $comp ) {
		    $found = 1;
		}
            }
	    if ( ! $found ) {
		die "ERROR: component argument must match one of [@comps]\n";   
	    }
	    # now reset the xml_testlist_files and xml_testmod_dirs hash 
	    my $tempfile = $xml_testlist_files{$component};
	    my $tempdir  = $xml_testmod_dirs{$component};
	    %xml_testlist_files = ($component => $tempfile);
	    %xml_testmod_dirs   = ($component => $tempdir);
	}	   
    }    

    # check if target xml file(s) exist
    foreach my $key (keys %xml_testlist_files) {
	my $file = $xml_testlist_files{$key};
	if( ! -e "$file" ) {
	    warn "The specified xml test file $file was not found\n";
	} else {
	    $xml_testlist_files{$key} = abs_path( $file );
        }
    }
}

#-----------------------------------------------------------------------------------------------
# Options checking not specific to either a single test or test suite. 
#-----------------------------------------------------------------------------------------------
sub checkOptions
{

    &Debug( eval { Dumper \%opts } );
    # The input_list and testname options are mutually exclusive.  
    # If they are both defined, exit. 
    if( defined $opts{'input_list'} && defined $opts{'testname'})
    {
	my $errmsg = "You cannot specify both -input_list and -testname\n";
	$errmsg .=   "Either specify -input_list with a testlist, \n";
	$errmsg .=   "or specify -testname  with an appropriate test name.\n";
	print $errmsg;
	exit(1);
    }

    # If an input_list was given, we are creating a test suite. 
    if( defined $opts{'input_list'})
    {
	&Debug("opts input_list: $opts{'input_list'}");
	$suitemode = 1;
    }
    # We're creating a single test. 
    elsif (defined $opts{'testname'})
    {
	$suitemode = 0;
	ParseTestName($opts{'testname'});
    }
    else
    {
	if ( ! defined $opts{'xml_mach'} || length($opts{'xml_mach'}) == 0)
	{
	    my $errmsg = "You must specify a valid xml_mach argument\n";
	    print $errmsg;
	    exit(1);
	}
	if ( ! defined $opts{'xml_category'} || length($opts{'xml_category'}) == 0)
	{
	    my $errmsg = "You must specify a valid xml_category argument\n";
	    print $errmsg;
	    exit(1);
	}
	if ( ! defined $opts{'xml_compiler'} || length($opts{'xml_compiler'}) == 0)
	{
	    my $errmsg = "you must specify a valid xml_compiler argument\n";
	    print $errmsg;
	    exit(1);
	}

	if ( $opts{'xml_list'} && $opts{'xml_modsdir'}) {
	    &Debug("opts xml_list: $xml_testlist_files{'user'}"); 
	    &Debug("opts xml_list: $xml_testmod_dirs{'user'}"); 
	}
	&Debug("opts xml_mach: $opts{'xml_mach'}");
	&Debug("opts xml_compiler: $opts{'xml_compiler'}");
	&Debug("opts xml_category: $opts{'xml_category'}");
	$suitemode = 1;
	$xmlmode = 1;
    }

    # If both input_list and testname are given as options, 
    # exit with usage. 
    if( defined $opts{'input_list'} && defined $opts{'testname'} )
    {
	&usage();
    }

    # If debug mode is defined, turn verbose on, and autosubmit off. 
    if( defined $opts{'debug'})
    {
	print "Debug mode turns on verbose on and autosubmit off\n";
	$opts{'verbose'} = 1;
	$opts{'autosubmit'} = "off";
    }

    # if testroot is defined, make sure we get the absolute path. 
    if(defined $opts{'testroot'})
    {
	$opts{'testroot'} = abs_path($opts{'testroot'});
    }
    # if testroot is not defined, set it to the current working directory. 
    if( ! defined $opts{'testroot'})
    {
	$opts{'testroot'} = getcwd;
    }

    # if testroot doesn't exist, create it. 
    if( ! -d $opts{'testroot'})
    {
	print "Creating testroot $opts{'testroot'}\n"; 
	if(! $opts{'dryrun'}){
	    umask 0000;
	    mkpath $opts{'testroot'}, 1, 0775 or die "trouble making $opts{'testroot'}";
	}
    }

    # check whether the specified options are set to either on or off.  
    # If not, die with a warning. 
    my @onoff = ( "on", "off");
    my @fields = qw/ clean autosubmit nobatch nobuild reruntests/;
    foreach my $field(@fields)
    {
	if (defined $opts{'field'} && $opts{$field} !~ /^(on|off)$/)
	{
	    die "option $field not set to a valid value.  Can be set to either on or off\n";
	}
    }

    # If a user-defined machines directory is supplied, and it doesn't exist, 
    # exit with usage. 
    if( ! defined $opts{'mach_dir'})
    {
	$opts{'mach_dir'} = "$cimeroot/cime_config/$model/machines";
    }
    if(! -e $opts{'mach_dir'})
    {
	print "** The machines directory $opts{'mach_dir'} doesn't exist.\n";
	print "** Please specify a valid machines directory. \n";
	exit(1);
    }

    if(defined $opts{'mach'})
    {
	if($opts{'mach'} =~ /^([a-zA-Z0-9_-]+?)_([a-zA-Z0-9-]+)$/)
	{
	    if( defined $opts{'compiler'})
	    {
		die "** CANNOT specify compiler both with -compiler option, and with _compiler in -mach option **\n";          
	    }
	    $opts{'mach'} = $1;
	    $opts{'compiler'} = $2;
	}
    }
    # This is a hack to get the machine name out of the text test list 
    elsif(defined $opts{'input_list'} )
    {
	my @testlist = ExpandTestList($opts{'input_list'});
	my $firsttest = $testlist[0];
	my $testhash = ParseTestName($firsttest);
	Debug("first test: ");
	Debug( eval { Dumper $testhash });
	my $machine = $testhash->{'mach'};
	$opts{'guessmach'} = $machine;
	Debug("opts{'guessmach'} = $opts{'guessmach'}");
    }

    # Read options from config_machines.xml
    my $machine = (defined $opts{mach}) ? $opts{mach} : $opts{xml_mach};

    # If we're running namelist comparison tests, we want to set the machine to Yellowstone, 
    # otherwise use the supplied machine value. 
    
    my $machines_file;
    $machines_file = ConfigMachine::setMachineFile($machine, $model, $cimeroot, $file_config);
#TODO - is the following incorrect???
#    if( defined $opts{'nlcompareonly'})
#    {
#	#TODO - the arguments here are wrong
#	$machines_file = ConfigMachine::setMachineFile($machine, $cimeroot, 'yellowstone', $file_config);
#    }
#    else
#    {
#	$machines_file = ConfigMachine::setMachineFile($machine, $cimeroot, $file_config);
#    }

    # Determine baselineroot for comparisons and full pathname of cprnc
    # Allow for environment variables in the config_machines.xml file using $ENV{variablename} syntax
    my $xml = XML::LibXML->new( no_blanks => 1)->parse_file("$machines_file");
    if (! defined $opts{'baselineroot'}) {
	my @nodes = $xml->findnodes(".//machine[\@MACH=\"$machine\"]/CCSM_BASELINE");
	my $value = $nodes[0]->textContent();
	if ($value =~/^(.*)\$ENV{(.*)}(.*)$/){
	    $value = $1.$ENV{$2}.$3;
	}
	$opts{'baselineroot'} = $value;
    }
    my @nodes = $xml->findnodes(".//machine[\@MACH=\"$machine\"]/CCSM_CPRNC");
    my $value = $nodes[0]->textContent();
    if ($value =~/^(.*)\$ENV{(.*)}(.*)$/){
	$value = $1.$ENV{$2}.$3;
    }
    $opts{'cprnc'} = $value;

    if(! defined $opts{'scratchroot'})
    {
	$opts{'scratchroot'} = 'UNSET';
	Debug("scratchroot: $opts{'scratchroot'}\n");
    }    
    if(! defined $opts{'sharedlibroot'} && $suitemode)
    {
        $opts{'sharedlibroot'} = $opts{scratchroot}.'/sharedlibroot.' . $opts{'testid'};
        Debug("sharedlibroot: $opts{'sharedlibroot'}\n");
    }

    # If the nlcompareonly option was invoked, we only want to generate a test suite, compare the namelist
    # et al to a set of namelist baselines. 
    if( defined $opts{'nlcompareonly'}   && (  defined $opts{'compare'} ||  defined $opts{'generate'}) )
    {
	print "----------------------------------------------------------------------------\n";
	print "Offline namelist comparision option invoked\n";
	print "Setting autosubmit and reruntests to off!\n";
	print "And nobatch and nobuild to on!\n";
	print "----------------------------------------------------------------------------\n";

	$opts{'autosubmit'} = 'off';
	$opts{'nobatch'} = 'on';
	$opts{'nobuild'} = 'on';
	$opts{'reruntests'} = 'off';
    }
    elsif( defined $opts{'nlcompareonly'} && ! defined $opts{'compare'} && ! defined $opts{'generate'})
    {
	print "$ProgName: to use the 'nlcompareonly' option, either the -generate or -compare options must be set\n";
	exit(1);
    }

    # verify that required directories exist. 
    die "** Directory cimeroot does NOT exist ($opts{cimeroot})\n"  if(! -d $opts{cimeroot});    
    if(! -d $opts{baselineroot}){
	if(! defined $opts{'compare'} && ! defined $opts{'generate'}){
	    warn "WARNING: Directory baselineroot does NOT exist ($opts{baselineroot})\n"  if(! -d $opts{baselineroot});    
	}else{
	    die "** Directory baselineroot does NOT exist ($opts{baselineroot})\n"  if(! -d $opts{baselineroot});    
	}
    }
    
    # The specifed compare directory should exist under the specified 
    # $BASELINEROOT/$compare. Die if it does not. 
    if(defined $opts{'baselineroot'} && defined $opts{'compare'})
    {
	my $baselinecompdir = "$opts{'baselineroot'}/$opts{'compare'}";
	if( ! -d $baselinecompdir)
	{
	    my $baselinecompdir = "$opts{'baselineroot'}/$opts{'compare'}";
	    if( ! -d $baselinecompdir)
	    {
		die "** The baseline comparison dir $baselinecompdir doesn't exist, aborting";
	    }
	}
    }
}

#-----------------------------------------------------------------------------------------------
# Check options specific to creating a test suite. 
#-----------------------------------------------------------------------------------------------
sub checkTestSuiteOptions
{

    # check whether the specified options are set to either on or off.  
    # If not, die with a warning. 
    my @onoff = ( "on", "off");
    my @fields = qw/ clean autosubmit nobatch nobuild reruntests /;
    foreach my $field(@fields)
    {
	if (defined $opts{'field'} && $opts{$field} !~ /^(on|off)$/)
	{
	    die "option $field not set to a valid value.  Can be set to either on or off\n";
	}
    }
}

#-----------------------------------------------------------------------------------------------
sub checkSingleTestOptions
#-----------------------------------------------------------------------------------------------
{
    # If a pes_file was passed in, verify that it exists.
    if(defined $opts{'pes_file'})
    {
	if( ! -e $opts{'pes_file'})
	{
	    die "The specified pes file $opts{'pes_file'} was not found";
	}
	else
	{
	    $opts{'pes_file'} = abs_path($opts{'pes_file'});
	}
    }
    # If a compset_file was passed in, verify that it exists. 
    if(defined $opts{'compset_file'})
    {
	if(! -e $opts{'compset_file'})
	{
	    die "The specified compset file $opts{'compset_file'} was not found";
	}
	else
	{
	    $opts{'compset_file'} = abs_path($opts{'compset_file'});
	}
    }
}

#-----------------------------------------------------------------------------------------------
# Read the xml test list if appropriate
#-----------------------------------------------------------------------------------------------
sub ExpandXmlList
{

    my $testlistfile = shift;
    my $testmach = shift;
    my $testcategory = shift;
    my $testcompiler = shift;

    Debug( "testlist file  $testlistfile\n");
    my $cwd = getcwd();
    if( -e "$cwd/$testlistfile")
    {
	$testlistfile = "$cwd/$testlistfile";
    }

    my @actualtests;

    my $parser = XML::LibXML->new( no_blanks => 1);
    my $file = $testlistfile;
    my $xml = $parser->parse_file($file);

    my @compset_elems = $xml->findnodes(".//compset");
    foreach my $compset_elem (@compset_elems) {
	my $compset_val = $compset_elem->getAttribute('name');

	my @grid_elems = $compset_elem->childNodes();
	foreach my $grid_elem (@grid_elems) {
	    my $grid_val  = $grid_elem->getAttribute('name');

	    my @test_elems = $grid_elem->childNodes();
	    foreach my $test_elem (@test_elems) {
		my $test_val  = $test_elem->getAttribute('name');
		if ($opts{'nlcompareonly'}) {
		    # Replace the test type with SBN
		    $test_val = "SBN";
		    my $optidx = index( $test_val, "_" );
		    if ( $optidx >= 0 ) {
			$test_val .= substr( $test_val, $optidx );
		    }
		}

		my @mach_elems = $test_elem->childNodes();
		foreach my $mach_elem (@mach_elems) {
		    my $machine_val  = $mach_elem->textContent();
		    my $testtype_val = $mach_elem->getAttribute('testtype');
		    my $compiler_val = $mach_elem->getAttribute('compiler');
		    my $testmods_val = $mach_elem->getAttribute('testmods');
		    $testmods_val =~ s/\//-/g if(defined $testmods_val);
		    my $testname = "$test_val" . ".$grid_val" . ".$compset_val." ;

		    if ($testcategory eq "all" or $testtype_val =~ /^${testcategory}$/) 
		    {
			if ($testmach eq "all" or $machine_val eq $testmach )
			{
			    if($testmach eq "all"){
				if ($opts{'mach'}){
				    $testname .= $opts{'mach'};
				}else{
				    $testname .= "yellowstone";
				}
			    }else{
				$testname .= $machine_val;
			    }
			    if ($testcompiler eq "all" or $compiler_val =~ /^${testcompiler}$/)
			    {
				if($testcompiler eq "all"){
				    if ($opts{'compiler'}){
					$testname .="_".$opts{'compiler'};
				    }else{
					$testname .="_intel";
				    }
				} else{
				    $testname .= "_".$compiler_val;
				}
				if ($testmods_val) {
				    $testname = "$testname" . ".$testmods_val";
				}
				push (@actualtests, $testname);
				&Debug("testname is $testname \n");
			    }
			}
		    }
		}
	    }
	}
    }
    return @actualtests;
}  

#-----------------------------------------------------------------------------------------------
# Parse the test name. First look for 5 'words' separated by 4 periods, similar to
# ERS.f19_f19.B.yellowstone_intel.clm-default,  
# denoting that the machine (and compiler) and testmods directory are in the test name.
# Then look for matches where the last or last two might be taken off the list.
# If none match fail
#-----------------------------------------------------------------------------------------------
sub ParseTestName
{
  my $teststring = shift;
  &Debug( "test string: $teststring");
  my $testhash;
  

  if($teststring =~ /^([\w-]+)\.([\w-]+)\.([\w-]+)\.([\w-]+)\.(.+)$/ )
  {
     $testhash->{'testname'} = $1;
     $testhash->{'grid'} = $2;
     $testhash->{'compset'} = $3;
     $testhash->{'cmach'} = $4;
     $testhash->{'testmods'} = $5;
  }
  elsif($teststring =~ /^([\w-]+)\.([\w-]+)\.([\w-]+)\.([\w-]+)$/ )
  {
     $testhash->{'testname'} = $1;
     $testhash->{'grid'} = $2;
     $testhash->{'compset'} = $3;
     $testhash->{'cmach'} = $4;
  }
  elsif ($teststring =~ /^([\w-]+)\.([\w-]+)\.([\w-]+)$/ )
  {
     $testhash->{'testname'} = $1;
     $testhash->{'grid'} = $2;
     $testhash->{'compset'} = $3;
      
  }
  else
  {
    print "Trouble parsing the test string: $teststring:\n";
    print "aborting\n";
    exit(1);
  }
  Debug( eval { Dumper $testhash} );

  if(defined $opts{'guessmach'})
  {
    if($opts{'guessmach'} =~ /_/)
    {
      $testhash->{'mach'} = (split('_', $opts{'guessmach'}))[0];
      $testhash->{'compiler'} = (split('_', $opts{'guessmach'}))[1];
    }
    else
    {
      $testhash->{'mach'} = $opts{'guessmach'};
    }
  }
  
  if(defined $testhash->{'cmach'} )
  {
      if($testhash->{'cmach'} =~ /^generic/)
      {
        $testhash->{'mach'} = "generic_";
        $testhash->{'compiler'} = (split('_', $testhash->{'cmach'}))[1];
      }
      else
      {
        if($testhash->{'cmach'} =~ /_/)
        {
          ($testhash->{'mach'}, $testhash->{'compiler'})  = split('_', $testhash->{'cmach'});
        }
        else
        {
          $testhash->{'mach'} = $testhash->{'cmach'};
        }
      }
  }

  if(defined $opts{'mach'})
  {
    if($opts{'mach'} =~ /_/)
    {
       ($testhash->{'mach'}, $testhash->{'compiler'}) = split('_', $opts{'mach'});    
    }
    else
    {
      $testhash->{'mach'} = $opts{'mach'};
    }
  }
  
  if(! defined $opts{'mach'})
  {
    $opts{'mach'} = $testhash->{'mach'};
  }
  if(defined $opts{'compiler'})
  {
      $testhash->{'compiler'} = $opts{'compiler'};
  }

  # get configuration options for the test
  # keep the underscore at the start of the string
  my @conftest = split(/(_)/, $testhash->{'testname'}, 3);
  if( ($#conftest + 1) > 1)
  {
    $testhash->{'fullname'} = $testhash->{'testname'};
    $testhash->{'testname'} = $conftest[0]; 
    $testhash->{'confopts'} = join('', @conftest[1 .. $#conftest]);
  }
  else
  {
    $testhash->{'fullname'} = $testhash->{'testname'};
  }
  delete $testhash->{'cmach'};
  return $testhash;
}

#-----------------------------------------------------------------------------------------------
# Check the test case, make sure certain options have been set such as trid, compset, testcase,
# mach, etc.  If any are missing at this point, then we exit. 
#-----------------------------------------------------------------------------------------------
sub checkTestCase
{
  my ($testhash) = @_;
  
  die "ERROR in $ProgName: requires testcase" if(! defined $testhash->{'testname'});
  die "ERROR in $ProgName: requires grid"     if(! defined $testhash->{'grid'});
  die "ERROR in $ProgName: requires compset"  if(! defined $testhash->{'compset'});
  die "ERROR in $ProgName: requires mach"     if(! defined $testhash->{'mach'});
  die "ERROR in $ProgName: requires compiler" if(! defined $testhash->{'compiler'});
  
  my $testid;
  if(! defined $opts{'testid'})
  {
    $testid = `date +%y%m%d-%H%M%S`; 
  }
  else
  {
    $testid = $opts{'testid'};
  }
  Debug("testid is $testid\n");
	
  my $machine;
  $machine = $opts{'mach'} if(defined $opts{'mach'});
  $machine = $opts{'xml_mach'} if(defined $opts{'xml_mach'});
  Debug("machine: $machine");

  # basecase is needed by the test scripts, it must be
  # fullname.grid.compset.mach_compiler
  my $basecase = $testhash->{'fullname'}.".".$testhash->{'grid'}.".".$testhash->{'compset'};    
  $basecase   .= ".".$testhash->{'mach'}."_".$testhash->{'compiler'};
  if ($testhash->{'testmods'}) 
  {
      my $testmods = $testhash->{'testmods'};
      $basecase = "$basecase." .$testmods;
  }	  
  $testhash->{'casebaseid'} = $basecase;
  $testhash->{'test_argv'} = "-testname $basecase -testroot $opts{'testroot'} ";
  $testhash->{'case'} = "$basecase.$testid";
  
  # If generate or compare were specified, then make sure the baselineroot exists, 
  # if it was specified. 
  if(defined $opts{'generate'} || defined $opts{'compare'})
  {
    if(defined $opts{'baselineroot'})
    {
      $testhash->{'baselineroot'} = $opts{'baselineroot'};
      if(! -d $opts{'baselineroot'})
      {
        print "ERROR in $ProgName: cannot find baselineroot directory $opts{'baselineroot'}\n";
        exit(1);
      }
    }

    # Regcode is the 'G', 'C', or 'GC' that gets tacked on to the testname, specifying whether
    # we're generating baselines, comparing baselines, or both. Downstream scripts need it.
    # We also need it for documenting the arguments that were used to create the test case.
    my $regcode = '';
    if(defined $opts{'generate'})
    {
      $testhash->{'basegen_case'} = "$opts{'generate'}/$basecase";
      $regcode .= 'G';
      $testhash->{'test_argv'} .= " -generate $opts{'generate'}";
    }
    if(defined $opts{'compare'})
    {
      $testhash->{'basecmp_case'} = "$opts{'compare'}/$basecase";
      $regcode .= 'C';
      $testhash->{'test_argv'} .= " -compare $opts{'compare'}";
    }
    $testhash->{'case'} = "$basecase.$regcode.$testid";
  }

  # if a pes file was specified, make sure it exists.  
  if(defined $opts{'pes_file'})
  {
     if( ! -e $opts{'pes_file'})
     {
        die "ERROR: create_test: pes_file $opts{'pes_file'} does not exist!"; 
     }
     else
     {
        $testhash->{'pes_file'} = $opts{'pes_file'};
     }
  } 
  # if a compset file was specified, create it. 
  if(defined $opts{'compset_file'})
  {
     if( ! -e $opts{'compset_file'})
     {
        die "ERROR: create_test: compset_file $opts{'compset_file'} does not exist!"; 
     }
     else
     {
        $testhash->{'compset_file'} = $opts{'compset_file'};
     }
  } 
  # Finally, if the test directory already exists, inform the user and exit.
  my $testdirectory = "$opts{'testroot'}/$testhash->{'case'}";
  if( -e  $testdirectory)
  {
    print "The test directory $testdirectory already exists! Aborting..\n";
	exit(1);
  }
}


#-----------------------------------------------------------------------------------------------
# print to std out what test options were specified, 
# just like the original create_test
#-----------------------------------------------------------------------------------------------
sub documentTestCase
{
  my %test= %{ shift() };
  print "\n\n\n";
  print "----------------------------------------------\n";
  print "Setting up the following test:\n";
  print "----------------------------------------------\n";
  print "  testcase:  $test{'fullname'}\n";
  print "  grid:      $test{'grid'} \n";
  print "  compset:   $test{'compset'} \n";
  print "  testmods:  $test{'testmods'} \n" if($test{'testmods'});
  print "  machine:   $test{'mach'} \n";
  print "  compiler:  $test{'compiler'} \n" if (defined $test{'compiler'});
  print "  pes_file:  $test{'pes_file'} \n" if(defined $test{'pes_file'});
  print "  compset_file:  $test{'compset_file'} \n" if(defined $test{'compset_file'});
  print "  generate:  $test{'basegen_case'} \n" if(defined $test{'basegen_case'});
  print "  compare:  $test{'basecmp_case'} \n" if(defined $test{'basecmp_case'});

}

#-----------------------------------------------------------------------------------------------
# Run create_newcase.  Build up the args, and run create_newcase. We also document what was done
# in README.case and CaseStatus
#-----------------------------------------------------------------------------------------------
sub runCreateNewcase
{
    my %test = %{ shift() };
    $caseroot = "$opts{'testroot'}/$test{'case'}";
    my $cn_args = " -silent -case $caseroot -res $test{'grid'} -mach $test{'mach'} -compset $test{'compset'} -testname $test{'testname'}";

    if(defined $test{'confopts'})
    {
	$cn_args .= " -confopts $test{'confopts'}";
    }
    if(defined $opts{'pes_file'})
    {
	$cn_args .= " -pes_file $test{'pes_file'}";
    }
    if(defined $opts{'mpilib'}){
	$cn_args .= " -mpilib $opts{'mpilib'}";
    }
    if(defined $opts{'compset_file'})
    {
	$cn_args .= " -compset_file $test{'compset_file'}";
    }
    
    if(defined $opts{'mach_dir'})
    {
	$cn_args .= " -mach_dir $opts{'mach_dir'}";
    }
    if($test{'compiler'})
    {
	$cn_args .= " -compiler $test{'compiler'}";
    }

    if(defined $opts{'sharedlibroot'})
    {
	# When sharedlibroot is passed to create_newcase, anything that looks like
	# an environment variable gets expanded by the shell. This is not generally
	# what we want, so we escape any '$'.
	my $sharedlibroot = $opts{'sharedlibroot'};
	$sharedlibroot =~ s/\$/\\\$/g;

	$cn_args .= " -sharedlibroot $sharedlibroot";
    }

    if(defined $opts{'project'}){
	$cn_args .= " -project $opts{'project'}";
    }

    if ($test{'testmods'}) {
	my $testmods = $test{'testmods'};
	$testmods =~ s/-/\//g;
	my $xml_testmod_dir;
	if ($testmods =~ /^([^\/]+)\//) {
	    my $comp = $1;
	    if ( exists($xml_testmod_dirs{$comp}) ) {
		$xml_testmod_dir = $xml_testmod_dirs{$comp};
		$testmods = "$xml_testmod_dir/".$testmods;
		$cn_args .= " -user_mods_dir $testmods";
	    } else {
		die "ERROR create_test: CANNOT find testmod directory for $comp\n";
	    }
	}
    }

    my $createnewcase = "$opts{'cimeroot'}/scripts/create_newcase $cn_args";
    if($opts{'dryrun'}){
	print "$createnewcase\n";
	return;
    }else{
	my $rc = open(F,"$createnewcase |");
	my @rc = <F>;
	close(F);
	print @rc;
    }
    my $exitcode = $?;
    if($exitcode != 0)
    {
	warn "invocation of create_newcase failed:\n";
	print "create_newcase command was $createnewcase \n";

	# create the testroot if needed. 
	mkdir $caseroot if(! -d $caseroot);
	my $failteststatus = "$caseroot/TestStatus";
	my $failcasestatus = "$caseroot/CaseStatus";
	
	open my $TS, ">", $failteststatus or print "cannot open $failteststatus, $?";
	print $TS "SFAIL $test{'case'}\n";
	close $TS;
	
	open my $CS, ">", $failcasestatus or print "cannot open $failcasestatus, $?";
	print $CS "create_newcase failure \n";
	close $CS;

	# Skip to the next test..
	next;
    }
    my $readmetmp = new IO::File;
    $readmetmp->open("> $caseroot/README.case.tmp") or print "can't open $caseroot/README.case.tmp";
    my $casestatustmp = new IO::File;
    $casestatustmp->open("> $caseroot/CaseStatus.tmp") or print "can't open $caseroot/CaseStatus.tmp";
    Debug( "writing README.case, CaseStatus\n");
    my $testoptstring = "test created with the following options:\n";
    foreach my $k(sort keys %test)
    {
	$testoptstring .= "$k: $test{$k} ";
    }
    $testoptstring .= "\n\n";
    print $readmetmp "$commandline\n\n";
    print $readmetmp $testoptstring;
    print $casestatustmp  $testoptstring;

    # open README.case & CaseStatus and append their data to 
    # the .tmp files. 
    my $readme = new IO::File;
    my $casestatus = new IO::File;
    $readme->open("< $caseroot/README.case") or print "can't open $caseroot/README.case, $!";
    $casestatus->open("< $caseroot/CaseStatus") or print "can't open $caseroot/CaseStatus, $!";
    my $readmetxt = <$readme>;
    my $casestatustxt = <$casestatus>;
    print $readmetmp $readmetxt;
    print $casestatustmp $casestatustxt;
    $readme->close();
    $casestatus->close();

    print $casestatustmp "SFAIL $test{'case'}\n";
    $readme->close();
    $casestatus->close();

    move("$caseroot/README.case.tmp", "$caseroot/README.case");
    move("$caseroot/CaseStatus.tmp", "$caseroot/CaseStatus");

    open my $TESTSTATUS, ">>", "$caseroot/TestStatus" or print $!;
    print $TESTSTATUS "SFAIL $test{'case'}\n";
    close $TESTSTATUS;
}

#-----------------------------------------------------------------------------------------------
# Write the env_test.xml file for the test. 
#-----------------------------------------------------------------------------------------------
sub writeEnvTestXML
{
    my ($test) = @_;
    my $caseroot = "$opts{'testroot'}/$test->{'case'}";

<<<<<<< HEAD
    my $file = "$cimeroot/driver_cpl/cime_config/config_component.xml"; 
    my $xml = XML::LibXML->new( no_blanks => 1)->parse_file($file);
    my $config = ConfigCase->new("");
    $config->add_config_variables($file, $srcroot, $cimeroot);
=======
  &Debug( "writeEnvTestXML");
  &Debug( eval {Dumper $test} );
>>>>>>> ba66281a

    &Debug( eval {Dumper $test} );

    $config->set('TESTCASE'   , $test->{'testname'});
    $config->set('TEST_TESTID', $opts{'testid'});
    $config->set('TEST_ARGV'  , $test->{'test_argv'});
    $config->set('CASEBASEID' , $test->{'casebaseid'});

    if(defined $opts{'generate'}) {
	$config->set('BASELINE_NAME_GEN', $opts{'generate'});
    }
    if(defined $opts{'compare'})  {
	$config->set('BASELINE_NAME_CMP', $opts{'compare'}); 
    }
    if(defined $test->{'basegen_case'}) {
	$config->set('BASEGEN_CASE', $test->{'basegen_case'});
    }
    if(defined $test->{'basecmp_case'}) {
	$config->set('BASECMP_CASE', $test->{'basecmp_case'});
    }
    if(defined $opts{'cleanup'}) {
	$config->set('CLEANUP', 'TRUE');
    } else {
	$config->set('CLEANUP', 'FALSE');
    }
    if(defined $opts{'generate'}) {
	$config->set('GENERATE_BASELINE', "TRUE");
    } else {
	$config->set('GENERATE_BASELINE', "FALSE");
    }
    if(defined $opts{'compare'}) {
	$config->set('COMPARE_BASELINE', "TRUE");
    } else {
	$config->set('COMPARE_BASELINE', "FALSE");
    }
    if(defined $opts{'baselineroot'}) {
	$config->set('BASELINE_ROOT', $opts{'baselineroot'});
    }
    if(defined $opts{'cprnc'}) {
	$config->set('CCSM_CPRNC', $opts{'cprnc'});
    }

    my $caseheaders = "";
    $config->write_file("${caseroot}/env_test.xml", $caseheaders, $caseroot, $cimeroot );
}

#-----------------------------------------------------------------------------------------------
# Post create_newcase testcase setup.  Set up the environment properly for testcase_setup.csh, 
# and call it. 
#-----------------------------------------------------------------------------------------------
sub testcaseSetup
{
    my ($test) = @_;
    my $caseroot = $opts{'testroot'}."/".$test->{'case'};
    my %xmlvars = ();
    my $sysmod;

    SetupTools::getxmlvars($caseroot, \%xmlvars);
    #&Debug("XMLVARS:");
    #&Debug( eval { Dumper \%xmlvars} );

    chdir($caseroot); 

    my $cwd = getcwd();
    chdir ($caseroot);
    foreach my $attr(keys %xmlvars)
    {
	$xmlvars{$attr} = SetupTools::expand_xml_var($xmlvars{$attr}, \%xmlvars);
    }
    chdir ($cwd);

    print "Setting up tools for test case..\n";

    my $cimeroot = $xmlvars{'CIMEROOT'};
    my $testcase = $xmlvars{'TESTCASE'};
    my $case     = $xmlvars{'CASE'};

    if (-e "$cimeroot/scripts/Testing/Testcases/${testcase}_build.csh") {
	$sysmod = "cp -f $cimeroot/scripts/Testing/Testcases/${testcase}_build.csh ./${case}.test_build";
	&Debug("sysmod is $sysmod");
	system($sysmod) == 0 or die "$sysmod failed: $?\n";
    } else {
	$sysmod = "cp -f $cimeroot/scripts/Testing/Testcases/tests_build.csh ./${case}.test_build";
	&Debug("sysmod is $sysmod");
	system($sysmod) == 0 or die "$sysmod failed: $?\n";
    }

    print "Setting up test case \n";
    $sysmod = "./cesm_setup";
    &Debug("sysmod is $sysmod");
    system($sysmod) == 0 or warn "$sysmod failed: $?\n";

    if($? != 0)
    {
	$test->{'status'}="SFAIL";
	print "create_test invocation of testcase_setup.csh failed; $!\n";
	open my $TESTSTATUS, ">", "$caseroot/TestStatus" or print $!;
	print $TESTSTATUS "SFAIL ".$test->{'case'}."\n";
	close $TESTSTATUS;
    }
    else
    {
	$test->{'status'}="GEN";
	open my $TESTSTATUS, ">", "$caseroot/TestStatus" or print $!;
	print $TESTSTATUS "GEN ".$test->{'case'}."\n";
	close $TESTSTATUS;
    }
}

#-----------------------------------------------------------------------------------------------
# Expand the test list.  Open the testlist either in the current working directory, or
# Testing/Testlistxml/$testlist.  If further test files are found within the test list,
# recursively call ExpandTestList, then return the list of tests found.  Finally
# remove the duplicates from the testlists.
#-----------------------------------------------------------------------------------------------
sub ExpandTestList
{
    my $testlist = shift;
    Debug( "testlist $testlist\n");
    my $cwd = getcwd();
    my $testlistfile;
    my @actualtests;
    $testlistfile = abs_path($testlist);
    
    my $fh = new IO::File;
    $fh->open("< $testlistfile") or die "ERROR: $testlistfile doesn't exist";
    my @potentialtests = <$fh>;
    chomp @potentialtests;
    close $fh;
    # Filter out comments..
    for my $i (0 .. $#potentialtests)
    {
	if( $potentialtests[$i] =~ /^([^#]*)\#.*$/ )
	{
	    $potentialtests[$i] = "$1";
	}
    }
    # Remove blank lines in the test list. 
    @potentialtests = grep (! /^$/,  @potentialtests);
    
    foreach my $potentialtest(@potentialtests)
    {
	#If the test line has argument, push it to the actual tests list. 
	#if( $potentialtest =~  /-\w+/)
	if( $potentialtest =~  /^\W+$/)
	{
	    print "found $potentialtest with arguments...\n";
	    push(@actualtests, $potentialtest);
	}
	# Otherwise, split the line by whitespace
	else
	{
	    foreach my $test( split(/\s+/, $potentialtest))
	    {
		my $tlist = $test;
		chomp $tlist;
		next if $tlist eq ""; 
		if(! -e "$tlist" && -e "tlist" )
		{
		    my @subtests = &ExpandTestList ($tlist);
		    push(@actualtests, @subtests);
		}  
		elsif(-e $tlist)
		{
		    my @subtests = &ExpandTestList($tlist);
		    push(@actualtests, @subtests);
		}
		else
		{
		    #     print "in else, tlist : $tlist\n";
		    push (@actualtests, $tlist);
		}
	    }
	}
	
    }

    # check for duplicates in the test list...
    my %seen = ();
    $seen{$_}++ for @actualtests;
    my @nodupes = keys %seen;

    Debug("finished with ExpandTestList");
    # Return the sorted list of tests
    return sort @nodupes;
}

#-----------------------------------------------------------------------------------------------
# Writes the xml configuration file for a test suite. 
#-----------------------------------------------------------------------------------------------
sub writeTestListXML
{
  my @testspec = @{ shift() };

  my $baselinetag;
  my $compiler;
  my $machine;
  if(defined $opts{'compare'})
  {
      $baselinetag = $opts{'compare'};
  }
  else
  {
      $baselinetag = '';
  }
  if(defined $opts{'xml_compiler'})
  {
     $compiler = $opts{'xml_compiler'};
  }
  elsif(defined $opts{'compiler'})
  {
      $compiler = $opts{'compiler'};
  }
  elsif(! defined $opts{'xml_compiler'} && ! defined $opts{'compiler'})
  {
     &Debug("compiler and xml_compiler not defined in \$opts");
	 my $firsttest = $testspec[0];
	 &Debug( eval { Dumper $firsttest} );
	 $compiler = $$firsttest{'compiler'};
  }

  if(defined $opts{'xml_mach'})
  {
      $machine = $opts{'xml_mach'};
  }
  else
  {
      $machine = $opts{'mach'};
  }

  my $testxml = <<TESTXML;
<?xml version="1.0"?>
<!-- ========================================================================== -->
<!-- This file contains the needed configuration information for a suite of     -->
<!-- system tests.                                                              -->
<!-- ========================================================================== -->

<testlist>
  <testroot>$opts{'testroot'}</testroot>
  <scriptsroot>$scriptsroot</scriptsroot>
  <cimeroot>$opts{'cimeroot'}</cimeroot>
  <baselinetag>$baselinetag</baselinetag>
  <compiler>$compiler</compiler>
  <nobatch>$opts{'nobatch'}</nobatch>
  <nobuild>$opts{'nobuild'}</nobuild>
  <autosubmit>$opts{'autosubmit'}</autosubmit>
  <clean>$opts{'clean'}</clean>
  <reruntests>$opts{'reruntests'}</reruntests>
  <sharedlibroot>$opts{'sharedlibroot'}</sharedlibroot>

TESTXML

  foreach my $test(@testspec)
  {
    &Debug( eval {  Dumper $test} );
    $testxml .= "  <test case=\"$$test{'case'}\">\n";
    $testxml .= "    <compset>$$test{'compset'}</compset>\n";
    $testxml .= "    <grid>$$test{'grid'}</grid>\n";
    $testxml .= "    <mach>$$test{'mach'}</mach>\n";
    $testxml .= "    <testname>$$test{'testname'}</testname>\n";
    $testxml .= "    <fullname>$$test{'fullname'}</fullname>\n";
    $testxml .= "    <confopts>$$test{'confopts'}</confopts>\n" if defined $$test{'confopts'};
    $testxml .= "    <compiler>$$test{'compiler'}</compiler>\n";
    $testxml .= "    <compset>$$test{'compset'}</compset>\n";
    $testxml .= "    <casebaseid>$$test{'casebaseid'}</casebaseid>\n";
    $testxml .= "    <baselineroot>$opts{'baselineroot'}</baselineroot>\n" if defined $$test{'baselineroot'};
    $testxml .= "    <basegen_case>$$test{'basegen_case'}</basegen_case>\n" if defined $$test{'basegen_case'};
    $testxml .= "    <basecmp_case>$$test{'basecmp_case'}</basecmp_case>\n" if defined $$test{'basecmp_case'};
    $testxml .= "  </test>\n";
  }

  $testxml .= "</testlist>\n";
  my $filename = "testspec.$opts{'testid'}.$opts{'mach'}.xml";
  open my $TESTSPEC, ">", "$opts{'testroot'}/$filename" or die $!;
  print $TESTSPEC $testxml;
  close $TESTSPEC;
  return $filename;
}

#-----------------------------------------------------------------------------------------------
# Build and submit the test suite. Copy cs.status and cs.submit from Tools,
# give them the name cs.submit.testid.mach, set the permissions. If the namelistcompareonly
# is set, compare the namelists only, otherwise run cs.submit.
#-----------------------------------------------------------------------------------------------
sub testBuildSubmit
{
    my $testspecfile = shift;
    my $cssubmit = "cs.submit";
    my $csstatus = "cs.status";
    copy("$scriptsroot/Tools/testreporter.pl", "$opts{'testroot'}/testreporter.pl");
    chmod 0755, "$opts{'testroot'}/testreporter.pl";
    copy("$scriptsroot/Tools/cs.submit", "$opts{'testroot'}/$cssubmit");
    chmod 0755, "$opts{'testroot'}/$cssubmit";
    copy("$scriptsroot/Tools/cs.status", "$opts{'testroot'}/$csstatus");
    chmod 0755, "$opts{'testroot'}/$csstatus";
    chdir("$opts{'testroot'}");

  exec("./$cssubmit --testspec $testspecfile");
}

#-----------------------------------------------------------------------------------------------
# compare baseline namelists against the current test suite's namelists.
#-----------------------------------------------------------------------------------------------
sub namelistCompareSuite
{
    my @testspec = @_;
    #print Dumper \@testspec;

    print "Now comparing namelists for the suite...\n"if ($opts{'compare'});
    my $currentdir = getcwd();
    # Chdir to the testroot
    chdir($opts{'testroot'});
    
    # Compare namelists for each test.
    foreach my $testhash (@testspec)
    {
	if ( ! defined $testhash->{status} ) {
	    &Debug( eval {  Dumper $testhash} );
	    die "ERROR: \n testhash status is not defined\n";
	} 
	if($testhash->{status} eq "GEN"){
	   namelistCompare($testhash->{case},$testhash->{casebaseid},$testhash->{status});
	}else{
	    print "ERROR: Namelist generation failed for test ".$testhash->{case};
	}
    }
    chdir($currentdir);
    print "done comparing namelists for the suite...\n" if ($opts{'compare'});
    print "done generating namelists for the suite...\n" if ($opts{'generate'});
}

#-----------------------------------------------------------------------------------------------
# Compare namelists for a single test. 
#-----------------------------------------------------------------------------------------------
sub namelistCompare
{
    my ($test,$basename, $status) = @_;
    my $nlcomparelog= "$opts{'testroot'}/namelistcompare.$opts{'testid'}.$opts{'mach'}.log";

    my $testpath = "$opts{'testroot'}/$test";
    &Debug("testpath: $testpath\n");

    if(! -d $testpath){
	# this directory doesn't exist but it may be the root of an existing directory
	my ($fname,$path,$suffix) = fileparse($testpath);
        $fname .= $suffix;
	opendir(D,$path) or die "Could not open directory $path";
	my @matches = grep /^$fname/, readdir D;
	$testpath = $path.$matches[0];
	closedir(D);
    }

    chdir($testpath) or die "couldn't change directory to $testpath\n";
    my $cprnml = "$testpath/Tools/compare_namelists.pl";

    my $configtemplate = "$scriptsroot/Tools/config_definition.xml";
    &Debug("config template is $configtemplate\n");
    &Debug("test path is  $testpath\n");

    my $baseroot = $opts{'baselineroot'};
    my $buildconfpath = $testpath . "/CaseDocs";

    if($opts{'compare'}){

	# get the full path to the baseline test. 
	my $xml = XML::LibXML->new( no_blanks => 1)->parse_file("$caseroot/env_test.xml");

	my $basecmp;
	my @nodes = $xml->findnodes(".//entry[\@id=\"BASECMP_CASE\"]");
	if ($#nodes == 0) {
	    $basecmp = $nodes[0]->getAttribute('value');
	} else {
	    die "ERROR create_test::namelistCompare: no nodes for entry BASECMP_CASE \n";
	}
	my $basecase = "$baseroot/$basecmp";

        my $nomatch = undef;
        # If a SBN testcase doesn't match, try to match other case directories
	if(! -d $basecase){
	    my $baselist;
	    my @nodes = $xml->findnodes(".//entry[\@id=\"BASELINE_NAME_CMP\"]");
	    if ($#nodes == 0) {
		$baselist = $nodes[0]->getAttribute('value');
	    } else {
		die "ERROR create_test::namelistCompare: no nodes for entry BASELINE_NAME_CMP \n";
	    }
	    my $path = "$baseroot/$baselist";
            my $subd = basename($basecmp);
            $subd =~ /([^._]+)(.+)$/;
            my $testtyp = $1;
            my $testcfg = $2;
            print "baseline directory path: $path\n";
	    opendir(D,$path) or die "Could not open directory $path";
	    my @matches = grep /$testcfg/, readdir D;
	    if($#matches<0){
		print "WARNING: No Baseline directory found for test $testpath \n";
                $nomatch = 1;
	    } else {
	        $basecase = "$path/".$matches[0];
            }
	    closedir(D);	
	}
	my $nlcompoutput;
        if ( ! defined($nomatch) ) {
	    my $basecmpdir=$basecase;
	    $basecmpdir.="/CaseDocs" if (-d "$basecase/CaseDocs");
	    print "comparing $testpath namelists against $basecmpdir namelists..\n";
	    
	    # use the namelists, etc in $test/CaseDocs for the comparison 
	    opendir(D,$buildconfpath)  || die "Could not read directory $buildconfpath";
	    my @nmls = readdir(D);
	    closedir(D);

	    foreach my $nml (@nmls)
	    {   
		next if($nml =~ /README/ or $nml =~ /doc$/ or $nml =~ /prescribed$/ 
			or $nml =~ /^\./);
		if(! -e "$basecmpdir/$nml"){
		    print "WARNING: no baseline file exists for $nml\n";
		}else{
		    my $compare_command = "$cprnml $buildconfpath/$nml $basecmpdir/$nml $test";
		    my $output = `$compare_command`;
		    $nlcompoutput .= $output;
		}
	    }
	    #also compare the user_nl_* files
	    # use the namelists, etc in $test/CaseDocs for the comparison 
	    opendir(D,$testpath)  || die "Could not read directory $buildconfpath";
	    @nmls = grep(/user_nl/,readdir(D));
	    closedir(D);

	    foreach my $nml (@nmls)
	    {   
		if(! -e "$basecase/$nml"){
		    print "WARNING: no baseline file exists for $nml\n";
		}else{
		    my $compare_command = "$cprnml $testpath/$nml $basecase/$nml $test";
		    my $output = `$compare_command`;
		    $nlcompoutput .= $output;
		}
	    }
        } else {
	    $nlcompoutput = "BFAIL";
        }

	# print the compare_namelist results to TestStatus.log
	if(defined $nlcompoutput && length $nlcompoutput > 0) 
	{
	    open my $STATUSLOG, ">" , "$testpath/TestStatus.log" or die $!;
	    print $STATUSLOG $nlcompoutput ;
	    close $STATUSLOG;
	    
	    # set the status of the namelist comparison to PASS or FAIL 
	    # if ANY of the namelist comparisons failed.  
	    open my $STATUS, ">>", "$testpath/TestStatus" or die $!;
	    open my $STATUSCOMP, ">", "$testpath/TestStatus.nlcomp" or die $!;
	    my $cprstatus;
	    if($nlcompoutput =~ /BFAIL/)
	    {
		$status = "BFAIL";
		$cprstatus =  "BFAIL $test.nlcomp\n";
		print $STATUS $cprstatus;
		print $STATUSCOMP $cprstatus;
	    }
	    elsif($nlcompoutput =~ /FAIL/)
	    {
		$status = "FAIL" if(defined $status);
		$cprstatus =  "FAIL $test.nlcomp\n";
		print $STATUS $cprstatus;
		print $STATUSCOMP $cprstatus;
	    }
	    else
	    {
		$status = "PASS" if(defined $status);
		$cprstatus = "PASS $test.nlcomp\n";
		print $STATUS $cprstatus;
		print $STATUSCOMP $cprstatus;
	    }
	    close $STATUS;
	    close $STATUSCOMP;

	    # print the compare_namelist output to namelistcompare.$testid.$mach.log
	    # only if we're running a suite. 
	    if( $suitemode != 0 || $xmlmode != 0)
	    {
		my $nlcomparelog= "$opts{'testroot'}/namelistcompare.$opts{'testid'}.$opts{'mach'}.log";
		open my $NLCMPLOG, ">>", "$nlcomparelog" or die $!;
		print $NLCMPLOG "---------------------------------------------------------------------\n";
		print $NLCMPLOG "$cprstatus $test\n";
		print $NLCMPLOG $nlcompoutput;
		print $NLCMPLOG "---------------------------------------------------------------------\n";
		close $NLCMPLOG;
	    }
	    print $cprstatus;
	}
    }
    if ($opts{'generate'}) {
	my $genpath = "$baseroot/".$opts{'generate'}."/$basename";
	if(-d $genpath){
	    print "WARNING: Baseline directory is $genpath and already exists - WILL NOT OVERWRITE \n.";
	}else{
	    umask 0000;
	    mkpath $genpath, 1, 0775;
	    system("cp -r $buildconfpath $genpath"); 
	    system("cp $buildconfpath/../user_nl* $genpath") ;
	    print "Couldnt create Baseline directory $genpath" unless -d "$genpath/CaseDocs"; 
	}
    }
}

#-----------------------------------------------------------------------------------------------
sub Verbose
{
  my $verbosemsg = shift;
  chomp $verbosemsg;
  if($opts{'verbose'})
  {
    print "$verbosemsg\n";
  }
}

#-----------------------------------------------------------------------------------------------
sub Debug
{
  my $debugmsg = shift;
  chomp $debugmsg;
  if($opts{'debug'})
   {
     print "DEBUG:   $debugmsg\n";
   }
}

#-----------------------------------------------------------------------------------------------
sub doonetest{
    my ($testname) = @_;
    my $testhash;

    $testhash = ParseTestName($testname);
    Debug("testhash after ParseTestName: ");
	Debug( eval {Dumper $testhash});

    checkTestCase($testhash);
    documentTestCase($testhash);
    runCreateNewcase($testhash);

    if(! $opts{'dryrun'}){
	writeEnvTestXML($testhash);
	testcaseSetup($testhash);
	&Debug( eval {  Dumper $testhash} );
    }


    return $testhash;
}

#-----------------------------------------------------------------------------------------------
# Main subroutine.  Do the initialization, get and check the options.  
# If we're creating a test suite, parse all the tests, and set up each test.  
# If we're only creating a single test, then create the single test. 
#-----------------------------------------------------------------------------------------------
sub main
{
    initialize();
    options();

    # DO this exactly like was done in create_newcase

    checkOptions();

    # If xmlmode is on, we are running a test suite using an xml file. 
    # If suitemode is on, we are running a test suite using a text file. 
    # If suitemode is off, then we are only creating a single test. 
    Debug("suitemode: $suitemode");
    Debug("xmlmode: $xmlmode");
    if($xmlmode or $suitemode) 
    {
	my @testlist;
	my @testspec;

	if($xmlmode){
            my @actualtests;
	    foreach my $key (keys %xml_testlist_files) {
		my $file = $xml_testlist_files{$key};
		my @complist; 
		@complist = ExpandXmlList( $file, $opts{'xml_mach'}, $opts{'xml_category'}, $opts{'xml_compiler'});
		push (@actualtests, @complist) 
	    }
            # check for duplicates in the test list...
            my %seen = ();
            $seen{$_}++ for @actualtests;
            my @nodupes = keys %seen;
            my $testlistsize = @nodupes;
            Debug("test list size: $testlistsize");
            if($testlistsize == 0)
            {
		print "No tests could be found with the test options given:\n";
		print "xml_mach: $opts{'xml_mach'}, xml_compiler: $opts{'xml_compiler'}, xml_category: $opts{'xml_category'}\n";
		print "aborting\n";
		exit(1);
            }
            @testlist = @nodupes;
	    
	}else{
	    checkTestSuiteOptions();
	    @testlist = ExpandTestList($opts{'input_list'});
	}
	foreach my $testname (@testlist)
	{
	    push(@testspec, doonetest($testname));
	}
	my $testspecfilename = writeTestListXML(\@testspec); 
	if($opts{'compare'} or $opts{'generate'}){
	    namelistCompareSuite(@testspec);
	}
	testBuildSubmit($testspecfilename);
	if($opts{'compare'} or $opts{'generate'}){
	    my $cnt=0;
	    my $pass=0;
	    my $sfail=0;
	    my $fail=0;
	    my $gen=0;
	    foreach my $test (@testspec){
		$cnt++;
		$sfail++ if($test->{status} eq "SFAIL");
		$fail++ if($test->{status} eq "FAIL");
		$pass++ if($test->{status} eq "PASS");
		$gen++ if($test->{status} eq "GEN");
	    }
	    if($opts{'compare'}){
		print "Summary: $cnt tests were run, $pass passed, $fail failed, $sfail failed to configure\n";
	    }else{
		print "Summary: $cnt tests were run, $gen baselines were generated, $sfail failed to configure\n" ;
	    }
	}

     } else { # Create a single test. 

	# check the options for a single test. 
	checkSingleTestOptions();
	my $testname = $opts{'testname'};
	my $hash  = doonetest($testname);
	Debug( eval {Dumper $hash});
	namelistCompare($hash->{case},$hash->{casebaseid});
    }

}

# if caller returns true, we are a 'module', and under unit test.  
# Otherwise we are being run as a normal script. 
main(@ARGV) unless caller();

1;<|MERGE_RESOLUTION|>--- conflicted
+++ resolved
@@ -1320,16 +1320,12 @@
     my ($test) = @_;
     my $caseroot = "$opts{'testroot'}/$test->{'case'}";
 
-<<<<<<< HEAD
     my $file = "$cimeroot/driver_cpl/cime_config/config_component.xml"; 
     my $xml = XML::LibXML->new( no_blanks => 1)->parse_file($file);
     my $config = ConfigCase->new("");
     $config->add_config_variables($file, $srcroot, $cimeroot);
-=======
-  &Debug( "writeEnvTestXML");
-  &Debug( eval {Dumper $test} );
->>>>>>> ba66281a
-
+
+    &Debug( "writeEnvTestXML");
     &Debug( eval {Dumper $test} );
 
     $config->set('TESTCASE'   , $test->{'testname'});
