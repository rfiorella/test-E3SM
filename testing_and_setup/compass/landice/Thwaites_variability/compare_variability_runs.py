#!/usr/bin/env python
'''
Script to compare some scalar values from different runs of Thwaites melt variability experiment.
'''

from __future__ import absolute_import, division, print_function, unicode_literals

import sys
import os
import netCDF4
import datetime
import numpy as np
import matplotlib.pyplot as plt
import scipy.signal
from matplotlib import cm
from collections import OrderedDict

outfname = 'globalStats.nc'
<<<<<<< HEAD
runs=[ adir for adir in sorted(os.listdir('.')) if (os.path.isdir(adir) and os.path.isfile(os.path.join(adir, outfname)))]
print("Original run list: {}".format(runs))
=======
runs=[ adir for adir in sorted(os.listdir('.')) if (os.path.isdir(adir) and 'amp'in adir and os.path.isfile(os.path.join(adir, outfname)))]
print "Original run list:", runs
>>>>>>> 58f43e8e


# get just the 0 phase for each amp/per
#runs[:] = [r for r in runs if 'pha0.00' in r]
# get all the phase for one amp/per
#runs[:] = [r for r in runs if 'amp300_per70' in r]
runs.append('steady')

# reorder to put the 'control' runs at the beginning
special_runs = ('steady', 'no-melt')
for r in special_runs:
   if r in runs:
      runs.remove(r)
      runs.insert(0, r)

# For the special 'scaled-ensemble', put its runs at the end
#for i in range(len(runs)):
#  if 'amp0.6' in runs[i]:
#    runs[i] = runs[i].replace('amp0.6', 'ampZ0.6')
#runs.sort()
#for i in range(len(runs)):
#  if 'ampZ0.6' in runs[i]:
#    runs[i] = runs[i].replace('ampZ0.6', 'amp0.6')

# optionally exclude some subset
#runs[:] = [r for r in runs if not 'amp0.6_per20_pha0.17' in r]

<<<<<<< HEAD
print("Will process the following directories: {}".format(runs))
=======
print "Will process the following directories: ", runs
print "  total of {} runs".format(len(runs))
>>>>>>> 58f43e8e

# --- Define some needed parameters
rhoi = 910.0  # ice density
windowLength = 7      # window length for smoothing some time series
# ----------------

# ------ Needed functions ------

def xtime2numtime(xtime):
  """Define a function to convert xtime character array to numeric time values using datetime objects"""
  # First parse the xtime character array into a string
  xtimestr = netCDF4.chartostring(xtime) # convert from the character array to an array of strings using the netCDF4 module's function

  dt = []
  for stritem in xtimestr:
      itemarray = stritem.strip().replace('_', '-').replace(':', '-').split('-')  # Get an array of strings that are Y,M,D,h,m,s
      results = [int(i) for i in itemarray]
      if (results[0] < 1900):  # datetime has a bug where years less than 1900 are invalid on some systems
         results[0] += 1900
      dt.append( datetime.datetime(*results) ) # * notation passes in the array as arguments

  numtime = netCDF4.date2num(dt, units='seconds since '+str(dt[0]))   # use the netCDF4 module's function for converting a datetime to a time number
  return numtime / (3600.0*24.0*365.0) # in years

def xtime2numtimeMy(xtime):
  """Define a function to convert xtime character array to numeric time values using local arithmetic"""
  # First parse the xtime character array into a string
  xtimestr = netCDF4.chartostring(xtime) # convert from the character array to an array of strings using the netCDF4 module's function

  numtime = np.zeros( (len(xtimestr),) )
  ii = 0
  dayOfMonthStart = [1, 32, 60, 91, 121, 152, 182, 213, 244, 274, 305, 335]
  for stritem in xtimestr:
      itemarray = stritem.strip().replace('_', '-').replace(':', '-').split('-')  # Get an array of strings that are Y,M,D,h,m,s
      results = [int(i) for i in itemarray]
      numtime[ii] = results[0] + (dayOfMonthStart[results[1]-1]-1 + results[2]) / 365.0  # decimal year
      ii += 1
  return numtime

def GTtoSL(GT):
   #return (GT-VAF[0])*1.0e12/1028.0/1000.0**3/362.0e6*1000.0*1000.0
   return GT *1.0e12/1028.0/1000.0**3/362.0e6*1000.0*1000.0 * -1.0

# --- Define data structures ---

class modelRun:
   def __init__(self, run):
      '''
      This reads results from a model run and saves and analyzes the needed results.

      run = name of subdir in which the run was performed
      '''

      # some metadata about run
      if 'amp' in run:
         self.amp = float(run[3:6])
         self.per = float(run[10:12])
         self.pha = float(run[16:])
      else:
         self.amp = 0.0
         self.per = 0.0
         self.pha = 0.0

      #print self.amp, self.per, self.pha

      f = netCDF4.Dataset(run + '/' + outfname, 'r')
      self.nt = len(f.dimensions['Time'])
      self.yrs = np.zeros((self.nt,))
      #yrs = f.variables['daysSinceStart'][:] / 365.0
      self.xtimes = f.variables['xtime'][:]
   
   
      self.yrs = xtime2numtimeMy(self.xtimes)
      self.dyrs = self.yrs[1:] - self.yrs[0:-1]
   

      # resampled version of time array - needed for filtering.
      # (Filtering needed b/c the occasional tiny time step that the model is exhibiting leads to inaccurate (noisy) derivatives)
      resampEndtime = self.yrs.max()
      resampEndtime = 500.0
      self.resampYrs = np.linspace(0.0, resampEndtime, num=resampEndtime*12*2)
      self.dresampYrs = self.resampYrs[1:] - self.resampYrs[0:-1]
   
      self.melt = f.variables['avgSubshelfMelt'][:]
      self.resampMelt = np.interp(self.resampYrs, self.yrs, self.melt) # generate y values for each x
      self.totalmelt = f.variables['totalFloatingBasalMassBal'][:] / 1.0e12
      self.cumumelt = self.totalmelt*0.0
      for t in np.arange(self.nt-1)+1:
         self.cumumelt[t] = self.cumumelt[t-1] + self.totalmelt[t-1] * self.dyrs[t-1]
   
      self.VAF = f.variables['volumeAboveFloatation'][:] / 1.0e12 * rhoi
      self.resampVAF = np.interp(self.resampYrs, self.yrs, self.VAF) # generate y values for each x
      self.VAFsmooth = scipy.signal.savgol_filter(self.resampVAF, window_length=windowLength, polyorder=1)
      #VAFrate = (VAF[1:]-VAF[0:-1] ) / dyrs
      self.VAFsmoothrate = (self.VAFsmooth[1:] - self.VAFsmooth[0:-1] ) / self.dresampYrs
   
      self.GA = f.variables['groundedIceArea'][:] / 1.0e3**2
      self.resampGA = np.interp(self.resampYrs, self.yrs, self.GA) # generate y values for each x
      self.GAsmooth = scipy.signal.savgol_filter(self.resampGA, window_length=windowLength, polyorder=1)
      self.GArate = (self.GAsmooth[1:] - self.GAsmooth[0:-1]) / self.dresampYrs

      # calculate lag
      #self.VAFeven = np.arange(self.VAF[0], 100000.0, -250.0)
      #self.VAFeven = np.linspace(70000.0, self.VAF[0], 350)
      self.VAFeven = np.linspace(45000.0, 209053.0, 2000)  #229728878784122
      self.timeOnVAFeven = np.interp(self.VAFeven, self.VAF[::-1], self.yrs[::-1])
      self.VAFrateOnVAFeven = np.interp(self.VAFeven, self.VAFsmooth[:0:-1], self.VAFsmoothrate[::-1])
      self.meltOnVAFeven = np.interp(self.VAFeven, self.VAF[::-1], self.melt[::-1])
      # redo as SLR
      #self.VAFeven = GTtoSL(np.linspace(70000.0, 209053.0, 2000) - 209053.0)  #229728878784122
      #self.timeOnVAFeven = np.interp(self.VAFeven, GTtoSL(self.VAF[::-1] - self.VAF[0]), self.yrs[::-1])
      #self.VAFrateOnVAFeven = np.interp(self.VAFeven, self.VAFsmooth[:0:-1], self.VAFsmoothrate[::-1])
      #self.meltOnVAFeven = np.interp(self.VAFeven, self.VAF[::-1], self.melt[::-1])

      self.GAeven = np.linspace(79737808225.442/1.0e3**2, 173169904261.254/1.0e3**2, 500)
      self.timeOnGAeven = np.interp(self.GAeven, self.GA[::-1], self.yrs[::-1])
      #self.VAFrateOnGAeven = np.interp(self.GAeven, self.VAFsmooth[:0:-1], self.VAFsmoothrate[::-1])
      self.meltOnGAeven = np.interp(self.GAeven, self.GA[::-1], self.melt[::-1])


      self.GLflux = f.variables['groundingLineFlux'][:] / 1.0e12

      self.floatingVol = f.variables['floatingIceVolume'][:]# / 1.0e12 * rhoi
      self.floatingArea = f.variables['floatingIceArea'][:]

      f.close()


# ================
# Loop over runs and collect needed data
# ================
runData = {}  # init empty dictionary
groups = OrderedDict() # groups are a dictionary of dictionaries.  May want to changes this to a dictionary of custom objects that can include metadata about the group alongside the group's data children.  KISS for now.
for run in runs:
   print("Processing run: " + run)

   # Build a list that contains all run data objects
   runData[run] = modelRun(run)

   # Populate each run into its group for ensemble runs (not for controls)
   if 'amp' in run:
      groupName = run[0:12]  # this is the amp and per
      #print groupName
      phase = run[13:]
      #print phase
      if groupName not in groups:
         groups[groupName] = {} # init an empty dict to add group members
      groups[groupName][phase] = runData[run]  # stick the run object into this group
if any("amp0.6" in s for s in groups):
    newDict=OrderedDict()
    new_keys = sorted(groups.keys(), reverse=True)
    for i in new_keys:
        newDict[i] = groups[i]
    groups = newDict

print("Processing complete.\n")

print groups


# --- set up figure axes ---

print("Setting up figure axes.")

fig = plt.figure(1, facecolor='w')

nrow=4
ncol=2

xtickSpacing = 50.0

# melt forcing
axMeanMelt = fig.add_subplot(nrow, ncol, 1)
plt.xlabel('Year')
plt.ylabel('mean melt (m/yr)')
plt.xticks(np.arange(30)*xtickSpacing)
plt.grid()

axTotalMelt = fig.add_subplot(nrow, ncol, 3, sharex=axMeanMelt)
plt.xlabel('Year')
plt.ylabel('total melt (Gt/yr)')
plt.xticks(np.arange(30)*xtickSpacing)
plt.grid()

axCumuMelt = fig.add_subplot(nrow, ncol, 5, sharex=axMeanMelt)
plt.xlabel('Year')
plt.ylabel('cumulative melt (Gt)')
plt.xticks(np.arange(30)*xtickSpacing)
plt.grid()

# VAF
axVAF = fig.add_subplot(nrow, ncol, 2, sharex=axMeanMelt)
plt.xlabel('Year')
plt.ylabel('VAF (Gt)')
plt.xticks(np.arange(30)*xtickSpacing)
plt.grid()

axVAFrate = fig.add_subplot(nrow, ncol, 4, sharex=axMeanMelt)
plt.xlabel('Year')
plt.ylabel('VAF rate (Gt/yr)')
plt.xticks(np.arange(30)*xtickSpacing)
plt.grid()

# grounded area
axGA = fig.add_subplot(nrow, ncol, 6, sharex=axMeanMelt)
plt.xlabel('Year')
plt.ylabel('Grounded area (km^2)')
plt.xticks(np.arange(30)*xtickSpacing)
plt.grid()

axGArate = fig.add_subplot(nrow, ncol, 8, sharex=axMeanMelt)
plt.xlabel('Year')
plt.ylabel('Grounded area rate (km^2/yr)')
plt.xticks(np.arange(30)*xtickSpacing)
plt.grid()



# =================== repeat cleaner version for presentation ===========

fig2 = plt.figure(2, facecolor='w')

nrow=5
ncol=1

# melt forcing
ax2MeanMelt = fig2.add_subplot(nrow, ncol, 1)
plt.xlabel('Year')
plt.ylabel('mean melt (m/yr)')
plt.xticks(np.arange(30)*xtickSpacing)
plt.grid()

# VAF
ax2VAF = fig2.add_subplot(nrow, ncol, 2, sharex=ax2MeanMelt)
plt.xlabel('Year')
plt.ylabel('VAF (Gt)')
plt.xticks(np.arange(30)*xtickSpacing)
plt.grid()

ax2VAFrate = fig2.add_subplot(nrow, ncol, 3, sharex=ax2MeanMelt)
plt.xlabel('Year')
plt.ylabel('VAF rate (Gt/yr)')
plt.xticks(np.arange(30)*xtickSpacing)
plt.grid()

ax2GLflux = fig2.add_subplot(nrow, ncol, 4, sharex=ax2MeanMelt)
plt.xlabel('Year')
plt.ylabel('GL flux (Gt/yr)')
plt.xticks(np.arange(30)*xtickSpacing)
plt.grid()

ax2floatVol = fig2.add_subplot(nrow, ncol, 5, sharex=ax2MeanMelt)
plt.xlabel('Year')
plt.ylabel('mean shelf thickness (m)')
plt.xticks(np.arange(30)*xtickSpacing)
plt.grid()


# ======
# this figure shows the time levels in each run
figTimes = plt.figure(30, facecolor='w')
axTimes = figTimes.add_subplot(1, 1, 1)
plt.xlabel('Year')
axTimesYlabels = []

# =================== plot lag as function of mass left
fig4 = plt.figure(4, facecolor='w')

nrow=4
ncol=1

ax4timelag = fig4.add_subplot(nrow, ncol, 1)
#plt.xlabel('VAF')
plt.ylabel('SLR delay (yr)')
plt.grid()

ax4lagRate = fig4.add_subplot(nrow, ncol, 2, sharex=ax4timelag)
#plt.xlabel('VAF')
plt.ylabel('delay rate (yr (mm SLR)$^{-1}$)')
plt.grid()

ax4meltDiffRate = fig4.add_subplot(nrow, ncol, 3, sharex=ax4timelag)
plt.xlabel('VAF')
plt.ylabel('mean melt rate (m/yr)')
plt.grid()

ax4VAFrate = fig4.add_subplot(nrow, ncol, 4, sharex=ax4timelag)
plt.xlabel('SLR (mm)')
plt.ylabel('VAF rate (Gt yr$^{-1}$)')
plt.grid()



# =========
print("Done setting up figure axes.")
# =========

# --- Define colors for lines ---
colors = []
#colors = ['tab:blue', 'tab:orange', 'tab:green', 'tab:red', 'tab:purple', 'tab:brown', 'tab:pink', 'tab:olive', 'tab:cyan']
n150 = sum("amp150" in r for r in runs)
colors.extend( [ cm.autumn(x) for x in np.linspace(0.0, 1.0, n150) ])
n300 = sum("amp300" in r for r in runs)
colors.extend( [ cm.winter(x) for x in np.linspace(0.0, 1.0, n300) ] )
n05 = sum("amp0." in r for r in runs)
colors.extend( [ cm.spring(x) for x in np.linspace(0.0, 1.0, n05) ])
color_index = 0


# ================
# Loop over runs and plot data
# ================
runNumber = 0
for run in runs:
   print("Plotting run: " + run)

   thisRun = runData[run]
   # Pull needed data for plotting from this run
   # TODO: replace local variables below in plotting commands with reference to object variables
   yrs=thisRun.yrs
   melt=thisRun.melt
   totalmelt=thisRun.totalmelt
   cumumelt=thisRun.cumumelt
   VAF=thisRun.VAF
   resampYrs=thisRun.resampYrs
   VAFsmoothrate=thisRun.VAFsmoothrate
   GA=thisRun.GA
   GArate=thisRun.GArate
   GLflux = thisRun.GLflux

   # optional rules about coloring
   if "steady" in run:
      lw = 3
      color = 'k'
      #colors = [ cm.jet(x) for x in np.linspace(0.0, 1.0, len(runs)) ];  color = colors[color_index];  color_index += 1; lw=1
   elif run=="no-melt":
      lw = 2
      color = [0.7, 0.7, 0.7]  # gray
   else:
      lw = 1
      color = colors[color_index]
      color_index += 1


   # actual plotting begins here
   axMeanMelt.plot(yrs, melt, color=color, linewidth=lw)
   axTotalMelt.plot(yrs, totalmelt, color=color, linewidth=lw)
   axCumuMelt.plot(yrs, cumumelt, color=color, linewidth=lw)

   axVAF.plot(yrs, VAF, label = run, color=color, linewidth=lw)
   #axVAFrate.plot(yrs[1:], VAFrate, color=color, linewidth=lw)
   axVAFrate.plot(resampYrs[1:], VAFsmoothrate, color=color, linewidth=lw)

   axGA.plot(yrs, GA, color=color, linewidth=lw)
   axGArate.plot(resampYrs[1:], GArate, color=color, linewidth=lw)


   # actual plotting begins here for second figure
   ax2MeanMelt.plot(yrs, melt, color=color, linewidth=lw)
   ax2VAF.plot(yrs, VAF, label = run, color=color, linewidth=lw)
   #ax2VAFrate.plot(yrs[1:], VAFrate, color=color, linewidth=lw)
   #ax2VAFrate.plot(resampYrs[1:], VAFsmoothrate, color=color, linewidth=lw)
   ax2VAFrate.plot(resampYrs[windowLength:], VAFsmoothrate[windowLength-1:], color=color, linewidth=lw)
   #ax2VAFrate.plot(resampYrs[:windowLength], VAFsmoothrate[0:windowLength-1], 'x', color=color)  # used to see what values we are throwing away

   ax2GLflux.plot(yrs, GLflux, color=color, linewidth=lw)
   
   ax2floatVol.plot(yrs, thisRun.floatingVol/thisRun.floatingArea, color=color, linewidth=lw)

   # plot run duration
   axTimes.plot(yrs, yrs*0+runNumber, '.')

   if run=='steady':
      # print some stats
      ind1 = np.nonzero(resampYrs<100.0)
      ind2 = np.nonzero(np.logical_and(resampYrs>100.0, resampYrs<200.0))
      print "VAF rate: 1st 100 yrs={}; 2nd 100 yrs={}".format(VAFsmoothrate[ind1].mean(), VAFsmoothrate[ind2].mean())

   # accounting
   axTimesYlabels.append(run)
   runNumber += 1

axVAF.legend(loc='best', ncol=2)

# second ticks for SLR

axSLR=axVAF.twinx()
y1, y2=axVAF.get_ylim()
x1, x2=axVAF.get_xlim()
axSLR.set_ylim(GTtoSL(y1) - GTtoSL(VAF[0]), GTtoSL(y2) - GTtoSL(VAF[0]))
#axSLR.set_yticks( range(int(GTtoSL(y1)), int(GTtoSL(y2))) )
axSLR.set_ylabel('S.L. equiv. (mm)')
axSLR.set_xlim(x1, x2)

axSLRrate=axVAFrate.twinx()
y1, y2=axVAFrate.get_ylim()
x1, x2=axVAFrate.get_xlim()
axSLRrate.set_ylim(GTtoSL(y1), GTtoSL(y2))
#axSLR.set_yticks( range(int(GTtoSL(y1)), int(GTtoSL(y2))) )
axSLRrate.set_ylabel('S.L. equiv. (mm/yr)')
axSLRrate.set_xlim(x1, x2)




# Label the progress plot with each run
axTimes.set_yticks(range(runNumber))
axTimes.set_yticklabels(axTimesYlabels) 


# ===================  for figure 2
#handles, labels = ax2VAF.get_legend_handles_labels()
#l1 = ax2VAF.legend(handles[0:1], labels[0:1], loc='lower left', ncol=1)  # control runs
#l2 = ax2VAF.legend(handles[1:], labels[1:], loc='lower center', ncol=2)  # variability runs
#ax2VAF.add_artist(l1)

ax2SLR=ax2VAF.twinx()
y1, y2=ax2VAF.get_ylim()
x1, x2=ax2VAF.get_xlim()
ax2SLR.set_ylim(GTtoSL(y1) - GTtoSL(VAF[0]), GTtoSL(y2) - GTtoSL(VAF[0]))
#axSLR.set_yticks( range(int(GTtoSL(y1)), int(GTtoSL(y2))) )
ax2SLR.set_ylabel('S.L. equiv. (mm)')
ax2SLR.set_xlim(x1, x2)

ax2SLRrate=ax2VAFrate.twinx()
y1, y2=ax2VAFrate.get_ylim()
x1, x2=ax2VAFrate.get_xlim()
ax2SLRrate.set_ylim(GTtoSL(y1), GTtoSL(y2))
#ax2SLR.set_yticks( range(int(GTtoSL(y1)), int(GTtoSL(y2))) )
ax2SLRrate.set_ylabel('S.L. equiv. (mm/yr)')
ax2SLRrate.set_xlim(x1, x2)

# ================
# Loop over ensemble groups
# ================

# =================== repeat clean version for ensemble plots ===========
# (could make a function to repeat these steps, but they may diverge eventually

fig3 = plt.figure(3, facecolor='w')

nrow=5
ncol=1

# melt forcing
ax3MeanMelt = fig3.add_subplot(nrow, ncol, 1)
plt.xlabel('Year')
plt.ylabel('mean melt (m yr$^{-1}$)')
plt.xticks(np.arange(30)*xtickSpacing)
plt.grid()

# VAF
ax3VAF = fig3.add_subplot(nrow, ncol, 2, sharex=ax3MeanMelt)
plt.xlabel('Year')
plt.ylabel('VAF (Gt)')
plt.xticks(np.arange(30)*xtickSpacing)
plt.grid()

# VAF diff
#fig9 = plt.figure(9, facecolor='w')
ax3VAFdiff = fig3.add_subplot(nrow, ncol, 4, sharex=ax3MeanMelt)
#ax3VAFdiff = fig9.add_subplot(1, 1, 1)
plt.xlabel('Year', axes=ax3VAFdiff)
#plt.ylabel('VAF difference (%)')
#plt.ylabel('VAF difference (Gt)')
plt.ylabel('SLR difference (mm)', axes=ax3VAFdiff)
#plt.xticks(np.arange(30)*xtickSpacing)
plt.grid()
#plt.xlim((0.0,500.0))

# VAF rate
ax3VAFrate = fig3.add_subplot(nrow, ncol, 3, sharex=ax3MeanMelt)
#plt.xlabel('Year')
plt.ylabel('VAF rate (Gt yr$^{-1}$)')
plt.xticks(np.arange(30)*xtickSpacing)
plt.grid()

# delay
ax3delay = fig3.add_subplot(nrow, ncol, 5, sharex=ax3MeanMelt)
plt.xlabel('Year')
plt.ylabel('delay (yr)')
plt.xticks(np.arange(30)*xtickSpacing)
plt.grid()


# ===  plot for delay adjusted results ===
fig9 = plt.figure(9, facecolor='w')

nrow=4
ncol=1

# delay rate
ax9delayrate = fig9.add_subplot(nrow, ncol, 4)
#plt.xlabel('Year')
plt.ylabel('delay adjusted\ndelay rate\n(yr century$^{-1}$)')
plt.xticks(np.arange(30)*xtickSpacing)
plt.grid()
plt.xlabel('Year')
#ax9delayrate.text(-0.15, 0.95, 'd', transform=ax9delayrate.transAxes, fontsize=14, fontweight='bold')

# delay-adjusted VAF rate
ax9delayAdjVAFrate = fig9.add_subplot(nrow, ncol, 1, sharex=ax9delayrate)
#plt.xlabel('Year')
plt.ylabel('delay adjusted\nVAF rate\n(Gt yr$^{-1}$)')
plt.xticks(np.arange(30)*xtickSpacing)
plt.grid()
#ax9delayAdjVAFrate.text(-0.15, 0.95, 'a', transform=ax9delayAdjVAFrate.transAxes, fontsize=14, fontweight='bold')
#ax9delayAdjVAFrate.set_yscale("log", nonposy='clip')

# delay-adjusted VAF rate diff
#ax9delayAdjVAFrateDiff = fig9.add_subplot(nrow, ncol, 3, sharex=ax9delayrate)
#plt.ylabel('delay adjusted\nVAF rate\ndifference (%)')
#plt.xticks(np.arange(30)*xtickSpacing)
#plt.grid()

# delay-adjusted melt rate
ax9delayAdjMelt = fig9.add_subplot(nrow, ncol, 2, sharex=ax9delayrate)
#plt.xlabel('Year')
plt.ylabel('delay adjusted\nmelt rate\n(m yr$^{-1}$)')
plt.xticks(np.arange(30)*xtickSpacing)
plt.grid()
#ax9delayAdjMelt.text(-0.15, 0.95, 'b', transform=ax9delayAdjMelt.transAxes, fontsize=14, fontweight='bold')

# delay-adjusted melt rate diff
ax9delayAdjMeltDiff = fig9.add_subplot(nrow, ncol, 3, sharex=ax9delayrate)
plt.ylabel('delay adjusted\nmelt rate difference\n(m yr$^{-1}$)')
plt.xticks(np.arange(30)*xtickSpacing)
plt.grid()
#ax9delayAdjMeltDiff.text(-0.15, 0.95, 'c', transform=ax9delayAdjMeltDiff.transAxes, fontsize=14, fontweight='bold')


# ===  plot for boxpot ===
figBox = plt.figure(17, facecolor='w')

nrow=1
ncol=3

#axBox = figBox.add_subplot(nrow, ncol, 1)
#plt.xlabel('Year')
#plt.ylabel('delay adjusted\ndelay rate\n(yr century$^{-1}$)')
#plt.xticks(np.arange(30)*xtickSpacing)
#plt.grid()
#plt.xlabel('Year')
axVal100 = figBox.add_subplot(nrow, ncol, 1)
plt.ylabel("delay (yr)")
axVal250 = figBox.add_subplot(nrow, ncol, 2)
plt.ylabel("delay (yr)")
axVal500 = figBox.add_subplot(nrow, ncol, 3)
plt.ylabel("delay (yr)")






# define colors to use
#colors = [ cm.jet(x) for x in np.linspace(0.0, 1.0, len(groups)) ]
n150 = sum(1 for g in groups if 'amp150' in g)
colors = [ cm.autumn(x) for x in np.linspace(0.0, 1.0, n150) ]
n300 = sum(1 for g in groups if 'amp300' in g)
colors.extend( [ cm.winter(x) for x in np.linspace(0.0, 1.0, n300) ] )
n05 = sum(1 for g in groups if 'amp0.' in g)
colors.extend( [ cm.spring(x) for x in np.linspace(0.0, 1.0, n05) ] )

print colors

if len(groups) == 6:  # standard plots
   colors = [
        (0., 146./255., 146./255., 1.0), 
        (0.0, 109./255., 219./255., 1.0),
        (73.0/255., 0.0, 146.0/255., 1.0),

        (244./255., 218./255., 34./255., 1.0),
        (1.0, 0.50196078431372548, 0.0, 1.0),
#        (1.0, 1.0, 0.0, 1.0),
        (1.0, 0.0, 0.0, 1.0),

        #(0.0, 0.0, 1.0, 1.0),
        #(0.0, 0.50196078431372548, 0.74901960784313726, 1.0),
        ##(0.0, 1.0, 0.5, 1.0)
        #(0., 204./255., 51./255., 1.0)

        ]
elif len(groups) == 2:  #scaled-ensemble vs normal
    colors = [
        (1.0, 0.50196078431372548, 0.0, 1.0),
        (0./255., 221./255., 205./255.)
        ]
else:
    colors = [ cm.jet(x) for x in np.linspace(0.0, 1.0, len(groups)) ]


# ref value
steadyVAF = runData['steady'].VAFsmooth
#steadyVAF = runData['control_run_10pct_D25_kappa8'].VAFsmooth
steadyTimeOnVAFeven = runData['steady'].timeOnVAFeven
steadyMeltOnVAFeven = runData['steady'].meltOnVAFeven
steadyTimeOnGAeven = runData['steady'].timeOnGAeven
steadyMeltOnGAeven = runData['steady'].meltOnGAeven

# add control run
if 'steady' in runData:
   ax3MeanMelt.plot(runData['steady'].resampYrs[windowLength:], runData['steady'].resampMelt[windowLength:], 'k', label='steady')
   ax3VAF.plot(runData['steady'].resampYrs, runData['steady'].VAFsmooth, 'k', label='control')
   ax3VAFrate.plot(runData['steady'].resampYrs[windowLength:], runData['steady'].VAFsmoothrate[windowLength-1:], 'k', label='steady')

   ax4VAFrate.plot(GTtoSL(runData['steady'].VAFeven) - GTtoSL(runData['steady'].VAF[0]), runData['steady'].VAFrateOnVAFeven, 'k')

   ax9delayAdjMelt.plot(runData['steady'].resampYrs[windowLength:], runData['steady'].resampMelt[windowLength:], 'k', linewidth=1.0)

   ax9delayAdjVAFrate.plot(runData['steady'].resampYrs[windowLength:], runData['steady'].VAFsmoothrate[windowLength-1:] , '-', color='k', linewidth=1.0, label='control')  # delay adj vaf rate

   # try plotting acceleration - pretty noisy and hard to interpret!
#   filterLen = 401
#   ddy = np.gradient(np.gradient(np.convolve(np.ones(filterLen,'d')/filterLen,  runData['steady'].VAFsmooth, mode='same')))
#   ax9delayAdjVAFrate.plot(runData['steady'].resampYrs, ddy, '-', color='k', linewidth=0.5)


   ax3delay.plot(runData['steady'].resampYrs, 0.0*runData['steady'].resampYrs, 'k')  # plot control as 0 delay for completeness
   ax3VAFdiff.plot(runData['steady'].resampYrs, 0.0*runData['steady'].resampYrs, 'k')  # plot control as 0 delay for completeness



groupNumber = 0
<<<<<<< HEAD
for groupName in sorted(groups):  # sorted puts them in alpha order
   print("Plotting group: " + groupName)
=======
#for groupName in sorted(groups):  # sorted puts them in alpha order
for groupName in groups:  # sorted puts them in alpha order
   print "Plotting group: " + groupName
>>>>>>> 58f43e8e
   group = groups[groupName] # gets the actual dictionary that this group is made of
   nMembers = len(group)

   # Init aggregate stats arrays for this group
   # (could eventually store them in the group if the group was turned into a custom object instead of a dict)
   nEntries = len(group.values()[0].resampYrs)
   yrsGroup = np.zeros((nMembers,))
   meltGroup = np.zeros((nMembers, nEntries))
   VAFgroup = np.zeros((nMembers, nEntries))
   VAFdiffGroup = np.zeros((nMembers, nEntries))
   VAFrateGroup = np.zeros((nMembers, nEntries-1))
   lagGroup = np.zeros((nMembers, len(group.values()[0].VAFeven)))
   meltOnVAFGroup = np.zeros((nMembers, len(group.values()[0].VAFeven)))
   VAFrateOnVAFGroup = np.zeros((nMembers, len(group.values()[0].VAFeven)))
   lagGAGroup = np.zeros((nMembers, len(group.values()[0].GAeven)))
   meltOnGAGroup = np.zeros((nMembers, len(group.values()[0].GAeven)))
   delayGroup = np.zeros((nMembers, nEntries))
   delayAdjMeltGroup = np.zeros((nMembers, nEntries))
   effectiveTimeGroup = np.zeros((nMembers, nEntries))
#   VAFmean = np.zeros((nMembers,))
#   VAFmin= np.zeros((nMembers,))
#   VAFmax= np.zeros((nMembers,))



   # Loop through group members
   runNumber = 0
   for run in group:

      thisRun = group[run]

      # use the resampled versions so they all are on the same axis
      yrsGroup = thisRun.resampYrs  # (only need this once)
      meltGroup[runNumber, :] = thisRun.resampMelt
      VAFgroup[runNumber, :] = thisRun.VAFsmooth
      #VAFdiffGroup[runNumber, :] = thisRun.VAFsmooth - steadyVAF # this version plots difference from control
      VAFdiffGroup[runNumber, :] = GTtoSL(thisRun.VAFsmooth-steadyVAF)  # this version plots difference from control as SLR
    #  VAFdiffGroup[runNumber, :] = (thisRun.VAFsmooth - steadyVAF)/(steadyVAF-steadyVAF[0])*100.0 # this version plots difference from control as %
      VAFrateGroup[runNumber, :] = thisRun.VAFsmoothrate
      meltOnVAFGroup[runNumber, :] = thisRun.meltOnVAFeven 
      meltOnGAGroup[runNumber, :] = thisRun.meltOnGAeven 

      # calculate delay in time-space
      for t in range(len(thisRun.resampYrs)):
          #steadyIndForThisVAF = np.nonzero(runData['steady'].VAFsmooth <= thisRun.VAFsmooth[t])[0][0]
          steadyIndForThisVAF = np.nonzero(runData['steady'].GAsmooth <= thisRun.GAsmooth[t])[0][0]
          delayGroup[runNumber, t] = runData['steady'].resampYrs[steadyIndForThisVAF] - thisRun.resampYrs[t]

      #ax3delay.plot(thisRun.resampYrs, delayGroup[runNumber, :], color=colors[groupNumber])
      # Calculate delay-adjusted melt
      effectiveTimeGroup[runNumber,:] = thisRun.resampYrs[:] - delayGroup[runNumber, :]
      delayAdjMeltGroup[runNumber, :] = np.interp(effectiveTimeGroup[runNumber,:], thisRun.resampYrs, thisRun.resampMelt) # generate y values for each x
      #if runNumber % 3 == 0:
         #ax9delayAdjMelt.plot(thisRun.resampYrs, delayAdjMeltGroup[runNumber, :], color=colors[groupNumber], lineWidth=0.2)


      #VAFevenGroup = thisRun.VAFeven # only need this once)
      VAFevenGroup = GTtoSL(thisRun.VAFeven-thisRun.VAF[0]) # only need this once - as SLR
      lagGroup[runNumber,:] = thisRun.timeOnVAFeven - steadyTimeOnVAFeven
      VAFrateOnVAFGroup[runNumber,:] = thisRun.VAFrateOnVAFeven
#      ax4timelag.plot(thisRun.VAFeven, lagGroup[runNumber,:], ':', color=colors[groupNumber], linewidth=0.5)
#      ax4VAFrate.plot(thisRun.VAFeven, thisRun.VAFrateOnVAFeven, color=colors[groupNumber], linewidth=0.4)
      #ax4meltDiffRate.plot(thisRun.VAFeven, thisRun.meltOnVAFeven - steadyMeltOnVAFeven, color=colors[groupNumber])
      #ax4meltDiffRate.plot(thisRun.VAFeven, thisRun.meltOnVAFeven , color=colors[groupNumber], linewidth=0.4)

      GAevenGroup = thisRun.GAeven # only need this once)
      lagGAGroup[runNumber,:] = thisRun.timeOnGAeven - steadyTimeOnGAeven
      #ax4timelag.plot(thisRun.GAeven, lagGAGroup[runNumber,:], ':', color=colors[groupNumber], linewidth=0.5)
      #ax4VAFrate.plot(thisRun.GAeven, thisRun.VAFrateOnVAFeven, color=colors[groupNumber])

      runNumber += 1
   
   # get index to final time that is meaningful after adjusting for delay
   finalIndex = np.nonzero(yrsGroup < (yrsGroup[-1] + delayGroup.mean(0)[-1]))[0][-1]
   indexPerYr = len(yrsGroup) / (yrsGroup[-1]-yrsGroup[0])


   # melt plot
   ax3MeanMelt.plot(yrsGroup[windowLength:], meltGroup.mean(0)[windowLength:], '-', color = colors[groupNumber], label=groupName)
   ax3MeanMelt.plot(yrsGroup[windowLength:], meltGroup.max(0)[windowLength:], '--', color = colors[groupNumber], linewidth=0.5)
   ax3MeanMelt.plot(yrsGroup[windowLength:], meltGroup.min(0)[windowLength:], '--', color = colors[groupNumber], linewidth=0.5)

   # VAF plot
   ax3VAF.plot(yrsGroup, VAFgroup.mean(0), '-', color = colors[groupNumber], label="Amp={}m, Per={}yr".format(groupName[3:6], int(groupName[10:12])))#label=groupName)
   ax3VAF.plot(yrsGroup, VAFgroup.max(0), '--', color = colors[groupNumber], linewidth=0.5)
   ax3VAF.plot(yrsGroup, VAFgroup.min(0), '--', color = colors[groupNumber], linewidth=0.5)

   # VAF diff plot
   ax3VAFdiff.plot(yrsGroup, VAFdiffGroup.mean(0), '-', color = colors[groupNumber], label=groupName)
   ax3VAFdiff.plot(yrsGroup, VAFdiffGroup.max(0), '--', color = colors[groupNumber], linewidth=0.5)
   ax3VAFdiff.plot(yrsGroup, VAFdiffGroup.min(0), '--', color = colors[groupNumber], linewidth=0.5)

   # VAF rate plot
   ax3VAFrate.plot(yrsGroup[windowLength:], VAFrateGroup.mean(0)[windowLength-1:], '-', color = colors[groupNumber], label=groupName)
   ax3VAFrate.plot(yrsGroup[windowLength:], VAFrateGroup.max(0)[windowLength-1:], '--', color = colors[groupNumber], linewidth=0.5)
   ax3VAFrate.plot(yrsGroup[windowLength:], VAFrateGroup.min(0)[windowLength-1:], '--', color = colors[groupNumber], linewidth=0.5)
   # delay adj VAF rate difference
   delayAdjVAFrate = np.interp(effectiveTimeGroup.mean(0)[1:], yrsGroup[1:], VAFrateGroup.mean(0))
   delayAdjVAF = np.interp(effectiveTimeGroup.mean(0), yrsGroup, VAFgroup.mean(0))
   #ax9delayAdjVAFrate.plot(yrsGroup[windowLength:finalIndex], delayAdjVAFrate[windowLength-1:finalIndex-1] , '-', color=colors[groupNumber], linewidth=0.5)  # delay adj vaf rate
   ax9delayAdjVAFrate.plot(yrsGroup[windowLength:finalIndex], delayAdjVAFrate[windowLength-1:finalIndex-1] , '-', color=colors[groupNumber], linewidth=1.0, label="Amp={}m, Per={}yr".format(groupName[3:6], int(groupName[10:12])))  # delay adj vaf rate
#   ddy = np.gradient(np.gradient(delayAdjVAF))
#   ax9delayAdjVAFrate.plot(yrsGroup, ddy, '-', color=colors[groupNumber], linewidth=0.5)
#   ax9delayAdjVAFrate.plot(yrsGroup[windowLength:], delayAdjVAFrate[windowLength-1:] - runData['steady'].VAFsmoothrate[windowLength-1:], '-', color=colors[groupNumber], linewidth=0.5) # absolute diff
   #ax9delayAdjVAFrateDiff.plot(yrsGroup[windowLength:finalIndex], (delayAdjVAFrate[windowLength-1:finalIndex-1] - runData['steady'].VAFsmoothrate[windowLength-1:finalIndex-1]) / runData['steady'].VAFsmoothrate[windowLength-1:finalIndex-1] * 100.0, '-', color=colors[groupNumber], linewidth=0.5)  # as pct
   # delay as fn of time
   ax3delay.plot(yrsGroup, delayGroup.mean(0), color=colors[groupNumber])
   ax3delay.plot(yrsGroup, delayGroup.max(0), '--', color=colors[groupNumber], linewidth=0.5)
   ax3delay.plot(yrsGroup, delayGroup.min(0), '--', color=colors[groupNumber], linewidth=0.5)
   # delay rate as fn of time
   filterYr=20.0; step=int(np.round(filterYr*indexPerYr))
   filterLen = step
   print "Using filter length of {} years = {} indices".format(filterYr, step)
   #ax9delayrate.plot(yrsGroup[step/2:-1*step/2], (delayGroup.mean(0)[:-1*step]-delayGroup.mean(0)[step:])/(yrsGroup[:-1*step]-yrsGroup[step:])*100, '-',color=colors[groupNumber], lineWidth=0.4)
   ax9delayrate.plot(yrsGroup[step/2:-1*step/2] - - delayGroup.mean(0)[step/2:-1*step/2], (delayGroup.mean(0)[:-1*step]-delayGroup.mean(0)[step:])/(yrsGroup[:-1*step]-yrsGroup[step:])*100, '-',color=colors[groupNumber], lineWidth=1.0)  # delay-adjusted delay rate!
#   delaySmooth = np.convolve(np.ones(filterLen,'d')/filterLen, delayGroup.mean(0), mode='same')
#   ax9delayrate.plot(yrsGroup[step/2:-1*step/2] - - delaySmooth[step/2:-1*step/2], (delaySmooth[:-1*step]-delaySmooth[step:])/(yrsGroup[:-1*step]-yrsGroup[step:])*100, '-',color=colors[groupNumber], lineWidth=0.4)  # delay-adjusted delay rate!
   # delay adj melt
   #ax9delayAdjMelt.plot(yrsGroup, delayAdjMeltGroup.mean(0), '-', color=colors[groupNumber], linewidth=0.5)
   delayAdjMelt = np.interp(effectiveTimeGroup.mean(0), yrsGroup, meltGroup.mean(0)) # generate y values for each x
   ax9delayAdjMelt.plot(yrsGroup[:finalIndex], delayAdjMelt[:finalIndex], '-', color=colors[groupNumber], linewidth=1.0)
   #ax9delayAdjMeltDiff.plot(yrsGroup[:finalIndex], 1* (delayAdjMelt - runData['steady'].resampMelt)[:finalIndex], '-', color=colors[groupNumber], linewidth=1.5)  #also plot diff from steady

   filterYr=7.0; step=int(np.round(filterYr*indexPerYr))
   filterLen = step
   print "Using filter length of {} years = {} indices".format(filterYr, step)
   ax9delayAdjMeltDiff.plot(yrsGroup[:finalIndex], np.convolve(np.ones(filterLen,'d')/filterLen, 1* (delayAdjMelt - runData['steady'].resampMelt)[:finalIndex], mode='same'), '-', color=colors[groupNumber], linewidth=1.0)  #also plot diff from steady  (WITH SMOOTHING)
   # optionally plot min/max adjusted
   delayAdjMeltMin = np.interp(effectiveTimeGroup.mean(0), yrsGroup, meltGroup.min(0)) # generate y values for each x
   ax9delayAdjMelt.plot(yrsGroup[:finalIndex], delayAdjMeltMin[:finalIndex], '--', color=colors[groupNumber], linewidth=0.5)
   delayAdjMeltMax = np.interp(effectiveTimeGroup.mean(0), yrsGroup, meltGroup.max(0)) # generate y values for each x
   ax9delayAdjMelt.plot(yrsGroup[:finalIndex], delayAdjMeltMax[:finalIndex], '--', color=colors[groupNumber], linewidth=0.5)
   # plot diff in half range
#   ax9delayAdjMelt.plot(yrsGroup, 10*((delayAdjMeltMax-delayAdjMelt) - (delayAdjMelt-delayAdjMeltMin)), '--', color=colors[groupNumber], linewidth=0.5)  # asymmetry of min and max from the mean


   # plot DELAY
   ax4timelag.plot(VAFevenGroup, lagGroup.mean(0), '-', color = colors[groupNumber], label=groupName)
   ax4timelag.plot(VAFevenGroup, lagGroup.max(0), '--', color = colors[groupNumber], linewidth=0.5)
   ax4timelag.plot(VAFevenGroup, lagGroup.min(0), '--', color = colors[groupNumber], linewidth=0.5)
   #ax4timelag.plot(VAFevenGroup, lagGroup.max(0) - lagGroup.min(0), '-', color = colors[groupNumber], linewidth=1)
   for t in np.arange(0.0, 500.0, 20.0):
      idx =  np.abs(steadyTimeOnVAFeven - t).argmin()
      ax4timelag.plot(VAFevenGroup[idx], lagGroup.mean(0)[idx], 'o', color = colors[groupNumber], markersize=3)
   for t in np.arange(0.0, 500.0, 100.0):
      idx =  np.abs(steadyTimeOnVAFeven - t).argmin()
      ax4timelag.plot(VAFevenGroup[idx], lagGroup.mean(0)[idx], 'o', color = colors[groupNumber], markersize=5)

   # plot lag rate
   step=120
   ax4lagRate.plot(VAFevenGroup[step/2:-1*step/2], (lagGroup.mean(0)[:-1*step]-lagGroup.mean(0)[step:]) / (VAFevenGroup[:-1*step]-VAFevenGroup[step:]), '-', color=colors[groupNumber])

#   # plot melt on VAF to go with lag
##   ax4meltDiffRate.plot(VAFevenGroup, meltOnVAFGroup.mean(0)- steadyMeltOnVAFeven, color=colors[groupNumber])
   ax4meltDiffRate.plot(VAFevenGroup, meltOnVAFGroup.mean(0), color=colors[groupNumber])
   ax4meltDiffRate.plot(VAFevenGroup, meltOnVAFGroup.max(0), '-', color=colors[groupNumber], linewidth=0.5)
   ax4meltDiffRate.plot(VAFevenGroup, meltOnVAFGroup.min(0), '-', color=colors[groupNumber], linewidth=0.5)
   filterLen = 201
   #ax4meltDiffRate.plot(VAFevenGroup, np.convolve(np.ones(filterLen,'d')/filterLen,meltOnVAFGroup.mean(0),mode='same'), '-', color='r') #color=colors[groupNumber], linewidth=1)  # this line plots a boxcar filtered version!
   ax4meltDiffRate.plot(VAFevenGroup, steadyMeltOnVAFeven, color='k')
   print groupName, "variability mean melt rate: ", meltOnVAFGroup.mean(0).mean(), " control mean melt rate: ", steadyMeltOnVAFeven.mean(), " ratio=", meltOnVAFGroup.mean(0).mean()/steadyMeltOnVAFeven.mean()

   # plot VAF rate on VAF to go with lag
   ax4VAFrate.plot(VAFevenGroup, (runData['steady'].VAFrateOnVAFeven-  VAFrateOnVAFGroup.mean(0))/ runData['steady'].VAFrateOnVAFeven, '-', color = colors[groupNumber], label=groupName)
   ax4VAFrate.plot(VAFevenGroup, VAFrateOnVAFGroup.mean(0), '-', color = colors[groupNumber], label=groupName)
   ax4VAFrate.plot(VAFevenGroup, VAFrateOnVAFGroup.max(0), '-', color = colors[groupNumber], linewidth=0.5)
   ax4VAFrate.plot(VAFevenGroup, VAFrateOnVAFGroup.min(0), '-', color = colors[groupNumber], linewidth=0.5)

#   # plot lag based on GA
#   ax4timelag.plot(GAevenGroup, lagGAGroup.mean(0), '-', color = colors[groupNumber], label=groupName)
#   ax4timelag.plot(GAevenGroup, lagGAGroup.max(0), '--', color = colors[groupNumber], linewidth=0.5)
#   ax4timelag.plot(GAevenGroup, lagGAGroup.min(0), '--', color = colors[groupNumber], linewidth=0.5)
#   #ax4timelag.plot(VAFevenGroup, lagGroup.max(0) - lagGroup.min(0), '-', color = colors[groupNumber], linewidth=1)
#   for t in np.arange(0.0, 500.0, 20.0):
#      idx =  np.abs(steadyTimeOnGAeven - t).argmin()
#      ax4timelag.plot(GAevenGroup[idx], lagGAGroup.mean(0)[idx], 'o', color = colors[groupNumber], markersize=3)
#   for t in np.arange(0.0, 500.0, 100.0):
#      idx =  np.abs(steadyTimeOnGAeven - t).argmin()
#      ax4timelag.plot(GAevenGroup[idx], lagGAGroup.mean(0)[idx], 'o', color = colors[groupNumber], markersize=5)
#
#   # plot lag rate
#   step=30
#   ax4lagRate.plot(GAevenGroup[step/2:-1*step/2], (lagGAGroup.mean(0)[:-1*step]-lagGAGroup.mean(0)[step:]) / (GAevenGroup[:-1*step]-GAevenGroup[step:]), '-', color=colors[groupNumber])
#
##   ax4meltDiffRate.plot(VAFevenGroup, meltOnVAFGroup.mean(0)- steadyMeltOnVAFeven, color=colors[groupNumber])
#   ax4meltDiffRate.plot(GAevenGroup, meltOnGAGroup.mean(0), color=colors[groupNumber])
#   ax4meltDiffRate.plot(GAevenGroup, steadyMeltOnGAeven, color='k')

   # Box plot of delay
   #axBox.boxplot(delayGroup[:, -1], showmeans=True, positions = [groupNumber])
   n100 = np.where(yrsGroup>=100.0)[0][0]
   n100 = np.where(np.logical_and(yrsGroup<=100.0, yrsGroup>50.0))[0]
#   print yrsGroup[n100]
   axVal100.plot(groupNumber, delayGroup[:, n100].mean(),  'x', markersize=4, color = colors[groupNumber])
   axVal100.plot(groupNumber, np.median(delayGroup[:, n100].mean(1)),  'o', markersize=4, color = colors[groupNumber])
   axVal100.plot(np.ones(nMembers)*groupNumber, delayGroup[:, n100].mean(1), '.', markersize=2, color = colors[groupNumber])

   n250 = np.where(yrsGroup>=250.0)[0][0]
   n250 = np.where(np.logical_and(yrsGroup<=250.0, yrsGroup>200.0))[0]
   axVal250.plot(groupNumber, delayGroup[:, n250].mean(),  'x', markersize=4, color = colors[groupNumber])
   axVal250.plot(groupNumber, np.median(delayGroup[:, n250].mean(1)),  'o', markersize=4, color = colors[groupNumber])
   axVal250.plot(np.ones(nMembers)*groupNumber, delayGroup[:, n250].mean(1), '.', markersize=2, color = colors[groupNumber])

   n500 = -1
   n500 = np.where(yrsGroup>=470.0)[0][0]
   n500 = np.where(np.logical_and(yrsGroup<=500.0, yrsGroup>450.0))[0]
   axVal500.plot(groupNumber, delayGroup[:, n500].mean(),  'x', markersize=4, color = colors[groupNumber])
   axVal500.plot(groupNumber, np.median(delayGroup[:, n500].mean(1)),  'o', markersize=4, color = colors[groupNumber])
   axVal500.plot(np.ones(nMembers)*groupNumber, delayGroup[:, n500].mean(1), '.', markersize=2, color = colors[groupNumber])

   groupNumber += 1

# Fix up histograms
axVal100.set_ylim([axVal100.get_ylim()[0], 0.0])
axVal250.set_ylim([axVal250.get_ylim()[0], 0.0])
axVal500.set_ylim([axVal500.get_ylim()[0], 0.0])

# show legend   
#legend = ax3VAF.legend(loc='lower left')
# or as multiple columns
handles, labels = ax3VAF.get_legend_handles_labels()
l1 = ax3VAF.legend(handles[0:1], labels[0:1], loc='lower center', ncol=1)  # control runs
l2 = ax3VAF.legend(handles[1:], labels[1:], loc='lower left', ncol=2)  # variability runs
ax3VAF.add_artist(l1)


axSLR=ax3VAF.twinx()
y1, y2=ax3VAF.get_ylim()
x1, x2=ax3VAF.get_xlim()
axSLR.set_ylim(GTtoSL(y1) - GTtoSL(runData['steady'].VAFsmooth[0]), GTtoSL(y2) - GTtoSL(runData['steady'].VAFsmooth[0]))
#axSLR.set_yticks( range(int(GTtoSL(y1)), int(GTtoSL(y2))) )
axSLR.set_ylabel('S.L. equiv. (mm)')
axSLR.set_xlim(x1, x2)


handles, labels = ax9delayAdjVAFrate.get_legend_handles_labels()
l1 = ax9delayAdjVAFrate.legend(handles[0:1], labels[0:1], loc='lower center', ncol=1)  # control runs
l2 = ax9delayAdjVAFrate.legend(handles[1:], labels[1:], loc='lower left', ncol=2)  # variability runs
ax9delayAdjVAFrate.add_artist(l1)

#axBox.set_xlim((-1,groupNumber))
#axBox.set_xticks(range(groupNumber+1))
#axBox.set_xticklabels(groups)
#for tick in axBox.get_xticklabels():
#    tick.set_rotation(45)
#axBox.set_ylabel('delay (yrs)')

#axSLR=ax3VAFdiff.twinx()
#y1, y2=ax3VAFdiff.get_ylim()
#x1, x2=ax3VAFdiff.get_xlim()
#axSLR.set_ylim(GTtoSL(y1) , GTtoSL(y2) )
##axSLR.set_yticks( range(int(GTtoSL(y1)), int(GTtoSL(y2))) )
#axSLR.set_ylabel('S.L. equiv. (mm)')
#axSLR.set_xlim(x1, x2)


plt.close(1)
plt.close(2)
plt.close(4)
plt.close(30)
plt.show()<|MERGE_RESOLUTION|>--- conflicted
+++ resolved
@@ -16,13 +16,8 @@
 from collections import OrderedDict
 
 outfname = 'globalStats.nc'
-<<<<<<< HEAD
-runs=[ adir for adir in sorted(os.listdir('.')) if (os.path.isdir(adir) and os.path.isfile(os.path.join(adir, outfname)))]
+runs=[ adir for adir in sorted(os.listdir('.')) if (os.path.isdir(adir) and 'amp'in adir and os.path.isfile(os.path.join(adir, outfname)))]
 print("Original run list: {}".format(runs))
-=======
-runs=[ adir for adir in sorted(os.listdir('.')) if (os.path.isdir(adir) and 'amp'in adir and os.path.isfile(os.path.join(adir, outfname)))]
-print "Original run list:", runs
->>>>>>> 58f43e8e
 
 
 # get just the 0 phase for each amp/per
@@ -50,12 +45,8 @@
 # optionally exclude some subset
 #runs[:] = [r for r in runs if not 'amp0.6_per20_pha0.17' in r]
 
-<<<<<<< HEAD
 print("Will process the following directories: {}".format(runs))
-=======
-print "Will process the following directories: ", runs
-print "  total of {} runs".format(len(runs))
->>>>>>> 58f43e8e
+print("  total of {} runs".format(len(runs)))
 
 # --- Define some needed parameters
 rhoi = 910.0  # ice density
@@ -680,14 +671,9 @@
 
 
 groupNumber = 0
-<<<<<<< HEAD
-for groupName in sorted(groups):  # sorted puts them in alpha order
-   print("Plotting group: " + groupName)
-=======
 #for groupName in sorted(groups):  # sorted puts them in alpha order
 for groupName in groups:  # sorted puts them in alpha order
-   print "Plotting group: " + groupName
->>>>>>> 58f43e8e
+   print("Plotting group: " + groupName)
    group = groups[groupName] # gets the actual dictionary that this group is made of
    nMembers = len(group)
 
