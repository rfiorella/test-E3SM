!===============================================================================
! SVN $Id: seq_infodata_mod.F90 68253 2015-02-18 22:24:57Z mvertens $
! SVN $URL: https://svn-ccsm-models.cgd.ucar.edu/drv/seq_mct/trunk_tags/drvseq5_1_15/shr/seq_infodata_mod.F90 $
!===============================================================================
!BOP ===========================================================================
!
! !MODULE: seq_infodata_mod --- Module for input data shared between CCSM components
!
! !DESCRIPTION:
!
!     A module to get, put, and store some standard scalar data
!
! Typical usage:
!
!
! !REMARKS:
!
! !REVISION HISTORY:
!     2005-Nov-11 - E. Kluzek - creation of shr_inputinfo_mod
!     2007-Nov-15 - T. Craig - refactor for ccsm4 system and move to seq_infodata_mod
!
! !INTERFACE: ------------------------------------------------------------------

MODULE seq_infodata_mod

! !USES:

   use shr_kind_mod, only: SHR_KIND_CS, SHR_KIND_CL, SHR_KIND_IN,             &
                           SHR_KIND_R8, SHR_KIND_I8
   use shr_sys_mod,  only: shr_sys_flush, shr_sys_abort, shr_sys_getenv
   use seq_comm_mct, only: logunit, loglevel, CPLID, seq_comm_gloroot
   use seq_comm_mct, only: seq_comm_setptrs, seq_comm_iamroot, seq_comm_iamin
   use seq_comm_mct, only: num_inst_atm, num_inst_lnd, num_inst_rof
   use seq_comm_mct, only: num_inst_ocn, num_inst_ice, num_inst_glc
   use seq_comm_mct, only: num_inst_wav
   use shr_orb_mod,  only: SHR_ORB_UNDEF_INT, SHR_ORB_UNDEF_REAL, shr_orb_params

   implicit none

   private  ! default private

! !PUBLIC TYPES:

   public :: seq_infodata_type

! !PUBLIC MEMBER FUNCTIONS

   public :: seq_infodata_Init            ! Initialize
   public :: seq_infodata_GetData         ! Get values from object
   public :: seq_infodata_PutData         ! Change values
   public :: seq_infodata_Print           ! print current info
   public :: seq_infodata_Exchange        ! exchange data across pes

! !PUBLIC DATA MEMBERS:

!EOP

   ! Strings of valid start_type options
   character(len=*), public, parameter :: seq_infodata_start_type_start = "startup"
   character(len=*), public, parameter :: seq_infodata_start_type_cont  = "continue"
   character(len=*), public, parameter :: seq_infodata_start_type_brnch = "branch"
   character(len=*), public, parameter :: seq_infodata_orb_fixed_year       = 'fixed_year'
   character(len=*), public, parameter :: seq_infodata_orb_variable_year    = 'variable_year'
   character(len=*), public, parameter :: seq_infodata_orb_fixed_parameters = 'fixed_parameters'

   ! Type to hold pause/resume signaling information
   type seq_pause_resume_type
      private
      logical                :: atm_pause = .false. ! atm write pause restart file
      logical                :: lnd_pause = .false. ! lnd write pause restart file
      logical                :: ice_pause = .false. ! ice write pause restart file
      logical                :: ocn_pause = .false. ! ocn write pause restart file
      logical                :: glc_pause = .false. ! glc write pause restart file
      logical                :: rof_pause = .false. ! rof write pause restart file
      logical                :: wav_pause = .false. ! wav write pause restart file
      logical                :: cpl_pause = .false. ! cpl write pause restart file
      character(SHR_KIND_CL) :: atm_resume(num_inst_atm) = ' ' ! atm resume file
      character(SHR_KIND_CL) :: lnd_resume(num_inst_lnd) = ' ' ! lnd resume file
      character(SHR_KIND_CL) :: ice_resume(num_inst_ice) = ' ' ! ice resume file
      character(SHR_KIND_CL) :: ocn_resume(num_inst_ocn) = ' ' ! ocn resume file
      character(SHR_KIND_CL) :: glc_resume(num_inst_glc) = ' ' ! glc resume file
      character(SHR_KIND_CL) :: rof_resume(num_inst_rof) = ' ' ! rof resume file
      character(SHR_KIND_CL) :: wav_resume(num_inst_wav) = ' ' ! wav resume file
      character(SHR_KIND_CL) :: cpl_resume = ' '               ! cpl resume file
   end type seq_pause_resume_type

   ! InputInfo derived type

   type seq_infodata_type
      private     ! This type is opaque

      !--- set via namelist and held fixed ----
      character(SHR_KIND_CS)  :: cime_model      ! acme or cesm
      character(SHR_KIND_CL)  :: start_type      ! Type of startup
      character(SHR_KIND_CL)  :: case_name       ! Short case identification
      character(SHR_KIND_CL)  :: case_desc       ! Long description of this case
      character(SHR_KIND_CL)  :: model_version   ! Model version
      character(SHR_KIND_CS)  :: username        ! Current user
      character(SHR_KIND_CS)  :: hostname        ! Current machine
      character(SHR_KIND_CL)  :: timing_dir      ! Dir for timing files
      character(SHR_KIND_CL)  :: tchkpt_dir      ! Dir for timing checkpoint files
      logical                 :: aqua_planet     ! No ice/lnd, analytic ocn, perpetual time
      integer(SHR_KIND_IN)    :: aqua_planet_sst ! aqua planet analytic sst type
      logical                 :: run_barriers    ! barrier component run calls
      logical                 :: brnch_retain_casename   ! If branch and can use same casename
      logical                 :: read_restart    ! read the restart file, based on start_type
      character(SHR_KIND_CL)  :: restart_pfile   ! Restart pointer file
      character(SHR_KIND_CL)  :: restart_file    ! Full archive path to restart file
      logical                 :: single_column   ! single column mode
      real (SHR_KIND_R8)      :: scmlat          ! single column lat
      real (SHR_KIND_R8)      :: scmlon          ! single column lon
      character(SHR_KIND_CS)  :: logFilePostFix  ! postfix for output log files
      character(SHR_KIND_CL)  :: outPathRoot     ! root for output log files
      logical                 :: perpetual       ! perpetual flag
      integer(SHR_KIND_IN)    :: perpetual_ymd   ! perpetual date
      integer(SHR_KIND_IN)    :: orb_iyear       ! orbital year
      integer(SHR_KIND_IN)    :: orb_iyear_align ! model year associated with orb year
      character(SHR_KIND_CL)  :: orb_mode        ! orbital mode
      real(SHR_KIND_R8)       :: orb_eccen       ! See shr_orb_mod
      real(SHR_KIND_R8)       :: orb_obliq       ! See shr_orb_mod
      real(SHR_KIND_R8)       :: orb_mvelp       ! See shr_orb_mod
      real(SHR_KIND_R8)       :: orb_obliqr      ! See shr_orb_mod
      real(SHR_KIND_R8)       :: orb_lambm0      ! See shr_orb_mod
      real(SHR_KIND_R8)       :: orb_mvelpp      ! See shr_orb_mod
      character(SHR_KIND_CS)  :: wv_sat_scheme   ! Water vapor saturation pressure scheme
      real(SHR_KIND_R8)       :: wv_sat_transition_start ! Saturation transition range
      logical                 :: wv_sat_use_tables   ! Saturation pressure lookup tables
      real(SHR_KIND_R8)       :: wv_sat_table_spacing! Saturation pressure table resolution
      character(SHR_KIND_CS)  :: tfreeze_option  ! Freezing point calculation
      character(SHR_KIND_CL)  :: flux_epbal      ! selects E,P,R adjustment technique
      logical                 :: flux_albav      ! T => no diurnal cycle in ocn albedos
      logical                 :: flux_diurnal    ! T => diurnal cycle in atm/ocn fluxes
      real(SHR_KIND_R8)       :: gust_fac        ! wind gustiness factor
      real(SHR_KIND_R8)       :: wall_time_limit ! force stop time limit (hours)
      character(SHR_KIND_CS)  :: force_stop_at   ! when to force a stop (month, day, etc)
      character(SHR_KIND_CL)  :: atm_gnam        ! atm grid
      character(SHR_KIND_CL)  :: lnd_gnam        ! lnd grid
      character(SHR_KIND_CL)  :: ocn_gnam        ! ocn grid
      character(SHR_KIND_CL)  :: ice_gnam        ! ice grid
      character(SHR_KIND_CL)  :: rof_gnam        ! rof grid
      character(SHR_KIND_CL)  :: glc_gnam        ! glc grid
      character(SHR_KIND_CL)  :: wav_gnam        ! wav grid
      logical                 :: shr_map_dopole  ! pole corrections in shr_map_mod
      character(SHR_KIND_CL)  :: vect_map        ! vector mapping option, none, cart3d, cart3d_diag, cart3d_uvw, cart3d_uvw_diag
      character(SHR_KIND_CS)  :: aoflux_grid     ! grid for atm ocn flux calc
      integer                 :: cpl_decomp      ! coupler decomp
      character(SHR_KIND_CL)  :: cpl_seq_option  ! coupler sequencing option
      logical                 :: cpl_cdf64       ! use netcdf 64 bit offset, large file support
      logical                 :: do_budgets      ! do heat/water budgets diagnostics
      logical                 :: do_histinit     ! write out initial history file
      integer                 :: budget_inst     ! instantaneous budget level
      integer                 :: budget_daily    ! daily budget level
      integer                 :: budget_month    ! monthly budget level
      integer                 :: budget_ann      ! annual budget level
      integer                 :: budget_ltann    ! long term budget level written at end of year
      integer                 :: budget_ltend    ! long term budget level written at end of run
      logical                 :: drv_threading   ! is threading control in driver turned on
      logical                 :: histaux_a2x     ! cpl writes aux hist files: a2x every c2a comm
      logical                 :: histaux_a2x1hri ! cpl writes aux hist files: a2x 1hr instaneous values
      logical                 :: histaux_a2x1hr  ! cpl writes aux hist files: a2x 1hr
      logical                 :: histaux_a2x3hr  ! cpl writes aux hist files: a2x 3hr states
      logical                 :: histaux_a2x3hrp ! cpl writes aux hist files: a2x 3hr precip
      logical                 :: histaux_a2x24hr ! cpl writes aux hist files: a2x daily all
      logical                 :: histaux_l2x1yr  ! cpl writes aux hist files: l2x annual all
      logical                 :: histaux_l2x     ! cpl writes aux hist files: l2x every c2l comm
      logical                 :: histaux_r2x     ! cpl writes aux hist files: r2x every c2o comm
      logical                 :: histavg_atm     ! cpl writes atm fields in average history file
      logical                 :: histavg_lnd     ! cpl writes lnd fields in average history file
      logical                 :: histavg_ocn     ! cpl writes ocn fields in average history file
      logical                 :: histavg_ice     ! cpl writes ice fields in average history file
      logical                 :: histavg_rof     ! cpl writes rof fields in average history file
      logical                 :: histavg_glc     ! cpl writes glc fields in average history file
      logical                 :: histavg_wav     ! cpl writes wav fields in average history file
      logical                 :: histavg_xao     ! cpl writes flux xao fields in average history file
      real(SHR_KIND_R8)       :: eps_frac        ! fraction error tolerance
      real(SHR_KIND_R8)       :: eps_amask       ! atm mask error tolerance
      real(SHR_KIND_R8)       :: eps_agrid       ! atm grid error tolerance
      real(SHR_KIND_R8)       :: eps_aarea       ! atm area error tolerance
      real(SHR_KIND_R8)       :: eps_omask       ! ocn mask error tolerance
      real(SHR_KIND_R8)       :: eps_ogrid       ! ocn grid error tolerance
      real(SHR_KIND_R8)       :: eps_oarea       ! ocn area error tolerance
      logical                 :: mct_usealltoall ! flag for mct alltoall
      logical                 :: mct_usevector   ! flag for mct vector

      logical                 :: reprosum_use_ddpdd  ! use ddpdd algorithm
      real(SHR_KIND_R8)       :: reprosum_diffmax    ! maximum difference tolerance
      logical                 :: reprosum_recompute  ! recompute reprosum with nonscalable algorithm
                                                     ! if reprosum_diffmax is exceeded

      !--- set via namelist and may be time varying ---
      integer(SHR_KIND_IN)    :: info_debug      ! debug level
      logical                 :: bfbflag         ! turn on bfb option
      logical                 :: esmf_map_flag   ! do we use esmf mapping

      !--- set via components and held fixed ---
      logical                 :: atm_present     ! does component model exist
      logical                 :: atm_prognostic  ! does component model need input data from driver
      logical                 :: lnd_present     ! does component model exist
      logical                 :: lnd_prognostic  ! does component model need input data from driver
      logical                 :: rof_present     ! does rof component exist
      logical                 :: rofice_present  ! does rof have iceberg coupling on
      logical                 :: rof_prognostic  ! does rof component need input data
      logical                 :: flood_present   ! does rof have flooding on
      logical                 :: ocn_present     ! does component model exist
      logical                 :: ocn_prognostic  ! does component model need input data from driver
      logical                 :: ocnrof_prognostic ! does component need rof data
      logical                 :: ice_present     ! does component model exist
      logical                 :: ice_prognostic  ! does component model need input data from driver
      logical                 :: iceberg_prognostic ! does the ice model support icebergs
      logical                 :: glc_present     ! does component model exist
      logical                 :: glclnd_present  ! does glc have land coupling fields on
      logical                 :: glcocn_present  ! does glc have ocean runoff on
      logical                 :: glcice_present  ! does glc have iceberg coupling on
      logical                 :: glc_prognostic  ! does component model need input data from driver
      logical                 :: wav_present     ! does component model exist
      logical                 :: wav_prognostic  ! does component model need input data from driver
      logical                 :: esp_present     ! does component model exist
      logical                 :: esp_prognostic  ! does component model need input data from driver
      logical                 :: dead_comps      ! do we have dead models
      integer(SHR_KIND_IN)    :: atm_nx          ! nx, ny of "2d" grid
      integer(SHR_KIND_IN)    :: atm_ny          ! nx, ny of "2d" grid
      integer(SHR_KIND_IN)    :: lnd_nx          ! nx, ny of "2d" grid
      integer(SHR_KIND_IN)    :: lnd_ny          ! nx, ny of "2d" grid
      integer(SHR_KIND_IN)    :: ice_nx          ! nx, ny of "2d" grid
      integer(SHR_KIND_IN)    :: ice_ny          ! nx, ny of "2d" grid
      integer(SHR_KIND_IN)    :: ocn_nx          ! nx, ny of "2d" grid
      integer(SHR_KIND_IN)    :: ocn_ny          ! nx, ny of "2d" grid
      integer(SHR_KIND_IN)    :: rof_nx          ! nx, ny of "2d" grid
      integer(SHR_KIND_IN)    :: rof_ny          ! nx, ny of "2d" grid
      integer(SHR_KIND_IN)    :: glc_nx          ! nx, ny of "2d" grid
      integer(SHR_KIND_IN)    :: glc_ny          ! nx, ny of "2d" grid
      integer(SHR_KIND_IN)    :: wav_nx          ! nx, ny of "2d" grid
      integer(SHR_KIND_IN)    :: wav_ny          ! nx, ny of "2d" grid

      !--- set via components and may be time varying ---
      real(SHR_KIND_R8)       :: nextsw_cday     ! calendar of next atm shortwave
      real(SHR_KIND_R8)       :: precip_fact     ! precip factor
      integer(SHR_KIND_IN)    :: atm_phase       ! atm phase
      integer(SHR_KIND_IN)    :: lnd_phase       ! lnd phase
      integer(SHR_KIND_IN)    :: ice_phase       ! ice phase
      integer(SHR_KIND_IN)    :: ocn_phase       ! ocn phase
      integer(SHR_KIND_IN)    :: glc_phase       ! glc phase
      integer(SHR_KIND_IN)    :: rof_phase       ! rof phase
      integer(SHR_KIND_IN)    :: wav_phase       ! wav phase
      integer(SHR_KIND_IN)    :: esp_phase       ! esp phase
      logical                 :: atm_aero        ! atmosphere aerosols
      logical                 :: glcrun_alarm    ! glc run alarm
      logical                 :: glc_g2lupdate   ! update glc2lnd fields in lnd model
      type(seq_pause_resume_type), pointer :: pause_resume => NULL()
      real(shr_kind_r8) :: max_cplstep_time  ! abort if cplstep time exceeds this value
      !--- set from restart file ---
      character(SHR_KIND_CL)  :: rest_case_name  ! Short case identification
   end type seq_infodata_type

   ! --- public interfaces --------------------------------------------------------
   interface seq_infodata_GetData
     module procedure seq_infodata_GetData_explicit
#ifndef CPRPGI
     module procedure seq_infodata_GetData_bytype
#endif
! ^ ifndef CPRPGI
   end interface

   interface seq_infodata_PutData
     module procedure seq_infodata_PutData_explicit
#ifndef CPRPGI
     module procedure seq_infodata_PutData_bytype
#endif
! ^ ifndef CPRPGI
   end interface

   ! --- Private local data -------------------------------------------------------

   character(len=*),parameter :: sp_str = 'str_undefined'

!===============================================================================
CONTAINS
!===============================================================================

!===============================================================================
!BOP ===========================================================================
!
! !IROUTINE: seq_infodata_Init -- read in CCSM shared namelist
!
! !DESCRIPTION:
!
!     Read in input from seq_infodata_inparm namelist, output ccsm derived type for
!     miscillaneous info.
!
! !INTERFACE: ------------------------------------------------------------------

SUBROUTINE seq_infodata_Init( infodata, nmlfile, ID, pioid)

! !USES:

   use shr_file_mod,   only : shr_file_getUnit, shr_file_freeUnit
   use shr_string_mod, only : shr_string_toUpper, shr_string_listAppend
   use shr_mpi_mod,    only : shr_mpi_bcast
   use seq_io_read_mod
   use pio, only : file_desc_t
   implicit none

! !INPUT/OUTPUT PARAMETERS:

   type(seq_infodata_type), intent(INOUT) :: infodata  ! infodata object
   character(len=*),        intent(IN)    :: nmlfile   ! Name-list filename
   integer(SHR_KIND_IN),    intent(IN)    :: ID        ! seq_comm ID
   type(file_desc_T) :: pioid
!EOP

    !----- local -----
    character(len=*),    parameter :: subname = '(seq_infodata_Init) '
    integer(SHR_KIND_IN),parameter :: aqua_perpetual_ymd = 321

    integer :: mpicom             ! MPI communicator
    integer :: ierr               ! I/O error code
    integer :: unitn              ! Namelist unit number to read

    !------ namelist -----
    character(SHR_KIND_CS) :: cime_model         ! acme or cesm
    character(SHR_KIND_CL) :: case_desc          ! Case long description
    character(SHR_KIND_CL) :: case_name          ! Case short name
    character(SHR_KIND_CL) :: model_version      ! Model version
    character(SHR_KIND_CS) :: username           ! Current user
    character(SHR_KIND_CS) :: hostname           ! Current machine
    character(SHR_KIND_CL) :: start_type         ! Startup-type: startup, continue, branch
    character(SHR_KIND_CL) :: timing_dir         ! Dir for timing files
    character(SHR_KIND_CL) :: tchkpt_dir         ! Dir for timing checkpoint files
    logical                :: aqua_planet        ! Aqua-planet mode (surface is all ocean)
    integer(SHR_KIND_IN)   :: aqua_planet_sst    ! analytic sst field
    logical                :: run_barriers       ! barrier component run calls
    logical                :: brnch_retain_casename ! If retain casename for branch
    integer(SHR_KIND_IN)   :: info_debug         ! debug flag
    logical                :: bfbflag            ! bit for bit flag
    logical                :: esmf_map_flag      ! esmf mapping flag
    character(SHR_KIND_CL) :: restart_pfile      ! Restart pointer filename
    character(SHR_KIND_CL) :: restart_file       ! Restart filename

    logical                :: single_column      ! single column mode
    real (SHR_KIND_R8)     :: scmlat             ! single column mode latitude
    real (SHR_KIND_R8)     :: scmlon             ! single column mode longitude
    character(SHR_KIND_CS) :: logFilePostFix     ! postfix for output log files
    character(SHR_KIND_CL) :: outPathRoot        ! root output files
    logical                :: perpetual          ! perpetual mode
    integer(SHR_KIND_IN)   :: perpetual_ymd      ! perpetual ymd
    integer(SHR_KIND_IN)   :: orb_iyear          ! orbital year
    integer(SHR_KIND_IN)   :: orb_iyear_align    ! model year associated with orb year
    character(SHR_KIND_CL) :: orb_mode           ! orbital mode
    real(SHR_KIND_R8)      :: orb_obliq          ! Obliquity of orbit
    real(SHR_KIND_R8)      :: orb_eccen          ! Eccentricity of orbit
    real(SHR_KIND_R8)      :: orb_mvelp          ! Location of vernal equinox
    real(SHR_KIND_R8)      :: orb_obliqr         ! Obliquity in radians
    real(SHR_KIND_R8)      :: orb_lambm0         ! lon of per at vernal equ
    real(SHR_KIND_R8)      :: orb_mvelpp         ! mvelp plus pi
    character(SHR_KIND_CS) :: wv_sat_scheme      ! Water vapor saturation pressure scheme
    real(SHR_KIND_R8)      :: wv_sat_transition_start! Saturation transition range
    logical                :: wv_sat_use_tables  ! Saturation pressure lookup tables
    real(SHR_KIND_R8)      :: wv_sat_table_spacing   ! Saturation pressure table resolution
    character(SHR_KIND_CS) :: tfreeze_option     ! Freezing point calculation
    character(SHR_KIND_CL) :: flux_epbal         ! selects E,P,R adjustment technique
    logical                :: flux_albav         ! T => no diurnal cycle in ocn albedos
    logical                :: flux_diurnal       ! T => diurnal cycle in atm/ocn fluxes
    real(SHR_KIND_R8)      :: gust_fac           ! wind gustiness factor
    real(SHR_KIND_R8)      :: wall_time_limit    ! force stop time limit (hours)
    character(SHR_KIND_CS) :: force_stop_at      ! when to force a stop (month, day, etc)
    character(SHR_KIND_CL) :: atm_gnam           ! atm grid
    character(SHR_KIND_CL) :: lnd_gnam           ! lnd grid
    character(SHR_KIND_CL) :: ocn_gnam           ! ocn grid
    character(SHR_KIND_CL) :: ice_gnam           ! ice grid
    character(SHR_KIND_CL) :: rof_gnam           ! rof grid
    character(SHR_KIND_CL) :: glc_gnam           ! glc grid
    character(SHR_KIND_CL) :: wav_gnam           ! wav grid
    logical                :: shr_map_dopole     ! pole corrections in shr_map_mod
    character(SHR_KIND_CL) :: vect_map           ! vector mapping option
    character(SHR_KIND_CS) :: aoflux_grid        ! grid for atm ocn flux calc
    integer                :: cpl_decomp         ! coupler decomp
    character(SHR_KIND_CL) :: cpl_seq_option     ! coupler sequencing option
    logical                :: cpl_cdf64          ! use netcdf 64 bit offset, large file support
    logical                :: do_budgets         ! do heat/water budgets diagnostics
    logical                :: do_histinit        ! write out initial history file
    integer                :: budget_inst        ! instantaneous budget level
    integer                :: budget_daily       ! daily budget level
    integer                :: budget_month       ! monthly budget level
    integer                :: budget_ann         ! annual budget level
    integer                :: budget_ltann       ! long term budget level written at end of year
    integer                :: budget_ltend       ! long term budget level written at end of run
    logical                :: histaux_a2x        ! cpl writes aux hist files: a2x every c2a comm
    logical                :: histaux_a2x1hri    ! cpl writes aux hist files: a2x 1hr instaneous values
    logical                :: histaux_a2x1hr     ! cpl writes aux hist files: a2x 1hr
    logical                :: histaux_a2x3hr     ! cpl writes aux hist files: a2x 3hr states
    logical                :: histaux_a2x3hrp    ! cpl writes aux hist files: a2x 2hr precip
    logical                :: histaux_a2x24hr    ! cpl writes aux hist files: a2x daily all
    logical                :: histaux_l2x1yr     ! cpl writes aux hist files: l2x annual all
    logical                :: histaux_l2x        ! cpl writes aux hist files: l2x every c2l comm
    logical                :: histaux_r2x        ! cpl writes aux hist files: r2x every c2o comm
    logical                :: histavg_atm        ! cpl writes atm fields in average history file
    logical                :: histavg_lnd        ! cpl writes lnd fields in average history file
    logical                :: histavg_ocn        ! cpl writes ocn fields in average history file
    logical                :: histavg_ice        ! cpl writes ice fields in average history file
    logical                :: histavg_rof        ! cpl writes rof fields in average history file
    logical                :: histavg_glc        ! cpl writes glc fields in average history file
    logical                :: histavg_wav        ! cpl writes wav fields in average history file
    logical                :: histavg_xao        ! cpl writes flux xao fields in average history file
    logical                :: drv_threading      ! is threading control in driver turned on
    real(SHR_KIND_R8)      :: eps_frac           ! fraction error tolerance
    real(SHR_KIND_R8)      :: eps_amask          ! atm mask error tolerance
    real(SHR_KIND_R8)      :: eps_agrid          ! atm grid error tolerance
    real(SHR_KIND_R8)      :: eps_aarea          ! atm area error tolerance
    real(SHR_KIND_R8)      :: eps_omask          ! ocn mask error tolerance
    real(SHR_KIND_R8)      :: eps_ogrid          ! ocn grid error tolerance
    real(SHR_KIND_R8)      :: eps_oarea          ! ocn area error tolerance
    logical                :: reprosum_use_ddpdd ! use ddpdd algorithm
    real(SHR_KIND_R8)      :: reprosum_diffmax   ! maximum difference tolerance
    logical                :: reprosum_recompute ! recompute reprosum with nonscalable algorithm
                                                 ! if reprosum_diffmax is exceeded
    logical                :: mct_usealltoall    ! flag for mct alltoall
    logical                :: mct_usevector      ! flag for mct vector
    real(shr_kind_r8) :: max_cplstep_time  ! abort if cplstep time exceeds this value

    namelist /seq_infodata_inparm/  &
         cime_model, case_desc, case_name, start_type, tchkpt_dir,     &
         model_version, username, hostname, timing_dir,    &
         aqua_planet,aqua_planet_sst, &
         brnch_retain_casename, info_debug, bfbflag,       &
         restart_pfile, restart_file, run_barriers,        &
         single_column, scmlat, force_stop_at,             &
         scmlon, logFilePostFix, outPathRoot, flux_diurnal, gust_fac,&
         perpetual, perpetual_ymd, flux_epbal, flux_albav, &
         orb_iyear_align, orb_mode, wall_time_limit,       &
         orb_iyear, orb_obliq, orb_eccen, orb_mvelp,       &
         wv_sat_scheme, wv_sat_transition_start,           &
         wv_sat_use_tables, wv_sat_table_spacing,          &
         tfreeze_option,                                      &
         ice_gnam, rof_gnam, glc_gnam, wav_gnam,           &
         atm_gnam, lnd_gnam, ocn_gnam, cpl_decomp,         &
         shr_map_dopole, vect_map, aoflux_grid, do_histinit,  &
         do_budgets, drv_threading,                        &
         budget_inst, budget_daily, budget_month,          &
         budget_ann, budget_ltann, budget_ltend,           &
         histaux_a2x,histaux_a2x1hri,histaux_a2x1hr,       &
         histaux_a2x3hr,histaux_a2x3hrp,                   &
         histaux_a2x24hr,histaux_l2x   ,histaux_r2x,       &
         histavg_atm, histavg_lnd, histavg_ocn, histavg_ice, &
         histavg_rof, histavg_glc, histavg_wav, histavg_xao, &
         histaux_l2x1yr, cpl_seq_option,                   &
         cpl_cdf64, eps_frac, eps_amask,                   &
         eps_agrid, eps_aarea, eps_omask, eps_ogrid,       &
         eps_oarea, esmf_map_flag,                         &
         reprosum_use_ddpdd, reprosum_diffmax, reprosum_recompute, &
         mct_usealltoall, mct_usevector, max_cplstep_time

!-------------------------------------------------------------------------------

    call seq_comm_setptrs(ID,mpicom=mpicom)

    !---------------------------------------------------------------------------
    ! Set infodata on root pe
    !---------------------------------------------------------------------------
    if (seq_comm_iamroot(ID)) then

       !---------------------------------------------------------------------------
       ! Set namelist defaults
       !---------------------------------------------------------------------------
       cime_model            = 'unknown'
       case_desc             = ' '
       case_name             = ' '
       model_version         = 'unknown'
       username              = 'unknown'
       hostname              = 'unknown'
       timing_dir            = '.'
       tchkpt_dir            = '.'
       start_type            = ' '
       aqua_planet           = .false.
       aqua_planet_sst       = 1
       run_barriers          = .false.
       brnch_retain_casename = .false.
       info_debug            = 1
       bfbflag               = .false.
       esmf_map_flag         = .false.
       restart_pfile         = 'rpointer.drv'
       restart_file          = trim(sp_str)
       single_column         = .false.
       scmlat                = -999.
       scmlon                = -999.
       logFilePostFix        = '.log'
       outPathRoot           = './'
       perpetual             = .false.
       perpetual_ymd         = -999
       orb_mode              = seq_infodata_orb_fixed_year
       orb_iyear             = SHR_ORB_UNDEF_INT
       orb_iyear_align       = SHR_ORB_UNDEF_INT
       orb_obliq             = SHR_ORB_UNDEF_REAL
       orb_eccen             = SHR_ORB_UNDEF_REAL
       orb_mvelp             = SHR_ORB_UNDEF_REAL
       wv_sat_scheme         = "GoffGratch"
       wv_sat_transition_start = 20.0
       wv_sat_use_tables     = .false.
       wv_sat_table_spacing  = 1.0
       tfreeze_option        = 'minus1p8'
       flux_epbal            = 'off'
       flux_albav            = .false.
       flux_diurnal          = .false.
       gust_fac              = huge(1.0_SHR_KIND_R8)
       wall_time_limit       = -1.0
       force_stop_at         = 'month'
       atm_gnam              = 'undefined'
       lnd_gnam              = 'undefined'
       ocn_gnam              = 'undefined'
       ice_gnam              = 'undefined'
       rof_gnam              = 'undefined'
       glc_gnam              = 'undefined'
       wav_gnam              = 'undefined'
       shr_map_dopole        = .true.
       vect_map              = 'cart3d'
       aoflux_grid           = 'ocn'
       cpl_decomp            = 0
       cpl_seq_option        = 'CESM1_MOD'
       cpl_cdf64             = .true.
       do_budgets            = .false.
       do_histinit           = .false.
       budget_inst           = 0
       budget_daily          = 0
       budget_month          = 1
       budget_ann            = 1
       budget_ltann          = 1
       budget_ltend          = 0
       histaux_a2x           = .false.
       histaux_a2x1hri       = .false.
       histaux_a2x1hr        = .false.
       histaux_a2x3hr        = .false.
       histaux_a2x3hrp       = .false.
       histaux_a2x24hr       = .false.
       histaux_l2x1yr        = .false.
       histaux_l2x           = .false.
       histaux_r2x           = .false.
       histavg_atm           = .true.
       histavg_lnd           = .true.
       histavg_ocn           = .true.
       histavg_ice           = .true.
       histavg_rof           = .true.
       histavg_glc           = .true.
       histavg_wav           = .true.
       histavg_xao           = .true.
       drv_threading         = .false.
       eps_frac              = 1.0e-02_SHR_KIND_R8
       eps_amask             = 1.0e-13_SHR_KIND_R8
       eps_agrid             = 1.0e-12_SHR_KIND_R8
       eps_aarea             = 9.0e-07_SHR_KIND_R8
       eps_omask             = 1.0e-06_SHR_KIND_R8
       eps_ogrid             = 1.0e-02_SHR_KIND_R8
       eps_oarea             = 1.0e-01_SHR_KIND_R8
       reprosum_use_ddpdd    = .false.
       reprosum_diffmax      = -1.0e-8
       reprosum_recompute    = .false.
       mct_usealltoall       = .false.
       mct_usevector         = .false.
       max_cplstep_time      = 0.0
       !---------------------------------------------------------------------------
       ! Read in namelist
       !---------------------------------------------------------------------------
       unitn = shr_file_getUnit()
       write(logunit,"(A)") subname,' read seq_infodata_inparm namelist from: '//trim(nmlfile)
       open( unitn, file=trim(nmlfile), status='old' )
       ierr = 1
       do while( ierr /= 0 )
          read(unitn,nml=seq_infodata_inparm,iostat=ierr)
          if (ierr < 0) then
             call shr_sys_abort( subname//':: namelist read returns an'// &
                                 ' end of file or end of record condition' )
          end if
       end do
       close(unitn)
       call shr_file_freeUnit( unitn )

       !---------------------------------------------------------------------------
       ! Set infodata on root pe
       !---------------------------------------------------------------------------
       infodata%cime_model            = cime_model
       infodata%case_desc             = case_desc
       infodata%case_name             = case_name
       infodata%model_version         = model_version
       infodata%username              = username
       infodata%hostname              = hostname
       infodata%start_type            = start_type
       infodata%timing_dir            = timing_dir
       infodata%tchkpt_dir            = tchkpt_dir
       infodata%aqua_planet           = aqua_planet
       infodata%aqua_planet_sst       = aqua_planet_sst
       infodata%run_barriers          = run_barriers
       infodata%brnch_retain_casename = brnch_retain_casename
       infodata%restart_pfile         = restart_pfile
       infodata%restart_file          = restart_file
       infodata%single_column         = single_column
       infodata%scmlat                = scmlat
       infodata%scmlon                = scmlon
       infodata%logFilePostFix        = logFilePostFix
       infodata%outPathRoot           = outPathRoot
       infodata%perpetual             = perpetual
       infodata%perpetual_ymd         = perpetual_ymd
       infodata%wv_sat_scheme         = wv_sat_scheme
       infodata%wv_sat_transition_start = wv_sat_transition_start
       infodata%wv_sat_use_tables     = wv_sat_use_tables
       infodata%wv_sat_table_spacing  = wv_sat_table_spacing
       infodata%tfreeze_option        = tfreeze_option
       infodata%flux_epbal            = flux_epbal
       infodata%flux_albav            = flux_albav
       infodata%flux_diurnal          = flux_diurnal
       infodata%gust_fac              = gust_fac
       infodata%wall_time_limit       = wall_time_limit
       infodata%force_stop_at         = force_stop_at
       infodata%atm_gnam              = atm_gnam
       infodata%lnd_gnam              = lnd_gnam
       infodata%ocn_gnam              = ocn_gnam
       infodata%ice_gnam              = ice_gnam
       infodata%rof_gnam              = rof_gnam
       infodata%glc_gnam              = glc_gnam
       infodata%wav_gnam              = wav_gnam
       infodata%shr_map_dopole        = shr_map_dopole
       infodata%vect_map              = vect_map
       infodata%aoflux_grid           = aoflux_grid
       infodata%cpl_decomp            = cpl_decomp
       infodata%cpl_seq_option        = cpl_seq_option
       infodata%cpl_cdf64             = cpl_cdf64
       infodata%do_budgets            = do_budgets
       infodata%do_histinit           = do_histinit
       infodata%budget_inst           = budget_inst
       infodata%budget_daily          = budget_daily
       infodata%budget_month          = budget_month
       infodata%budget_ann            = budget_ann
       infodata%budget_ltann          = budget_ltann
       infodata%budget_ltend          = budget_ltend
       infodata%histaux_a2x           = histaux_a2x
       infodata%histaux_a2x1hri       = histaux_a2x1hri
       infodata%histaux_a2x1hr        = histaux_a2x1hr
       infodata%histaux_a2x3hr        = histaux_a2x3hr
       infodata%histaux_a2x3hrp       = histaux_a2x3hrp
       infodata%histaux_a2x24hr       = histaux_a2x24hr
       infodata%histaux_l2x1yr        = histaux_l2x1yr
       infodata%histaux_l2x           = histaux_l2x
       infodata%histaux_r2x           = histaux_r2x
       infodata%histavg_atm           = histavg_atm
       infodata%histavg_lnd           = histavg_lnd
       infodata%histavg_ocn           = histavg_ocn
       infodata%histavg_ice           = histavg_ice
       infodata%histavg_rof           = histavg_rof
       infodata%histavg_glc           = histavg_glc
       infodata%histavg_wav           = histavg_wav
       infodata%histavg_xao           = histavg_xao
       infodata%drv_threading         = drv_threading
       infodata%eps_frac              = eps_frac
       infodata%eps_amask             = eps_amask
       infodata%eps_agrid             = eps_agrid
       infodata%eps_aarea             = eps_aarea
       infodata%eps_omask             = eps_omask
       infodata%eps_ogrid             = eps_ogrid
       infodata%eps_oarea             = eps_oarea
       infodata%reprosum_use_ddpdd    = reprosum_use_ddpdd
       infodata%reprosum_diffmax      = reprosum_diffmax
       infodata%reprosum_recompute    = reprosum_recompute
       infodata%mct_usealltoall       = mct_usealltoall
       infodata%mct_usevector         = mct_usevector

       infodata%info_debug            = info_debug
       infodata%bfbflag               = bfbflag
       infodata%esmf_map_flag         = esmf_map_flag

       infodata%atm_present = .true.
       infodata%lnd_present = .true.
       infodata%rof_present = .true.
       infodata%rofice_present = .true.
       infodata%flood_present = .true.
       infodata%ocn_present = .true.
       infodata%ice_present = .true.
       infodata%glc_present = .true.
       infodata%wav_present = .true.
       infodata%glclnd_present = .true.
       infodata%glcocn_present = .true.
       infodata%glcice_present = .true.
       infodata%esp_present = .true.

       infodata%atm_prognostic = .false.
       infodata%lnd_prognostic = .false.
       infodata%rof_prognostic = .false.
       infodata%ocn_prognostic = .false.
       infodata%ocnrof_prognostic = .false.
       infodata%ice_prognostic = .false.
       infodata%glc_prognostic = .false.
       infodata%wav_prognostic = .false.
       infodata%iceberg_prognostic = .false.
       infodata%esp_prognostic = .false.
       infodata%dead_comps = .false.

       infodata%atm_nx = 0
       infodata%atm_ny = 0
       infodata%lnd_nx = 0
       infodata%lnd_ny = 0
       infodata%rof_nx = 0
       infodata%rof_ny = 0
       infodata%ice_nx = 0
       infodata%ice_ny = 0
       infodata%ocn_nx = 0
       infodata%ocn_ny = 0
       infodata%glc_nx = 0
       infodata%glc_ny = 0
       infodata%wav_nx = 0
       infodata%wav_ny = 0

       infodata%nextsw_cday   = -1.0_SHR_KIND_R8
       infodata%precip_fact   =  1.0_SHR_KIND_R8
       infodata%atm_phase     = 1
       infodata%lnd_phase     = 1
       infodata%ocn_phase     = 1
       infodata%ice_phase     = 1
       infodata%glc_phase     = 1
       infodata%rof_phase     = 1
       infodata%wav_phase     = 1
       infodata%atm_aero      = .false.
       infodata%glcrun_alarm  = .false.
       infodata%glc_g2lupdate = .false.
       if (associated(infodata%pause_resume)) then
          deallocate(infodata%pause_resume)
       end if
       nullify(infodata%pause_resume)

       infodata%max_cplstep_time = max_cplstep_time

       !---------------------------------------------------------------
       ! check orbital mode, reset unused parameters, validate settings
       !---------------------------------------------------------------
       if (trim(orb_mode) == trim(seq_infodata_orb_fixed_year)) then
          orb_obliq = SHR_ORB_UNDEF_REAL
          orb_eccen = SHR_ORB_UNDEF_REAL
          orb_mvelp = SHR_ORB_UNDEF_REAL
          if (orb_iyear == SHR_ORB_UNDEF_INT) then
             write(logunit,*) trim(subname),' ERROR: invalid settings orb_mode =',trim(orb_mode)
             write(logunit,*) trim(subname),' ERROR: fixed_year settings = ',orb_iyear
             call shr_sys_abort(subname//' ERROR: invalid settings for orb_mode '//trim(orb_mode))
          endif
       elseif (trim(orb_mode) == trim(seq_infodata_orb_variable_year)) then
          orb_obliq = SHR_ORB_UNDEF_REAL
          orb_eccen = SHR_ORB_UNDEF_REAL
          orb_mvelp = SHR_ORB_UNDEF_REAL
          if (orb_iyear       == SHR_ORB_UNDEF_INT .or. &
              orb_iyear_align == SHR_ORB_UNDEF_INT) then
             write(logunit,*) trim(subname),' ERROR: invalid settings orb_mode =',trim(orb_mode)
             write(logunit,*) trim(subname),' ERROR: variable_year settings = ',orb_iyear,orb_iyear_align
             call shr_sys_abort(subname//' ERROR: invalid settings for orb_mode '//trim(orb_mode))
          endif
       elseif (trim(orb_mode) == trim(seq_infodata_orb_fixed_parameters)) then
          !-- force orb_iyear to undef to make sure shr_orb_params works properly
          orb_iyear = SHR_ORB_UNDEF_INT
          orb_iyear_align = SHR_ORB_UNDEF_INT
          if (orb_eccen == SHR_ORB_UNDEF_REAL .or. &
              orb_obliq == SHR_ORB_UNDEF_REAL .or. &
              orb_mvelp == SHR_ORB_UNDEF_REAL) then
             write(logunit,*) trim(subname),' ERROR: invalid settings orb_mode =',trim(orb_mode)
             write(logunit,*) trim(subname),' ERROR: orb_eccen = ',orb_eccen
             write(logunit,*) trim(subname),' ERROR: orb_obliq = ',orb_obliq
             write(logunit,*) trim(subname),' ERROR: orb_mvelp = ',orb_mvelp
             call shr_sys_abort(subname//' ERROR: invalid settings for orb_mode '//trim(orb_mode))
          endif
       else
          call shr_sys_abort(subname//' ERROR: invalid orb_mode '//trim(orb_mode))
       endif

       call shr_orb_params(orb_iyear, orb_eccen, orb_obliq, orb_mvelp, &
                           orb_obliqr, orb_lambm0, orb_mvelpp, .true.)

       infodata%orb_mode   = orb_mode
       infodata%orb_iyear  = orb_iyear
       infodata%orb_iyear_align = orb_iyear_align
       infodata%orb_eccen  = orb_eccen
       infodata%orb_obliq  = orb_obliq
       infodata%orb_mvelp  = orb_mvelp
       infodata%orb_obliqr = orb_obliqr
       infodata%orb_lambm0 = orb_lambm0
       infodata%orb_mvelpp = orb_mvelpp

       !--- Derive a few things ---
       infodata%rest_case_name = ' '
       infodata%read_restart = .false.
       if (trim(start_type) == trim(seq_infodata_start_type_cont) .or. &
           trim(start_type) == trim(seq_infodata_start_type_brnch)) then
          infodata%read_restart = .true.
       endif

    end if

    !-----------------------------------------------------
    ! Read Restart (seq_io_read must be called on all pes)
    !-----------------------------------------------------
    call shr_mpi_bcast(infodata%read_restart,mpicom)
    if (infodata%read_restart) then
       !--- read rpointer if restart_file is set to sp_str ---
       if (seq_comm_iamroot(ID)) then
          if (trim(infodata%restart_file) == trim(sp_str)) then
             unitn = shr_file_getUnit()
             if (loglevel > 0) write(logunit,"(3A)") subname," read rpointer file ", &
                trim(infodata%restart_pfile)
             open(unitn, file=infodata%restart_pfile, form='FORMATTED', status='old',iostat=ierr)
             if (ierr < 0) then
                call shr_sys_abort( subname//':: rpointer file open returns an'// &
                     ' error condition' )
             end if
             read(unitn,'(a)', iostat=ierr) infodata%restart_file
             if (ierr < 0) then
                call shr_sys_abort( subname//':: rpointer file read returns an'// &
                     ' error condition' )
             end if
             close(unitn)
             call shr_file_freeUnit( unitn )
             write(logunit,"(3A)") subname,' restart file from rpointer= ', &
                trim(infodata%restart_file)
          endif
       endif
       call shr_mpi_bcast(infodata%restart_file,mpicom)
       !--- NOTE: use CPLID here because seq_io is only value on CPLID
       if (seq_comm_iamin(CPLID)) then
          call seq_io_read(infodata%restart_file,pioid,infodata%nextsw_cday   ,'seq_infodata_nextsw_cday')
          call seq_io_read(infodata%restart_file,pioid,infodata%precip_fact   ,'seq_infodata_precip_fact')
          call seq_io_read(infodata%restart_file,pioid,infodata%rest_case_name,'seq_infodata_case_name')
       endif
       !--- Send from CPLID ROOT to GLOBALID ROOT, use bcast as surrogate
       call shr_mpi_bcast(infodata%nextsw_cday,mpicom,pebcast=seq_comm_gloroot(CPLID))
       call shr_mpi_bcast(infodata%precip_fact,mpicom,pebcast=seq_comm_gloroot(CPLID))
       call shr_mpi_bcast(infodata%rest_case_name,mpicom,pebcast=seq_comm_gloroot(CPLID))
    endif

    if (seq_comm_iamroot(ID)) then
       if (infodata%aqua_planet) then
          infodata%atm_present = .true.
          infodata%lnd_present = .false.
          infodata%rof_present = .false.
          infodata%rofice_present = .false.
          infodata%flood_present = .false.
          infodata%ice_present = .false.
          infodata%ocn_present = .true.
          infodata%glc_present = .false.
          infodata%wav_present = .false.
          infodata%glclnd_present = .false.
          infodata%glcocn_present = .false.
          infodata%glcice_present = .false.
          infodata%esp_present = .false.
       end if

       if ( infodata%aqua_planet ) then
          infodata%aqua_planet_sst = 1
          infodata%perpetual      = .true.
          infodata%perpetual_ymd  = aqua_perpetual_ymd
       endif

       ! --- Error check the input values ------
       call seq_infodata_Check( infodata )

    end if

    call seq_infodata_bcast(infodata,mpicom)

END SUBROUTINE seq_infodata_Init

!===============================================================================
!===============================================================================
! !IROUTINE: seq_infodata_GetData_explicit -- Get values from infodata object
!
! !DESCRIPTION:
!
!     Get values out of the infodata object.
!
! !INTERFACE: ------------------------------------------------------------------

SUBROUTINE seq_infodata_GetData_explicit( infodata, cime_model, case_name, case_desc, timing_dir,  &
           model_version, username, hostname, rest_case_name, tchkpt_dir,     &
           start_type, restart_pfile, restart_file, perpetual, perpetual_ymd, &
           aqua_planet,aqua_planet_sst, brnch_retain_casename, &
           single_column, scmlat,scmlon,logFilePostFix, outPathRoot,          &
           atm_present, atm_prognostic, lnd_present, lnd_prognostic, rof_prognostic, &
           rof_present, ocn_present, ocn_prognostic, ocnrof_prognostic,       &
           ice_present, ice_prognostic, glc_present, glc_prognostic,          &
           flood_present, wav_present, wav_prognostic, rofice_present,        &
           glclnd_present, glcocn_present, glcice_present, iceberg_prognostic,&
           esp_present, esp_prognostic,                                       &
           bfbflag, lnd_gnam, cpl_decomp, cpl_seq_option,                     &
           ice_gnam, rof_gnam, glc_gnam, wav_gnam,                            &
           atm_gnam, ocn_gnam, info_debug, dead_comps, read_restart,          &
           shr_map_dopole, vect_map, aoflux_grid, flux_epbalfact,             &
           nextsw_cday, precip_fact, flux_epbal, flux_albav, glcrun_alarm,    &
           glc_g2lupdate, atm_aero, run_barriers, esmf_map_flag,              &
           do_budgets, do_histinit, drv_threading, flux_diurnal, gust_fac,    &
           budget_inst, budget_daily, budget_month, wall_time_limit,          &
           budget_ann, budget_ltann, budget_ltend , force_stop_at,            &
           histaux_a2x    , histaux_a2x1hri, histaux_a2x1hr,                  &
           histaux_a2x3hr, histaux_a2x3hrp , histaux_l2x1yr,                  &
           histaux_a2x24hr, histaux_l2x   , histaux_r2x     , orb_obliq,      &
           histavg_atm, histavg_lnd, histavg_ocn, histavg_ice,                &
           histavg_rof, histavg_glc, histavg_wav, histavg_xao,                &
           cpl_cdf64, orb_iyear, orb_iyear_align, orb_mode, orb_mvelp,        &
           orb_eccen, orb_obliqr, orb_lambm0, orb_mvelpp, wv_sat_scheme,      &
           wv_sat_transition_start, wv_sat_use_tables, wv_sat_table_spacing,  &
           tfreeze_option,                                                       &
           glc_phase, rof_phase, atm_phase, lnd_phase, ocn_phase, ice_phase,  &
           wav_phase, esp_phase, wav_nx, wav_ny, atm_nx, atm_ny,              &
           lnd_nx, lnd_ny, rof_nx, rof_ny, ice_nx, ice_ny, ocn_nx, ocn_ny,    &
           glc_nx, glc_ny, eps_frac, eps_amask,                               &
           eps_agrid, eps_aarea, eps_omask, eps_ogrid, eps_oarea,             &
           reprosum_use_ddpdd, reprosum_diffmax, reprosum_recompute,          &
           atm_pause, lnd_pause, ocn_pause, ice_pause, glc_pause, rof_pause,  &
           wav_pause, cpl_pause, atm_resume, lnd_resume, ocn_resume,          &
           ice_resume, glc_resume, rof_resume, wav_resume, cpl_resume,        &
           mct_usealltoall, mct_usevector, max_cplstep_time)


   implicit none

! !INPUT/OUTPUT PARAMETERS:

<<<<<<< HEAD
   type(seq_infodata_type),          intent(IN)  :: infodata                ! Input CCSM structure
   character(len=*),       optional, intent(OUT) :: cime_model              ! CIME model (acme or cesm)
   character(len=*),       optional, intent(OUT) :: start_type              ! Start type
   character(len=*),       optional, intent(OUT) :: case_name               ! Short case identification
   character(len=*),       optional, intent(OUT) :: case_desc               ! Long case description
   character(len=*),       optional, intent(OUT) :: model_version           ! Model version
   character(len=*),       optional, intent(OUT) :: username                ! Username
   character(len=*),       optional, intent(OUT) :: hostname                ! Hostname
   character(len=*),       optional, intent(OUT) :: rest_case_name          ! restart casename
   character(len=*),       optional, intent(OUT) :: timing_dir              ! timing dir name
   character(len=*),       optional, intent(OUT) :: tchkpt_dir              ! timing checkpoint dir name
   logical,                optional, intent(OUT) :: aqua_planet             ! aqua_planet mode
   integer(SHR_KIND_IN),   optional, intent(OUT) :: aqua_planet_sst         ! aqua_planet sst_type
   logical,                optional, intent(OUT) :: run_barriers            ! barrier component run calls
   logical,                optional, intent(OUT) :: brnch_retain_casename
   logical,                optional, intent(OUT) :: read_restart            ! read restart flag
   character(len=*),       optional, intent(OUT) :: restart_pfile           ! Restart pointer file
   character(len=*),       optional, intent(OUT) :: restart_file            ! Restart file pathname
   logical,                optional, intent(OUT) :: single_column
   real (SHR_KIND_R8),     optional, intent(OUT) :: scmlat
   real (SHR_KIND_R8),     optional, intent(OUT) :: scmlon
   character(len=*),       optional, intent(OUT) :: logFilePostFix          ! output log file postfix
   character(len=*),       optional, intent(OUT) :: outPathRoot             ! output file root
   logical,                optional, intent(OUT) :: perpetual               ! If this is perpetual
   integer,                optional, intent(OUT) :: perpetual_ymd           ! If perpetual, date
   character(len=*),       optional, intent(OUT) :: orb_mode                ! orbital mode
   integer,                optional, intent(OUT) :: orb_iyear               ! orbital year
   integer,                optional, intent(OUT) :: orb_iyear_align         ! orbital year model year align
   real(SHR_KIND_R8),      optional, intent(OUT) :: orb_eccen               ! See shr_orb_mod
   real(SHR_KIND_R8),      optional, intent(OUT) :: orb_obliqr              ! See shr_orb_mod
   real(SHR_KIND_R8),      optional, intent(OUT) :: orb_obliq               ! See shr_orb_mod
   real(SHR_KIND_R8),      optional, intent(OUT) :: orb_lambm0              ! See shr_orb_mod
   real(SHR_KIND_R8),      optional, intent(OUT) :: orb_mvelpp              ! See shr_orb_mod
   real(SHR_KIND_R8),      optional, intent(OUT) :: orb_mvelp               ! See shr_orb_mod
   character(len=*),       optional, intent(OUT) :: wv_sat_scheme           ! Water vapor saturation pressure scheme
   real(SHR_KIND_R8),      optional, intent(OUT) :: wv_sat_transition_start ! Saturation transition range
   logical,                optional, intent(OUT) :: wv_sat_use_tables       ! Saturation pressure lookup tables
   real(SHR_KIND_R8),      optional, intent(OUT) :: wv_sat_table_spacing    ! Saturation pressure table resolution
   character(len=*),       optional, intent(OUT) :: tfreeze_option          ! Freezing point of salt water
   character(len=*),       optional, intent(OUT) :: flux_epbal              ! selects E,P,R adjustment technique
   logical,                optional, intent(OUT) :: flux_albav              ! T => no diurnal cycle in ocn albedos
   logical,                optional, intent(OUT) :: flux_diurnal            ! T => diurnal cycle in atm/ocn flux
   real(SHR_KIND_R8),      optional, intent(OUT) :: wall_time_limit         ! force stop wall time (hours)
   character(len=*),       optional, intent(OUT) :: force_stop_at           ! force stop at next (month, day, etc)
   character(len=*),       optional, intent(OUT) :: atm_gnam                ! atm grid
   character(len=*),       optional, intent(OUT) :: lnd_gnam                ! lnd grid
   character(len=*),       optional, intent(OUT) :: ocn_gnam                ! ocn grid
   character(len=*),       optional, intent(OUT) :: ice_gnam                ! ice grid
   character(len=*),       optional, intent(OUT) :: rof_gnam                ! rof grid
   character(len=*),       optional, intent(OUT) :: glc_gnam                ! glc grid
   character(len=*),       optional, intent(OUT) :: wav_gnam                ! wav grid
   logical,                optional, intent(OUT) :: shr_map_dopole          ! pole corrections in shr_map_mod
   character(len=*),       optional, intent(OUT) :: vect_map                ! vector mapping option
   character(len=*),       optional, intent(OUT) :: aoflux_grid             ! grid for atm ocn flux calc
   integer,                optional, intent(OUT) :: cpl_decomp              ! coupler decomp
   character(len=*),       optional, intent(OUT) :: cpl_seq_option          ! coupler sequencing option
   logical,                optional, intent(OUT) :: cpl_cdf64               ! netcdf large file setting
   logical,                optional, intent(OUT) :: do_budgets              ! heat/water budgets
   logical,                optional, intent(OUT) :: do_histinit             ! initial history file
   integer,                optional, intent(OUT) :: budget_inst             ! inst budget
   integer,                optional, intent(OUT) :: budget_daily            ! daily budget
   integer,                optional, intent(OUT) :: budget_month            ! month budget
   integer,                optional, intent(OUT) :: budget_ann              ! ann budget
   integer,                optional, intent(OUT) :: budget_ltann            ! ltann budget
   integer,                optional, intent(OUT) :: budget_ltend            ! ltend budget
   logical,                optional, intent(OUT) :: histaux_a2x
   logical,                optional, intent(OUT) :: histaux_a2x1hri
   logical,                optional, intent(OUT) :: histaux_a2x1hr
   logical,                optional, intent(OUT) :: histaux_a2x3hr
   logical,                optional, intent(OUT) :: histaux_a2x3hrp
   logical,                optional, intent(OUT) :: histaux_a2x24hr
   logical,                optional, intent(OUT) :: histaux_l2x1yr
   logical,                optional, intent(OUT) :: histaux_l2x
   logical,                optional, intent(OUT) :: histaux_r2x
   logical,                optional, intent(OUT) :: histavg_atm
   logical,                optional, intent(OUT) :: histavg_lnd
   logical,                optional, intent(OUT) :: histavg_ocn
   logical,                optional, intent(OUT) :: histavg_ice
   logical,                optional, intent(OUT) :: histavg_rof
   logical,                optional, intent(OUT) :: histavg_glc
   logical,                optional, intent(OUT) :: histavg_wav
   logical,                optional, intent(OUT) :: histavg_xao
   logical,                optional, intent(OUT) :: drv_threading           ! driver threading control flag
   real(SHR_KIND_R8),      optional, intent(OUT) :: eps_frac                ! fraction error tolerance
   real(SHR_KIND_R8),      optional, intent(OUT) :: eps_amask               ! atm mask error tolerance
   real(SHR_KIND_R8),      optional, intent(OUT) :: eps_agrid               ! atm grid error tolerance
   real(SHR_KIND_R8),      optional, intent(OUT) :: eps_aarea               ! atm area error tolerance
   real(SHR_KIND_R8),      optional, intent(OUT) :: eps_omask               ! ocn mask error tolerance
   real(SHR_KIND_R8),      optional, intent(OUT) :: eps_ogrid               ! ocn grid error tolerance
   real(SHR_KIND_R8),      optional, intent(OUT) :: eps_oarea               ! ocn area error tolerance
   logical,                optional, intent(OUT) :: reprosum_use_ddpdd      ! use ddpdd algorithm
   real(SHR_KIND_R8),      optional, intent(OUT) :: reprosum_diffmax        ! maximum difference tolerance
   logical,                optional, intent(OUT) :: reprosum_recompute      ! recompute if tolerance exceeded
   logical,                optional, intent(OUT) :: mct_usealltoall         ! flag for mct alltoall
   logical,                optional, intent(OUT) :: mct_usevector           ! flag for mct vector

   integer(SHR_KIND_IN),   optional, intent(OUT) :: info_debug
   logical,                optional, intent(OUT) :: bfbflag
   logical,                optional, intent(OUT) :: esmf_map_flag
   logical,                optional, intent(OUT) :: dead_comps              ! do we have dead models

   logical,                optional, intent(OUT) :: atm_present             ! provide data
   logical,                optional, intent(OUT) :: atm_prognostic          ! need data
   logical,                optional, intent(OUT) :: lnd_present
   logical,                optional, intent(OUT) :: lnd_prognostic
   logical,                optional, intent(OUT) :: rof_present
   logical,                optional, intent(OUT) :: rofice_present
   logical,                optional, intent(OUT) :: rof_prognostic
   logical,                optional, intent(OUT) :: flood_present
   logical,                optional, intent(OUT) :: ocn_present
   logical,                optional, intent(OUT) :: ocn_prognostic
   logical,                optional, intent(OUT) :: ocnrof_prognostic
   logical,                optional, intent(OUT) :: ice_present
   logical,                optional, intent(OUT) :: ice_prognostic
   logical,                optional, intent(OUT) :: iceberg_prognostic
   logical,                optional, intent(OUT) :: glc_present
   logical,                optional, intent(OUT) :: glclnd_present
   logical,                optional, intent(OUT) :: glcocn_present
   logical,                optional, intent(OUT) :: glcice_present
   logical,                optional, intent(OUT) :: glc_prognostic
   logical,                optional, intent(OUT) :: wav_present
   logical,                optional, intent(OUT) :: wav_prognostic
   logical,                optional, intent(OUT) :: esp_present
   logical,                optional, intent(OUT) :: esp_prognostic
   integer(SHR_KIND_IN),   optional, intent(OUT) :: atm_nx                  ! nx,ny 2d grid size global
   integer(SHR_KIND_IN),   optional, intent(OUT) :: atm_ny                  ! nx,ny 2d grid size global
   integer(SHR_KIND_IN),   optional, intent(OUT) :: lnd_nx
   integer(SHR_KIND_IN),   optional, intent(OUT) :: lnd_ny
   integer(SHR_KIND_IN),   optional, intent(OUT) :: rof_nx
   integer(SHR_KIND_IN),   optional, intent(OUT) :: rof_ny
   integer(SHR_KIND_IN),   optional, intent(OUT) :: ice_nx
   integer(SHR_KIND_IN),   optional, intent(OUT) :: ice_ny
   integer(SHR_KIND_IN),   optional, intent(OUT) :: ocn_nx
   integer(SHR_KIND_IN),   optional, intent(OUT) :: ocn_ny
   integer(SHR_KIND_IN),   optional, intent(OUT) :: glc_nx
   integer(SHR_KIND_IN),   optional, intent(OUT) :: glc_ny
   integer(SHR_KIND_IN),   optional, intent(OUT) :: wav_nx
   integer(SHR_KIND_IN),   optional, intent(OUT) :: wav_ny

   real(SHR_KIND_R8),      optional, intent(OUT) :: nextsw_cday             ! calendar of next atm shortwave
   real(SHR_KIND_R8),      optional, intent(OUT) :: precip_fact             ! precip factor
   real(SHR_KIND_R8),      optional, intent(OUT) :: flux_epbalfact          ! adjusted precip factor
   integer(SHR_KIND_IN),   optional, intent(OUT) :: atm_phase               ! atm phase
   integer(SHR_KIND_IN),   optional, intent(OUT) :: lnd_phase               ! lnd phase
   integer(SHR_KIND_IN),   optional, intent(OUT) :: ice_phase               ! ice phase
   integer(SHR_KIND_IN),   optional, intent(OUT) :: ocn_phase               ! ocn phase
   integer(SHR_KIND_IN),   optional, intent(OUT) :: glc_phase               ! glc phase
   integer(SHR_KIND_IN),   optional, intent(OUT) :: rof_phase               ! rof phase
   integer(SHR_KIND_IN),   optional, intent(OUT) :: wav_phase               ! wav phase
   integer(SHR_KIND_IN),   optional, intent(OUT) :: esp_phase               ! wav phase
   logical,                optional, intent(OUT) :: atm_aero                ! atmosphere aerosols
   logical,                optional, intent(OUT) :: glcrun_alarm            ! glc run alarm
   logical,                optional, intent(OUT) :: glc_g2lupdate           ! update glc2lnd fields in lnd model
   real(shr_kind_r8),      optional, intent(out) :: max_cplstep_time
   logical,                optional, intent(OUT) :: atm_pause ! atm write pause restart file
   logical,                optional, intent(OUT) :: lnd_pause ! lnd write pause restart file
   logical,                optional, intent(OUT) :: ice_pause ! ice write pause restart file
   logical,                optional, intent(OUT) :: ocn_pause ! ocn write pause restart file
   logical,                optional, intent(OUT) :: glc_pause ! glc write pause restart file
   logical,                optional, intent(OUT) :: rof_pause ! rof write pause restart file
   logical,                optional, intent(OUT) :: wav_pause ! wav write pause restart file
   logical,                optional, intent(OUT) :: cpl_pause ! cpl write pause restart file
   character(SHR_KIND_CL), optional, intent(OUT) :: atm_resume(:) ! atm read resume state
   character(SHR_KIND_CL), optional, intent(OUT) :: lnd_resume(:) ! lnd read resume state
   character(SHR_KIND_CL), optional, intent(OUT) :: ice_resume(:) ! ice read resume state
   character(SHR_KIND_CL), optional, intent(OUT) :: ocn_resume(:) ! ocn read resume state
   character(SHR_KIND_CL), optional, intent(OUT) :: glc_resume(:) ! glc read resume state
   character(SHR_KIND_CL), optional, intent(OUT) :: rof_resume(:) ! rof read resume state
   character(SHR_KIND_CL), optional, intent(OUT) :: wav_resume(:) ! wav read resume state
   character(SHR_KIND_CL), optional, intent(OUT) :: cpl_resume ! cpl read resume state
=======
   type(seq_infodata_type),       intent(IN)  :: infodata      ! Input CCSM structure
   character(len=*),    optional, intent(OUT) :: cime_model    ! CIME model (acme or cesm)
   character(len=*),    optional, intent(OUT) :: start_type    ! Start type
   character(len=*),    optional, intent(OUT) :: case_name     ! Short case identification
   character(len=*),    optional, intent(OUT) :: case_desc     ! Long case description
   character(len=*),    optional, intent(OUT) :: model_version ! Model version
   character(len=*),    optional, intent(OUT) :: username      ! Username
   character(len=*),    optional, intent(OUT) :: hostname      ! Hostname
   character(len=*),    optional, intent(OUT) :: rest_case_name ! restart casename
   character(len=*),    optional, intent(OUT) :: timing_dir    ! timing dir name
   character(len=*),    optional, intent(OUT) :: tchkpt_dir    ! timing checkpoint dir name
   logical,             optional, intent(OUT) :: atm_adiabatic ! atm adiabatic mode
   logical,             optional, intent(OUT) :: atm_ideal_phys! atm idealized-physics mode
   logical,             optional, intent(OUT) :: aqua_planet   ! aqua_planet mode
   integer(SHR_KIND_IN),optional, intent(OUT) :: aqua_planet_sst! aqua_planet sst_type
   logical,             optional, intent(OUT) :: run_barriers  ! barrier component run calls
   logical,             optional, intent(OUT) :: brnch_retain_casename
   logical,             optional, intent(OUT) :: read_restart  ! read restart flag
   character(len=*),    optional, intent(OUT) :: restart_pfile ! Restart pointer file
   character(len=*),    optional, intent(OUT) :: restart_file  ! Restart file pathname
   logical,             optional, intent(OUT) :: single_column
   real (SHR_KIND_R8),  optional, intent(OUT) :: scmlat
   real (SHR_KIND_R8),  optional, intent(OUT) :: scmlon
   character(len=*),    optional, intent(OUT) :: logFilePostFix! output log file postfix
   character(len=*),    optional, intent(OUT) :: outPathRoot   ! output file root
   logical,             optional, intent(OUT) :: perpetual     ! If this is perpetual
   integer,             optional, intent(OUT) :: perpetual_ymd ! If perpetual, date
   character(len=*),    optional, intent(OUT) :: orb_mode      ! orbital mode
   integer,             optional, intent(OUT) :: orb_iyear     ! orbital year
   integer,             optional, intent(OUT) :: orb_iyear_align  ! orbital year model year align
   real(SHR_KIND_R8)   ,optional, intent(OUT) :: orb_eccen     ! See shr_orb_mod
   real(SHR_KIND_R8)   ,optional, intent(OUT) :: orb_obliqr    ! See shr_orb_mod
   real(SHR_KIND_R8)   ,optional, intent(OUT) :: orb_obliq     ! See shr_orb_mod
   real(SHR_KIND_R8)   ,optional, intent(OUT) :: orb_lambm0    ! See shr_orb_mod
   real(SHR_KIND_R8)   ,optional, intent(OUT) :: orb_mvelpp    ! See shr_orb_mod
   real(SHR_KIND_R8)   ,optional, intent(OUT) :: orb_mvelp     ! See shr_orb_mod
   character(len=*)    ,optional, intent(OUT) :: wv_sat_scheme ! Water vapor saturation pressure scheme
   real(SHR_KIND_R8)   ,optional, intent(OUT) :: wv_sat_transition_start   ! Saturation transition range
   logical             ,optional, intent(OUT) :: wv_sat_use_tables ! Saturation pressure lookup tables
   real(SHR_KIND_R8)   ,optional, intent(OUT) :: wv_sat_table_spacing  ! Saturation pressure table resolution
   character(len=*)    ,optional, intent(OUT) :: tfreeze_option   ! Freezing point of salt water
   character(len=*)    ,optional, intent(OUT) :: flux_epbal    ! selects E,P,R adjustment technique
   logical             ,optional, intent(OUT) :: flux_albav    ! T => no diurnal cycle in ocn albedos
   logical             ,optional, intent(OUT) :: flux_diurnal  ! T => diurnal cycle in atm/ocn flux
   real(SHR_KIND_R8)   ,optional, intent(OUT) :: gust_fac      ! wind gustiness factor
   real(SHR_KIND_R8)   ,optional, intent(OUT) :: wall_time_limit ! force stop wall time (hours)
   character(len=*)    ,optional, intent(OUT) :: force_stop_at ! force stop at next (month, day, etc)
   character(len=*)    ,optional, intent(OUT) :: atm_gnam      ! atm grid
   character(len=*)    ,optional, intent(OUT) :: lnd_gnam      ! lnd grid
   character(len=*)    ,optional, intent(OUT) :: ocn_gnam      ! ocn grid
   character(len=*)    ,optional, intent(OUT) :: ice_gnam      ! ice grid
   character(len=*)    ,optional, intent(OUT) :: rof_gnam      ! rof grid
   character(len=*)    ,optional, intent(OUT) :: glc_gnam      ! glc grid
   character(len=*)    ,optional, intent(OUT) :: wav_gnam      ! wav grid
   logical             ,optional, intent(OUT) :: shr_map_dopole  ! pole corrections in shr_map_mod
   character(len=*)    ,optional, intent(OUT) :: vect_map      ! vector mapping option
   character(len=*)    ,optional, intent(OUT) :: aoflux_grid   ! grid for atm ocn flux calc
   integer             ,optional, intent(OUT) :: cpl_decomp    ! coupler decomp
   character(len=*)    ,optional, intent(OUT) :: cpl_seq_option! coupler sequencing option
   logical             ,optional, intent(OUT) :: cpl_cdf64     ! netcdf large file setting
   logical             ,optional, intent(OUT) :: do_budgets    ! heat/water budgets
   logical             ,optional, intent(OUT) :: do_histinit   ! initial history file
   integer             ,optional, intent(OUT) :: budget_inst   ! inst budget
   integer             ,optional, intent(OUT) :: budget_daily  ! daily budget
   integer             ,optional, intent(OUT) :: budget_month  ! month budget
   integer             ,optional, intent(OUT) :: budget_ann    ! ann budget
   integer             ,optional, intent(OUT) :: budget_ltann  ! ltann budget
   integer             ,optional, intent(OUT) :: budget_ltend  ! ltend budget
   logical             ,optional, intent(OUT) :: histaux_a2x
   logical             ,optional, intent(OUT) :: histaux_a2x1hri
   logical             ,optional, intent(OUT) :: histaux_a2x1hr
   logical             ,optional, intent(OUT) :: histaux_a2x3hr
   logical             ,optional, intent(OUT) :: histaux_a2x3hrp
   logical             ,optional, intent(OUT) :: histaux_a2x24hr
   logical             ,optional, intent(OUT) :: histaux_l2x1yr
   logical             ,optional, intent(OUT) :: histaux_l2x
   logical             ,optional, intent(OUT) :: histaux_r2x
   logical             ,optional, intent(OUT) :: histavg_atm
   logical             ,optional, intent(OUT) :: histavg_lnd
   logical             ,optional, intent(OUT) :: histavg_ocn
   logical             ,optional, intent(OUT) :: histavg_ice
   logical             ,optional, intent(OUT) :: histavg_rof
   logical             ,optional, intent(OUT) :: histavg_glc
   logical             ,optional, intent(OUT) :: histavg_wav
   logical             ,optional, intent(OUT) :: histavg_xao
   logical             ,optional, intent(OUT) :: drv_threading ! driver threading control flag
   real(SHR_KIND_R8)   ,optional, intent(OUT) :: eps_frac      ! fraction error tolerance
   real(SHR_KIND_R8)   ,optional, intent(OUT) :: eps_amask     ! atm mask error tolerance
   real(SHR_KIND_R8)   ,optional, intent(OUT) :: eps_agrid     ! atm grid error tolerance
   real(SHR_KIND_R8)   ,optional, intent(OUT) :: eps_aarea     ! atm area error tolerance
   real(SHR_KIND_R8)   ,optional, intent(OUT) :: eps_omask     ! ocn mask error tolerance
   real(SHR_KIND_R8)   ,optional, intent(OUT) :: eps_ogrid     ! ocn grid error tolerance
   real(SHR_KIND_R8)   ,optional, intent(OUT) :: eps_oarea     ! ocn area error tolerance
   logical             ,optional, intent(OUT) :: reprosum_use_ddpdd ! use ddpdd algorithm
   real(SHR_KIND_R8)   ,optional, intent(OUT) :: reprosum_diffmax   ! maximum difference tolerance
   logical             ,optional, intent(OUT) :: reprosum_recompute ! recompute if tolerance exceeded
   logical             ,optional, intent(OUT) :: mct_usealltoall ! flag for mct alltoall
   logical             ,optional, intent(OUT) :: mct_usevector   ! flag for mct vector

   integer(SHR_KIND_IN),optional, intent(OUT) :: info_debug
   logical             ,optional, intent(OUT) :: bfbflag
   logical             ,optional, intent(OUT) :: esmf_map_flag
   logical             ,optional, intent(OUT) :: dead_comps    ! do we have dead models

   logical             ,optional, intent(OUT) :: atm_present    ! provide data
   logical             ,optional, intent(OUT) :: atm_prognostic ! need data
   logical             ,optional, intent(OUT) :: lnd_present
   logical             ,optional, intent(OUT) :: lnd_prognostic
   logical             ,optional, intent(OUT) :: rof_present
   logical             ,optional, intent(OUT) :: rofice_present
   logical             ,optional, intent(OUT) :: rof_prognostic
   logical             ,optional, intent(OUT) :: flood_present
   logical             ,optional, intent(OUT) :: ocn_present
   logical             ,optional, intent(OUT) :: ocn_prognostic
   logical             ,optional, intent(OUT) :: ocnrof_prognostic
   logical             ,optional, intent(OUT) :: ice_present
   logical             ,optional, intent(OUT) :: ice_prognostic
   logical             ,optional, intent(OUT) :: iceberg_prognostic
   logical             ,optional, intent(OUT) :: glc_present
   logical             ,optional, intent(OUT) :: glclnd_present
   logical             ,optional, intent(OUT) :: glcocn_present
   logical             ,optional, intent(OUT) :: glcice_present
   logical             ,optional, intent(OUT) :: glc_prognostic
   logical             ,optional, intent(OUT) :: wav_present
   logical             ,optional, intent(OUT) :: wav_prognostic
   logical             ,optional, intent(OUT) :: esp_present
   logical             ,optional, intent(OUT) :: esp_prognostic
   integer(SHR_KIND_IN),optional, intent(OUT) :: atm_nx        ! nx,ny 2d grid size global
   integer(SHR_KIND_IN),optional, intent(OUT) :: atm_ny        ! nx,ny 2d grid size global
   integer(SHR_KIND_IN),optional, intent(OUT) :: lnd_nx
   integer(SHR_KIND_IN),optional, intent(OUT) :: lnd_ny
   integer(SHR_KIND_IN),optional, intent(OUT) :: rof_nx
   integer(SHR_KIND_IN),optional, intent(OUT) :: rof_ny
   integer(SHR_KIND_IN),optional, intent(OUT) :: ice_nx
   integer(SHR_KIND_IN),optional, intent(OUT) :: ice_ny
   integer(SHR_KIND_IN),optional, intent(OUT) :: ocn_nx
   integer(SHR_KIND_IN),optional, intent(OUT) :: ocn_ny
   integer(SHR_KIND_IN),optional, intent(OUT) :: glc_nx
   integer(SHR_KIND_IN),optional, intent(OUT) :: glc_ny
   integer(SHR_KIND_IN),optional, intent(OUT) :: wav_nx
   integer(SHR_KIND_IN),optional, intent(OUT) :: wav_ny

   real(SHR_KIND_R8)   ,optional, intent(OUT) :: nextsw_cday   ! calendar of next atm shortwave
   real(SHR_KIND_R8)   ,optional, intent(OUT) :: precip_fact   ! precip factor
   real(SHR_KIND_R8)   ,optional, intent(OUT) :: flux_epbalfact ! adjusted precip factor
   integer(SHR_KIND_IN),optional, intent(OUT) :: atm_phase     ! atm phase
   integer(SHR_KIND_IN),optional, intent(OUT) :: lnd_phase     ! lnd phase
   integer(SHR_KIND_IN),optional, intent(OUT) :: ice_phase     ! ice phase
   integer(SHR_KIND_IN),optional, intent(OUT) :: ocn_phase     ! ocn phase
   integer(SHR_KIND_IN),optional, intent(OUT) :: glc_phase     ! glc phase
   integer(SHR_KIND_IN),optional, intent(OUT) :: rof_phase     ! rof phase
   integer(SHR_KIND_IN),optional, intent(OUT) :: wav_phase     ! wav phase
   integer(SHR_KIND_IN),optional, intent(OUT) :: esp_phase     ! wav phase
   logical             ,optional, intent(OUT) :: atm_aero      ! atmosphere aerosols
   logical             ,optional, intent(OUT) :: glcrun_alarm  ! glc run alarm
   logical             ,optional, intent(OUT) :: glc_g2lupdate ! update glc2lnd fields in lnd model
   real(shr_kind_r8), optional, intent(out) :: max_cplstep_time
   logical             ,optional, intent(OUT) :: pause_alarm
   logical             ,optional, intent(OUT) :: resume_alarm
>>>>>>> bf458afe

    !----- local -----
    character(len=*), parameter :: subname = '(seq_infodata_GetData_explicit) '

!-------------------------------------------------------------------------------

    if ( present(cime_model)     ) cime_model     = infodata%cime_model
    if ( present(start_type)     ) start_type     = infodata%start_type
    if ( present(case_name)      ) case_name      = infodata%case_name
    if ( present(case_desc)      ) case_desc      = infodata%case_desc
    if ( present(model_version)  ) model_version  = infodata%model_version
    if ( present(username)       ) username       = infodata%username
    if ( present(hostname)       ) hostname       = infodata%hostname
    if ( present(rest_case_name) ) rest_case_name = infodata%rest_case_name
    if ( present(timing_dir)     ) timing_dir     = infodata%timing_dir
    if ( present(tchkpt_dir)     ) tchkpt_dir     = infodata%tchkpt_dir
    if ( present(aqua_planet)    ) aqua_planet    = infodata%aqua_planet
    if ( present(aqua_planet_sst)) aqua_planet_sst= infodata%aqua_planet_sst
    if ( present(run_barriers)   ) run_barriers   = infodata%run_barriers
    if ( present(brnch_retain_casename) ) &
         brnch_retain_casename =  infodata%brnch_retain_casename
    if ( present(read_restart)   ) read_restart   = infodata%read_restart
    if ( present(restart_pfile)  ) restart_pfile  = infodata%restart_pfile
    if ( present(restart_file)   ) restart_file   = infodata%restart_file
    if ( present(single_column)  ) single_column  = infodata%single_column
    if ( present(scmlat)         ) scmlat         = infodata%scmlat
    if ( present(scmlon)         ) scmlon         = infodata%scmlon
    if ( present(logFilePostFix) ) logFilePostFix = infodata%logFilePostFix
    if ( present(outPathRoot)    ) outPathRoot    = infodata%outPathRoot
    if ( present(perpetual)      ) perpetual      = infodata%perpetual
    if ( present(perpetual_ymd)  ) perpetual_ymd  = infodata%perpetual_ymd
    if ( present(orb_iyear)      ) orb_iyear      = infodata%orb_iyear
    if ( present(orb_iyear_align)) orb_iyear_align= infodata%orb_iyear_align
    if ( present(orb_mode)       ) orb_mode       = infodata%orb_mode
    if ( present(orb_eccen)      ) orb_eccen      = infodata%orb_eccen
    if ( present(orb_obliqr)     ) orb_obliqr     = infodata%orb_obliqr
    if ( present(orb_obliq)      ) orb_obliq      = infodata%orb_obliq
    if ( present(orb_lambm0)     ) orb_lambm0     = infodata%orb_lambm0
    if ( present(orb_mvelpp)     ) orb_mvelpp     = infodata%orb_mvelpp
    if ( present(orb_mvelp)      ) orb_mvelp      = infodata%orb_mvelp
    if ( present(wv_sat_scheme)  ) wv_sat_scheme  = infodata%wv_sat_scheme
    if ( present(wv_sat_transition_start)) &
         wv_sat_transition_start = infodata%wv_sat_transition_start
    if ( present(wv_sat_use_tables)) wv_sat_use_tables = infodata%wv_sat_use_tables
    if ( present(wv_sat_table_spacing)) wv_sat_table_spacing = infodata%wv_sat_table_spacing
    if ( present(tfreeze_option) ) tfreeze_option = infodata%tfreeze_option
    if ( present(flux_epbal)     ) flux_epbal     = infodata%flux_epbal
    if ( present(flux_albav)     ) flux_albav     = infodata%flux_albav
    if ( present(flux_diurnal)   ) flux_diurnal   = infodata%flux_diurnal
    if ( present(gust_fac)       ) gust_fac       = infodata%gust_fac
    if ( present(wall_time_limit)) wall_time_limit= infodata%wall_time_limit
    if ( present(force_stop_at)  ) force_stop_at  = infodata%force_stop_at
    if ( present(atm_gnam)       ) atm_gnam       = infodata%atm_gnam
    if ( present(lnd_gnam)       ) lnd_gnam       = infodata%lnd_gnam
    if ( present(ocn_gnam)       ) ocn_gnam       = infodata%ocn_gnam
    if ( present(ice_gnam)       ) ice_gnam       = infodata%ice_gnam
    if ( present(rof_gnam)       ) rof_gnam       = infodata%rof_gnam
    if ( present(glc_gnam)       ) glc_gnam       = infodata%glc_gnam
    if ( present(wav_gnam)       ) wav_gnam       = infodata%wav_gnam
    if ( present(shr_map_dopole) ) shr_map_dopole = infodata%shr_map_dopole
    if ( present(vect_map)       ) vect_map       = infodata%vect_map
    if ( present(aoflux_grid)    ) aoflux_grid    = infodata%aoflux_grid
    if ( present(cpl_decomp)     ) cpl_decomp     = infodata%cpl_decomp
    if ( present(cpl_seq_option) ) cpl_seq_option = infodata%cpl_seq_option
    if ( present(cpl_cdf64)      ) cpl_cdf64      = infodata%cpl_cdf64
    if ( present(do_budgets)     ) do_budgets     = infodata%do_budgets
    if ( present(do_histinit)    ) do_histinit    = infodata%do_histinit
    if ( present(budget_inst)    ) budget_inst    = infodata%budget_inst
    if ( present(budget_daily)   ) budget_daily   = infodata%budget_daily
    if ( present(budget_month)   ) budget_month   = infodata%budget_month
    if ( present(budget_ann)     ) budget_ann     = infodata%budget_ann
    if ( present(budget_ltann)   ) budget_ltann   = infodata%budget_ltann
    if ( present(budget_ltend)   ) budget_ltend   = infodata%budget_ltend
    if ( present(histaux_a2x)    ) histaux_a2x    = infodata%histaux_a2x
    if ( present(histaux_a2x1hri)) histaux_a2x1hri= infodata%histaux_a2x1hri
    if ( present(histaux_a2x1hr) ) histaux_a2x1hr = infodata%histaux_a2x1hr
    if ( present(histaux_a2x3hr) ) histaux_a2x3hr = infodata%histaux_a2x3hr
    if ( present(histaux_a2x3hrp)) histaux_a2x3hrp= infodata%histaux_a2x3hrp
    if ( present(histaux_a2x24hr)) histaux_a2x24hr= infodata%histaux_a2x24hr
    if ( present(histaux_l2x1yr) ) histaux_l2x1yr = infodata%histaux_l2x1yr
    if ( present(histaux_l2x)    ) histaux_l2x    = infodata%histaux_l2x
    if ( present(histaux_r2x)    ) histaux_r2x    = infodata%histaux_r2x
    if ( present(histavg_atm)    ) histavg_atm    = infodata%histavg_atm
    if ( present(histavg_lnd)    ) histavg_lnd    = infodata%histavg_lnd
    if ( present(histavg_ocn)    ) histavg_ocn    = infodata%histavg_ocn
    if ( present(histavg_ice)    ) histavg_ice    = infodata%histavg_ice
    if ( present(histavg_rof)    ) histavg_rof    = infodata%histavg_rof
    if ( present(histavg_glc)    ) histavg_glc    = infodata%histavg_glc
    if ( present(histavg_wav)    ) histavg_wav    = infodata%histavg_wav
    if ( present(histavg_xao)    ) histavg_xao    = infodata%histavg_xao
    if ( present(drv_threading)  ) drv_threading  = infodata%drv_threading
    if ( present(eps_frac)       ) eps_frac       = infodata%eps_frac
    if ( present(eps_amask)      ) eps_amask      = infodata%eps_amask
    if ( present(eps_agrid)      ) eps_agrid      = infodata%eps_agrid
    if ( present(eps_aarea)      ) eps_aarea      = infodata%eps_aarea
    if ( present(eps_omask)      ) eps_omask      = infodata%eps_omask
    if ( present(eps_ogrid)      ) eps_ogrid      = infodata%eps_ogrid
    if ( present(eps_oarea)      ) eps_oarea      = infodata%eps_oarea
    if ( present(reprosum_use_ddpdd)) reprosum_use_ddpdd = infodata%reprosum_use_ddpdd
    if ( present(reprosum_diffmax)  ) reprosum_diffmax   = infodata%reprosum_diffmax
    if ( present(reprosum_recompute)) reprosum_recompute = infodata%reprosum_recompute
    if ( present(mct_usealltoall)) mct_usealltoall = infodata%mct_usealltoall
    if ( present(mct_usevector)  ) mct_usevector  = infodata%mct_usevector

    if ( present(info_debug)     ) info_debug     = infodata%info_debug
    if ( present(bfbflag)        ) bfbflag        = infodata%bfbflag
    if ( present(esmf_map_flag)  ) esmf_map_flag  = infodata%esmf_map_flag
    if ( present(dead_comps)     ) dead_comps     = infodata%dead_comps

    if ( present(atm_present)    ) atm_present    = infodata%atm_present
    if ( present(atm_prognostic) ) atm_prognostic = infodata%atm_prognostic
    if ( present(lnd_present)    ) lnd_present    = infodata%lnd_present
    if ( present(lnd_prognostic) ) lnd_prognostic = infodata%lnd_prognostic
    if ( present(rof_present)    ) rof_present    = infodata%rof_present
    if ( present(rofice_present) ) rofice_present = infodata%rofice_present
    if ( present(rof_prognostic) ) rof_prognostic = infodata%rof_prognostic
    if ( present(flood_present)  ) flood_present  = infodata%flood_present
    if ( present(ocn_present)    ) ocn_present    = infodata%ocn_present
    if ( present(ocn_prognostic) ) ocn_prognostic = infodata%ocn_prognostic
    if ( present(ocnrof_prognostic) ) ocnrof_prognostic = infodata%ocnrof_prognostic
    if ( present(ice_present)    ) ice_present    = infodata%ice_present
    if ( present(ice_prognostic) ) ice_prognostic = infodata%ice_prognostic
    if ( present(iceberg_prognostic)) iceberg_prognostic = infodata%iceberg_prognostic
    if ( present(glc_present)    ) glc_present    = infodata%glc_present
    if ( present(glclnd_present) ) glclnd_present = infodata%glclnd_present
    if ( present(glcocn_present) ) glcocn_present = infodata%glcocn_present
    if ( present(glcice_present) ) glcice_present = infodata%glcice_present
    if ( present(glc_prognostic) ) glc_prognostic = infodata%glc_prognostic
    if ( present(wav_present)    ) wav_present    = infodata%wav_present
    if ( present(wav_prognostic) ) wav_prognostic = infodata%wav_prognostic
    if ( present(esp_present)    ) esp_present    = infodata%esp_present
    if ( present(esp_prognostic) ) esp_prognostic = infodata%esp_prognostic
    if ( present(atm_nx)         ) atm_nx         = infodata%atm_nx
    if ( present(atm_ny)         ) atm_ny         = infodata%atm_ny
    if ( present(lnd_nx)         ) lnd_nx         = infodata%lnd_nx
    if ( present(lnd_ny)         ) lnd_ny         = infodata%lnd_ny
    if ( present(rof_nx)         ) rof_nx         = infodata%rof_nx
    if ( present(rof_ny)         ) rof_ny         = infodata%rof_ny
    if ( present(ice_nx)         ) ice_nx         = infodata%ice_nx
    if ( present(ice_ny)         ) ice_ny         = infodata%ice_ny
    if ( present(ocn_nx)         ) ocn_nx         = infodata%ocn_nx
    if ( present(ocn_ny)         ) ocn_ny         = infodata%ocn_ny
    if ( present(glc_nx)         ) glc_nx         = infodata%glc_nx
    if ( present(glc_ny)         ) glc_ny         = infodata%glc_ny
    if ( present(wav_nx)         ) wav_nx         = infodata%wav_nx
    if ( present(wav_ny)         ) wav_ny         = infodata%wav_ny

    if ( present(nextsw_cday)    ) nextsw_cday    = infodata%nextsw_cday
    if ( present(precip_fact)    ) precip_fact    = infodata%precip_fact
    if ( present(flux_epbalfact) ) then
       flux_epbalfact = 1.0_SHR_KIND_R8
       if (trim(infodata%flux_epbal) == 'ocn') then
          flux_epbalfact = infodata%precip_fact
       end if
       if (flux_epbalfact <= 0.0_SHR_KIND_R8) then
          if (loglevel > 0) write(logunit,'(2a,e16.6)') &
             trim(subname),' WARNING: factor from ocn = ',flux_epbalfact
          if (loglevel > 0) write(logunit,'(2a)') &
             trim(subname),' WARNING: resetting flux_epbalfact to 1.0'
          flux_epbalfact = 1.0_SHR_KIND_R8
       end if
    endif
    if ( present(atm_phase)      ) atm_phase      = infodata%atm_phase
    if ( present(lnd_phase)      ) lnd_phase      = infodata%lnd_phase
    if ( present(ice_phase)      ) ice_phase      = infodata%ice_phase
    if ( present(ocn_phase)      ) ocn_phase      = infodata%ocn_phase
    if ( present(glc_phase)      ) glc_phase      = infodata%glc_phase
    if ( present(rof_phase)      ) rof_phase      = infodata%rof_phase
    if ( present(wav_phase)      ) wav_phase      = infodata%wav_phase
    if ( present(esp_phase)      ) esp_phase      = infodata%esp_phase
    if ( present(atm_aero)       ) atm_aero       = infodata%atm_aero
    if ( present(glcrun_alarm)   ) glcrun_alarm   = infodata%glcrun_alarm
    if ( present(glc_g2lupdate)  ) glc_g2lupdate  = infodata%glc_g2lupdate
    if ( present(atm_pause) ) then
      if (associated(infodata%pause_resume)) then
        atm_pause = infodata%pause_resume%atm_pause
      else
        atm_pause = .false.
      end if
    end if
    if ( present(lnd_pause) ) then
      if (associated(infodata%pause_resume)) then
        lnd_pause = infodata%pause_resume%lnd_pause
      else
        lnd_pause = .false.
      end if
    end if
    if ( present(ice_pause) ) then
      if (associated(infodata%pause_resume)) then
        ice_pause = infodata%pause_resume%ice_pause
      else
        ice_pause = .false.
      end if
    end if
    if ( present(ocn_pause) ) then
      if (associated(infodata%pause_resume)) then
        ocn_pause = infodata%pause_resume%ocn_pause
      else
        ocn_pause = .false.
      end if
    end if
    if ( present(glc_pause) ) then
      if (associated(infodata%pause_resume)) then
        glc_pause = infodata%pause_resume%glc_pause
      else
        glc_pause = .false.
      end if
    end if
    if ( present(rof_pause) ) then
      if (associated(infodata%pause_resume)) then
        rof_pause = infodata%pause_resume%rof_pause
      else
        rof_pause = .false.
      end if
    end if
    if ( present(wav_pause) ) then
      if (associated(infodata%pause_resume)) then
        wav_pause = infodata%pause_resume%wav_pause
      else
        wav_pause = .false.
      end if
    end if
    if ( present(cpl_pause) ) then
      if (associated(infodata%pause_resume)) then
        cpl_pause      = infodata%pause_resume%cpl_pause
      else
        cpl_pause = .false.
      end if
    end if
    if ( present(atm_resume) ) then
      if (associated(infodata%pause_resume)) then
        atm_resume(:)  = infodata%pause_resume%atm_resume(:)
      else
        atm_resume(:) = ' '
      end if
    end if
    if ( present(lnd_resume) ) then
      if (associated(infodata%pause_resume)) then
        lnd_resume(:)  = infodata%pause_resume%lnd_resume(:)
      else
        lnd_resume(:) = ' '
      end if
    end if
    if ( present(ice_resume) ) then
      if (associated(infodata%pause_resume)) then
        ice_resume(:)  = infodata%pause_resume%ice_resume(:)
      else
        ice_resume(:) = ' '
      end if
    end if
    if ( present(ocn_resume) ) then
      if (associated(infodata%pause_resume)) then
        ocn_resume(:)  = infodata%pause_resume%ocn_resume(:)
      else
        ocn_resume(:) = ' '
      end if
    end if
    if ( present(glc_resume) ) then
      if (associated(infodata%pause_resume)) then
        glc_resume(:)  = infodata%pause_resume%glc_resume(:)
      else
        glc_resume(:) = ' '
      end if
    end if
    if ( present(rof_resume) ) then
      if (associated(infodata%pause_resume)) then
        rof_resume(:)  = infodata%pause_resume%rof_resume(:)
      else
        rof_resume(:) = ' '
      end if
    end if
    if ( present(wav_resume) ) then
      if (associated(infodata%pause_resume)) then
        wav_resume(:)  = infodata%pause_resume%wav_resume(:)
      else
        wav_resume(:) = ' '
      end if
    end if
    if ( present(cpl_resume) ) then
      if (associated(infodata%pause_resume)) then
        cpl_resume     = infodata%pause_resume%cpl_resume
      else
        cpl_resume = ' '
      end if
    end if
    if ( present(max_cplstep_time) ) max_cplstep_time = infodata%max_cplstep_time

END SUBROUTINE seq_infodata_GetData_explicit

#ifndef CPRPGI
!===============================================================================
! !IROUTINE: seq_infodata_GetData_bytype -- Get values from infodata object
!
! !DESCRIPTION:
!
!     Get values out of the infodata object.
!
! !INTERFACE: ------------------------------------------------------------------

SUBROUTINE seq_infodata_GetData_bytype( component_firstletter, infodata,      &
           comp_present, comp_prognostic, comp_gnam, histavg_comp,            &
           comp_phase, comp_nx, comp_ny, comp_pause, comp_resume)


   implicit none

! !INPUT/OUTPUT PARAMETERS:

   character(len=1),                 intent(IN)  :: component_firstletter
   type(seq_infodata_type),          intent(IN)  :: infodata        ! Input CCSM structure
   logical,                optional, intent(OUT) :: comp_present    ! provide data
   logical,                optional, intent(OUT) :: comp_prognostic ! need data
   character(len=*),       optional, intent(OUT) :: comp_gnam       ! comp grid
   integer(SHR_KIND_IN),   optional, intent(OUT) :: comp_nx         ! nx,ny 2d grid size global
   integer(SHR_KIND_IN),   optional, intent(OUT) :: comp_ny         ! nx,ny 2d grid size global
   integer(SHR_KIND_IN),   optional, intent(OUT) :: comp_phase
   logical,                optional, intent(OUT) :: histavg_comp
   logical,                optional, intent(OUT) :: comp_pause
   character(SHR_KIND_CL), optional, intent(OUT) :: comp_resume(:)

    !----- local -----
    character(len=*), parameter :: subname = '(seq_infodata_GetData_bytype) '

!-------------------------------------------------------------------------------

    if (component_firstletter == 'a') then
      call seq_infodata_GetData(infodata, atm_present=comp_present,           &
           atm_prognostic=comp_prognostic, atm_gnam=comp_gnam,                &
           atm_phase=comp_phase, atm_nx=comp_nx, atm_ny=comp_ny,              &
           histavg_atm=histavg_comp, atm_pause=comp_pause, atm_resume=comp_resume)
    else if (component_firstletter == 'l') then
      call seq_infodata_GetData(infodata, lnd_present=comp_present,           &
           lnd_prognostic=comp_prognostic, lnd_gnam=comp_gnam,                &
           lnd_phase=comp_phase, lnd_nx=comp_nx, lnd_ny=comp_ny,              &
           histavg_lnd=histavg_comp, lnd_pause=comp_pause, lnd_resume=comp_resume)
    else if (component_firstletter == 'i') then
      call seq_infodata_GetData(infodata, ice_present=comp_present,           &
           ice_prognostic=comp_prognostic, ice_gnam=comp_gnam,                &
           ice_phase=comp_phase, ice_nx=comp_nx, ice_ny=comp_ny,              &
           histavg_ice=histavg_comp, ice_pause=comp_pause, ice_resume=comp_resume)
    else if (component_firstletter == 'o') then
      call seq_infodata_GetData(infodata, ocn_present=comp_present,           &
           ocn_prognostic=comp_prognostic, ocn_gnam=comp_gnam,                &
           ocn_phase=comp_phase, ocn_nx=comp_nx, ocn_ny=comp_ny,              &
           histavg_ocn=histavg_comp, ocn_pause=comp_pause, ocn_resume=comp_resume)
    else if (component_firstletter == 'r') then
      call seq_infodata_GetData(infodata, rof_present=comp_present,           &
           rof_prognostic=comp_prognostic, rof_gnam=comp_gnam,                &
           rof_phase=comp_phase, rof_nx=comp_nx, rof_ny=comp_ny,              &
           histavg_rof=histavg_comp, rof_pause=comp_pause, rof_resume=comp_resume)
    else if (component_firstletter == 'g') then
      call seq_infodata_GetData(infodata, glc_present=comp_present,           &
           glc_prognostic=comp_prognostic, glc_gnam=comp_gnam,                &
           glc_phase=comp_phase, glc_nx=comp_nx, glc_ny=comp_ny,              &
           histavg_glc=histavg_comp, glc_pause=comp_pause, glc_resume=comp_resume)
    else if (component_firstletter == 'w') then
      call seq_infodata_GetData(infodata, wav_present=comp_present,           &
           wav_prognostic=comp_prognostic, wav_gnam=comp_gnam,                &
           wav_phase=comp_phase, wav_nx=comp_nx, wav_ny=comp_ny,              &
           histavg_wav=histavg_comp, wav_pause=comp_pause, wav_resume=comp_resume)
    else if (component_firstletter == 'e') then
      if (present(comp_gnam)) then
        comp_gnam = ''
        if ((loglevel > 1) .and. seq_comm_iamroot(1)) then
          write(logunit,*) trim(subname),' Note: ESP type has no gnam property'
        end if
      end if
      if (present(comp_nx)) then
        comp_nx = 1
        if ((loglevel > 1) .and. seq_comm_iamroot(1)) then
          write(logunit,*) trim(subname),' Note: ESP type has no nx property'
        end if
      end if
      if (present(comp_ny)) then
        comp_ny = 1
        if ((loglevel > 1) .and. seq_comm_iamroot(1)) then
          write(logunit,*) trim(subname),' Note: ESP type has no ny property'
        end if
      end if
      if (present(histavg_comp)) then
        histavg_comp = .false.
        if ((loglevel > 1) .and. seq_comm_iamroot(1)) then
          write(logunit,*) trim(subname),' Note: ESP type has no histavg property'
        end if
      end if
      if (present(comp_pause)) then
        comp_pause = .false.
        if ((loglevel > 1) .and. seq_comm_iamroot(1)) then
          write(logunit,*) trim(subname),' Note: ESP type has no pause property'
        end if
      end if
      if (present(comp_resume)) then
        comp_resume = ' '
        if ((loglevel > 1) .and. seq_comm_iamroot(1)) then
          write(logunit,*) trim(subname),' Note: ESP type has no resume property'
        end if
      end if
     
      call seq_infodata_GetData(infodata, esp_present=comp_present,           &
           esp_prognostic=comp_prognostic, esp_phase=comp_phase)
    else
       call shr_sys_abort( subname//": unknown component-type first letter,'"//component_firstletter//"', aborting")
    end if
  END SUBROUTINE seq_infodata_GetData_bytype
#endif
! ^ ifndef CPRPGI

!===============================================================================
! !IROUTINE: seq_infodata_PutData_explicit -- Put values into infodata object
!
! !DESCRIPTION:
!
!     Put values into the infodata object.
!
! !INTERFACE: ------------------------------------------------------------------

SUBROUTINE seq_infodata_PutData_explicit( infodata, cime_model, case_name, case_desc, timing_dir,  &
           model_version, username, hostname, rest_case_name, tchkpt_dir,     &
           start_type, restart_pfile, restart_file, perpetual, perpetual_ymd, &
           aqua_planet,aqua_planet_sst, brnch_retain_casename, &
           single_column, scmlat,scmlon,logFilePostFix, outPathRoot,          &
           atm_present, atm_prognostic, lnd_present, lnd_prognostic, rof_prognostic, &
           rof_present, ocn_present, ocn_prognostic, ocnrof_prognostic,       &
           ice_present, ice_prognostic, glc_present, glc_prognostic,          &
           flood_present, wav_present, wav_prognostic, rofice_present,        &
           glclnd_present, glcocn_present, glcice_present, iceberg_prognostic,&
           esp_present, esp_prognostic,                                       &
           bfbflag, lnd_gnam, cpl_decomp, cpl_seq_option,                     &
           ice_gnam, rof_gnam, glc_gnam, wav_gnam,                            &
           atm_gnam, ocn_gnam, info_debug, dead_comps, read_restart,          &
           shr_map_dopole, vect_map, aoflux_grid, run_barriers,               &
           nextsw_cday, precip_fact, flux_epbal, flux_albav, glcrun_alarm,    &
           glc_g2lupdate, atm_aero, esmf_map_flag, wall_time_limit,           &
           do_budgets, do_histinit, drv_threading, flux_diurnal, gust_fac,    &
           budget_inst, budget_daily, budget_month, force_stop_at,            &
           budget_ann, budget_ltann, budget_ltend ,                           &
           histaux_a2x    , histaux_a2x1hri, histaux_a2x1hr,                  &
           histaux_a2x3hr, histaux_a2x3hrp , histaux_l2x1yr,                  &
           histaux_a2x24hr, histaux_l2x   , histaux_r2x     , orb_obliq,      &
           histavg_atm, histavg_lnd, histavg_ocn, histavg_ice,                &
           histavg_rof, histavg_glc, histavg_wav, histavg_xao,                &
           cpl_cdf64, orb_iyear, orb_iyear_align, orb_mode, orb_mvelp,        &
           orb_eccen, orb_obliqr, orb_lambm0, orb_mvelpp, wv_sat_scheme,      &
           wv_sat_transition_start, wv_sat_use_tables, wv_sat_table_spacing,  &
           tfreeze_option, &
           glc_phase, rof_phase, atm_phase, lnd_phase, ocn_phase, ice_phase,  &
           wav_phase, esp_phase, wav_nx, wav_ny, atm_nx, atm_ny,              &
           lnd_nx, lnd_ny, rof_nx, rof_ny, ice_nx, ice_ny, ocn_nx, ocn_ny,    &
           glc_nx, glc_ny, eps_frac, eps_amask,                               &
           eps_agrid, eps_aarea, eps_omask, eps_ogrid, eps_oarea,             &
           reprosum_use_ddpdd, reprosum_diffmax, reprosum_recompute,          &
           atm_pause, lnd_pause, ocn_pause, ice_pause, glc_pause, rof_pause,  &
           wav_pause, cpl_pause, atm_resume, lnd_resume, ocn_resume,          &
           ice_resume, glc_resume, rof_resume, wav_resume, cpl_resume,        &
           mct_usealltoall, mct_usevector )


   implicit none

! !INPUT/OUTPUT PARAMETERS:

<<<<<<< HEAD
   type(seq_infodata_type),          intent(INOUT) :: infodata                ! Input CCSM structure
   character(len=*),       optional, intent(IN)    :: cime_model              ! CIME model (acme or cesm)
   character(len=*),       optional, intent(IN)    :: start_type              ! Start type
   character(len=*),       optional, intent(IN)    :: case_name               ! Short case identification
   character(len=*),       optional, intent(IN)    :: case_desc               ! Long case description
   character(len=*),       optional, intent(IN)    :: model_version           ! Model version
   character(len=*),       optional, intent(IN)    :: username                ! Username
   character(len=*),       optional, intent(IN)    :: hostname                ! Hostname
   character(len=*),       optional, intent(IN)    :: rest_case_name          ! restart casename
   character(len=*),       optional, intent(IN)    :: timing_dir              ! timing dir name
   character(len=*),       optional, intent(IN)    :: tchkpt_dir              ! timing checkpoint dir name
   logical,                optional, intent(IN)    :: aqua_planet             ! aqua_planet mode
   integer(SHR_KIND_IN),   optional, intent(IN)    :: aqua_planet_sst         ! aqua_planet sst type
   logical,                optional, intent(IN)    :: run_barriers            ! barrier component run calls
   logical,                optional, intent(IN)    :: brnch_retain_casename
   logical,                optional, intent(IN)    :: read_restart            ! read restart flag
   character(len=*),       optional, intent(IN)    :: restart_pfile           ! Restart pointer file
   character(len=*),       optional, intent(IN)    :: restart_file            ! Restart file pathname
   logical,                optional, intent(IN)    :: single_column
   real (SHR_KIND_R8),     optional, intent(IN)    :: scmlat
   real (SHR_KIND_R8),     optional, intent(IN)    :: scmlon
   character(len=*),       optional, intent(IN)    :: logFilePostFix          ! output log file postfix
   character(len=*),       optional, intent(IN)    :: outPathRoot             ! output file root
   logical,                optional, intent(IN)    :: perpetual               ! If this is perpetual
   integer,                optional, intent(IN)    :: perpetual_ymd           ! If perpetual, date
   character(len=*),       optional, intent(IN)    :: orb_mode                ! orbital mode
   integer,                optional, intent(IN)    :: orb_iyear               ! orbital year
   integer,                optional, intent(IN)    :: orb_iyear_align         ! orbital year model year align
   real(SHR_KIND_R8),      optional, intent(IN)    :: orb_eccen               ! See shr_orb_mod
   real(SHR_KIND_R8),      optional, intent(IN)    :: orb_obliqr              ! See shr_orb_mod
   real(SHR_KIND_R8),      optional, intent(IN)    :: orb_obliq               ! See shr_orb_mod
   real(SHR_KIND_R8),      optional, intent(IN)    :: orb_lambm0              ! See shr_orb_mod
   real(SHR_KIND_R8),      optional, intent(IN)    :: orb_mvelpp              ! See shr_orb_mod
   real(SHR_KIND_R8),      optional, intent(IN)    :: orb_mvelp               ! See shr_orb_mod
   character(len=*),       optional, intent(IN)    :: wv_sat_scheme           ! Water vapor saturation pressure scheme
   real(SHR_KIND_R8),      optional, intent(IN)    :: wv_sat_transition_start ! Saturation transition range
   logical,                optional, intent(IN)    :: wv_sat_use_tables       ! Saturation pressure lookup tables
   real(SHR_KIND_R8),      optional, intent(IN)    :: wv_sat_table_spacing    ! Saturation pressure table resolution
   character(len=*),       optional, intent(IN)    :: tfreeze_option          ! Freezing point of salt water
   character(len=*),       optional, intent(IN)    :: flux_epbal              ! selects E,P,R adjustment technique
   logical,                optional, intent(IN)    :: flux_albav              ! T => no diurnal cycle in ocn albedos
   logical,                optional, intent(IN)    :: flux_diurnal            ! T => diurnal cycle in atm/ocn flux
   real(SHR_KIND_R8),      optional, intent(IN)    :: wall_time_limit         ! force stop wall time (hours)
   character(len=*),       optional, intent(IN)    :: force_stop_at           ! force a stop at next (month, day, etc)
   character(len=*),       optional, intent(IN)    :: atm_gnam                ! atm grid
   character(len=*),       optional, intent(IN)    :: lnd_gnam                ! lnd grid
   character(len=*),       optional, intent(IN)    :: ocn_gnam                ! ocn grid
   character(len=*),       optional, intent(IN)    :: ice_gnam                ! ice grid
   character(len=*),       optional, intent(IN)    :: rof_gnam                ! rof grid
   character(len=*),       optional, intent(IN)    :: glc_gnam                ! glc grid
   character(len=*),       optional, intent(IN)    :: wav_gnam                ! wav grid
   logical,                optional, intent(IN)    :: shr_map_dopole          ! pole corrections in shr_map_mod
   character(len=*),       optional, intent(IN)    :: vect_map                ! vector mapping option
   character(len=*),       optional, intent(IN)    :: aoflux_grid             ! grid for atm ocn flux calc
   integer,                optional, intent(IN)    :: cpl_decomp              ! coupler decomp
   character(len=*),       optional, intent(IN)    :: cpl_seq_option          ! coupler sequencing option
   logical,                optional, intent(IN)    :: cpl_cdf64               ! netcdf large file setting
   logical,                optional, intent(IN)    :: do_budgets              ! heat/water budgets
   logical,                optional, intent(IN)    :: do_histinit             ! initial history file
   integer,                optional, intent(IN)    :: budget_inst             ! inst budget
   integer,                optional, intent(IN)    :: budget_daily            ! daily budget
   integer,                optional, intent(IN)    :: budget_month            ! month budget
   integer,                optional, intent(IN)    :: budget_ann              ! ann budget
   integer,                optional, intent(IN)    :: budget_ltann            ! ltann budget
   integer,                optional, intent(IN)    :: budget_ltend            ! ltend budget
   logical,                optional, intent(IN)    :: histaux_a2x
   logical,                optional, intent(IN)    :: histaux_a2x1hri
   logical,                optional, intent(IN)    :: histaux_a2x1hr
   logical,                optional, intent(IN)    :: histaux_a2x3hr
   logical,                optional, intent(IN)    :: histaux_a2x3hrp
   logical,                optional, intent(IN)    :: histaux_a2x24hr
   logical,                optional, intent(IN)    :: histaux_l2x1yr
   logical,                optional, intent(IN)    :: histaux_l2x
   logical,                optional, intent(IN)    :: histaux_r2x
   logical,                optional, intent(IN)    :: histavg_atm
   logical,                optional, intent(IN)    :: histavg_lnd
   logical,                optional, intent(IN)    :: histavg_ocn
   logical,                optional, intent(IN)    :: histavg_ice
   logical,                optional, intent(IN)    :: histavg_rof
   logical,                optional, intent(IN)    :: histavg_glc
   logical,                optional, intent(IN)    :: histavg_wav
   logical,                optional, intent(IN)    :: histavg_xao
   logical,                optional, intent(IN)    :: drv_threading      ! driver threading control flag
   real(SHR_KIND_R8),      optional, intent(IN)    :: eps_frac           ! fraction error tolerance
   real(SHR_KIND_R8),      optional, intent(IN)    :: eps_amask          ! atm mask error tolerance
   real(SHR_KIND_R8),      optional, intent(IN)    :: eps_agrid          ! atm grid error tolerance
   real(SHR_KIND_R8),      optional, intent(IN)    :: eps_aarea          ! atm area error tolerance
   real(SHR_KIND_R8),      optional, intent(IN)    :: eps_omask          ! ocn mask error tolerance
   real(SHR_KIND_R8),      optional, intent(IN)    :: eps_ogrid          ! ocn grid error tolerance
   real(SHR_KIND_R8),      optional, intent(IN)    :: eps_oarea          ! ocn area error tolerance
   logical,                optional, intent(IN)    :: reprosum_use_ddpdd ! use ddpdd algorithm
   real(SHR_KIND_R8),      optional, intent(IN)    :: reprosum_diffmax   ! maximum difference tolerance
   logical,                optional, intent(IN)    :: reprosum_recompute ! recompute if tolerance exceeded
   logical,                optional, intent(IN)    :: mct_usealltoall    ! flag for mct alltoall
   logical,                optional, intent(IN)    :: mct_usevector      ! flag for mct vector

   integer(SHR_KIND_IN),   optional, intent(IN)    :: info_debug
   logical,                optional, intent(IN)    :: bfbflag
   logical,                optional, intent(IN)    :: esmf_map_flag
   logical,                optional, intent(IN)    :: dead_comps         ! do we have dead models

   logical,                optional, intent(IN)    :: atm_present        ! provide data
   logical,                optional, intent(IN)    :: atm_prognostic     ! need data
   logical,                optional, intent(IN)    :: lnd_present
   logical,                optional, intent(IN)    :: lnd_prognostic
   logical,                optional, intent(IN)    :: rof_present
   logical,                optional, intent(IN)    :: rofice_present
   logical,                optional, intent(IN)    :: rof_prognostic
   logical,                optional, intent(IN)    :: flood_present
   logical,                optional, intent(IN)    :: ocn_present
   logical,                optional, intent(IN)    :: ocn_prognostic
   logical,                optional, intent(IN)    :: ocnrof_prognostic
   logical,                optional, intent(IN)    :: ice_present
   logical,                optional, intent(IN)    :: ice_prognostic
   logical,                optional, intent(IN)    :: iceberg_prognostic
   logical,                optional, intent(IN)    :: glc_present
   logical,                optional, intent(IN)    :: glclnd_present
   logical,                optional, intent(IN)    :: glcocn_present
   logical,                optional, intent(IN)    :: glcice_present
   logical,                optional, intent(IN)    :: glc_prognostic
   logical,                optional, intent(IN)    :: wav_present
   logical,                optional, intent(IN)    :: wav_prognostic
   logical,                optional, intent(IN)    :: esp_present
   logical,                optional, intent(IN)    :: esp_prognostic
   integer(SHR_KIND_IN),   optional, intent(IN)    :: atm_nx             ! nx,ny 2d grid size global
   integer(SHR_KIND_IN),   optional, intent(IN)    :: atm_ny             ! nx,ny 2d grid size global
   integer(SHR_KIND_IN),   optional, intent(IN)    :: lnd_nx
   integer(SHR_KIND_IN),   optional, intent(IN)    :: lnd_ny
   integer(SHR_KIND_IN),   optional, intent(IN)    :: rof_nx
   integer(SHR_KIND_IN),   optional, intent(IN)    :: rof_ny
   integer(SHR_KIND_IN),   optional, intent(IN)    :: ice_nx
   integer(SHR_KIND_IN),   optional, intent(IN)    :: ice_ny
   integer(SHR_KIND_IN),   optional, intent(IN)    :: ocn_nx
   integer(SHR_KIND_IN),   optional, intent(IN)    :: ocn_ny
   integer(SHR_KIND_IN),   optional, intent(IN)    :: glc_nx
   integer(SHR_KIND_IN),   optional, intent(IN)    :: glc_ny
   integer(SHR_KIND_IN),   optional, intent(IN)    :: wav_nx
   integer(SHR_KIND_IN),   optional, intent(IN)    :: wav_ny

   real(SHR_KIND_R8),      optional, intent(IN)    :: nextsw_cday        ! calendar of next atm shortwave
   real(SHR_KIND_R8),      optional, intent(IN)    :: precip_fact        ! precip factor
   integer(SHR_KIND_IN),   optional, intent(IN)    :: atm_phase          ! atm phase
   integer(SHR_KIND_IN),   optional, intent(IN)    :: lnd_phase          ! lnd phase
   integer(SHR_KIND_IN),   optional, intent(IN)    :: ice_phase          ! ice phase
   integer(SHR_KIND_IN),   optional, intent(IN)    :: ocn_phase          ! ocn phase
   integer(SHR_KIND_IN),   optional, intent(IN)    :: glc_phase          ! glc phase
   integer(SHR_KIND_IN),   optional, intent(IN)    :: rof_phase          ! rof phase
   integer(SHR_KIND_IN),   optional, intent(IN)    :: wav_phase          ! wav phase
   integer(SHR_KIND_IN),   optional, intent(IN) :: esp_phase             ! esp phase
   logical,                optional, intent(IN) :: atm_aero              ! atm aerosols
   logical,                optional, intent(IN) :: glcrun_alarm          ! glc run alarm
   logical,                optional, intent(IN) :: glc_g2lupdate         ! update glc2lnd fields in lnd model
   logical,                optional, intent(IN) :: atm_pause             ! atm pause
   logical,                optional, intent(IN) :: lnd_pause             ! lnd pause
   logical,                optional, intent(IN) :: ice_pause             ! ice pause
   logical,                optional, intent(IN) :: ocn_pause             ! ocn pause
   logical,                optional, intent(IN) :: glc_pause             ! glc pause
   logical,                optional, intent(IN) :: rof_pause             ! rof pause
   logical,                optional, intent(IN) :: wav_pause             ! wav pause
   logical,                optional, intent(IN) :: cpl_pause             ! cpl pause
   character(SHR_KIND_CL), optional, intent(IN) :: atm_resume(:)         ! atm resume
   character(SHR_KIND_CL), optional, intent(IN) :: lnd_resume(:)         ! lnd resume
   character(SHR_KIND_CL), optional, intent(IN) :: ice_resume(:)         ! ice resume
   character(SHR_KIND_CL), optional, intent(IN) :: ocn_resume(:)         ! ocn resume
   character(SHR_KIND_CL), optional, intent(IN) :: glc_resume(:)         ! glc resume
   character(SHR_KIND_CL), optional, intent(IN) :: rof_resume(:)         ! rof resume
   character(SHR_KIND_CL), optional, intent(IN) :: wav_resume(:)         ! wav resume
   character(SHR_KIND_CL), optional, intent(IN) :: cpl_resume            ! cpl resume
=======
   type(seq_infodata_type),    intent(INOUT) :: infodata      ! Input CCSM structure
   character(len=*),    optional, intent(IN) :: cime_model    ! CIME model (acme or cesm)
   character(len=*),    optional, intent(IN) :: start_type    ! Start type
   character(len=*),    optional, intent(IN) :: case_name     ! Short case identification
   character(len=*),    optional, intent(IN) :: case_desc     ! Long case description
   character(len=*),    optional, intent(IN) :: model_version ! Model version
   character(len=*),    optional, intent(IN) :: username      ! Username
   character(len=*),    optional, intent(IN) :: hostname      ! Hostname
   character(len=*),    optional, intent(IN) :: rest_case_name ! restart casename
   character(len=*),    optional, intent(IN) :: timing_dir    ! timing dir name
   character(len=*),    optional, intent(IN) :: tchkpt_dir    ! timing checkpoint dir name
   logical,             optional, intent(IN) :: atm_adiabatic ! atm adiabatic mode
   logical,             optional, intent(IN) :: atm_ideal_phys! atm idealized-physics mode
   logical,             optional, intent(IN) :: aqua_planet   ! aqua_planet mode
   integer(SHR_KIND_IN),optional, intent(IN) :: aqua_planet_sst ! aqua_planet sst type
   logical,             optional, intent(IN) :: run_barriers  ! barrier component run calls
   logical,             optional, intent(IN) :: brnch_retain_casename
   logical,             optional, intent(IN) :: read_restart  ! read restart flag
   character(len=*),    optional, intent(IN) :: restart_pfile ! Restart pointer file
   character(len=*),    optional, intent(IN) :: restart_file  ! Restart file pathname
   logical,             optional, intent(IN) :: single_column
   real (SHR_KIND_R8),  optional, intent(IN) :: scmlat
   real (SHR_KIND_R8),  optional, intent(IN) :: scmlon
   character(len=*),    optional, intent(IN) :: logFilePostFix! output log file postfix
   character(len=*),    optional, intent(IN) :: outPathRoot   ! output file root
   logical,             optional, intent(IN) :: perpetual     ! If this is perpetual
   integer,             optional, intent(IN) :: perpetual_ymd ! If perpetual, date
   character(len=*),    optional, intent(IN) :: orb_mode      ! orbital mode
   integer,             optional, intent(IN) :: orb_iyear     ! orbital year
   integer,             optional, intent(IN) :: orb_iyear_align  ! orbital year model year align
   real(SHR_KIND_R8)   ,optional, intent(IN) :: orb_eccen     ! See shr_orb_mod
   real(SHR_KIND_R8)   ,optional, intent(IN) :: orb_obliqr    ! See shr_orb_mod
   real(SHR_KIND_R8)   ,optional, intent(IN) :: orb_obliq     ! See shr_orb_mod
   real(SHR_KIND_R8)   ,optional, intent(IN) :: orb_lambm0    ! See shr_orb_mod
   real(SHR_KIND_R8)   ,optional, intent(IN) :: orb_mvelpp    ! See shr_orb_mod
   real(SHR_KIND_R8)   ,optional, intent(IN) :: orb_mvelp     ! See shr_orb_mod
   character(len=*)    ,optional, intent(IN) :: wv_sat_scheme ! Water vapor saturation pressure scheme
   real(SHR_KIND_R8)   ,optional, intent(IN) :: wv_sat_transition_start  ! Saturation transition range
   logical             ,optional, intent(IN) :: wv_sat_use_tables ! Saturation pressure lookup tables
   real(SHR_KIND_R8)   ,optional, intent(IN) :: wv_sat_table_spacing  ! Saturation pressure table resolution
   character(len=*)    ,optional, intent(IN) :: tfreeze_option   ! Freezing point of salt water
   character(len=*)    ,optional, intent(IN) :: flux_epbal    ! selects E,P,R adjustment technique
   logical             ,optional, intent(IN) :: flux_albav    ! T => no diurnal cycle in ocn albedos
   logical             ,optional, intent(IN) :: flux_diurnal  ! T => diurnal cycle in atm/ocn flux
   real(SHR_KIND_R8)   ,optional, intent(IN) :: gust_fac      ! wind gustiness factor
   real(SHR_KIND_R8)   ,optional, intent(IN) :: wall_time_limit ! force stop wall time (hours)
   character(len=*)    ,optional, intent(IN) :: force_stop_at ! force a stop at next (month, day, etc)
   character(len=*)    ,optional, intent(IN) :: atm_gnam   ! atm grid
   character(len=*)    ,optional, intent(IN) :: lnd_gnam   ! lnd grid
   character(len=*)    ,optional, intent(IN) :: ocn_gnam   ! ocn grid
   character(len=*)    ,optional, intent(IN) :: ice_gnam   ! ice grid
   character(len=*)    ,optional, intent(IN) :: rof_gnam   ! rof grid
   character(len=*)    ,optional, intent(IN) :: glc_gnam   ! glc grid
   character(len=*)    ,optional, intent(IN) :: wav_gnam   ! wav grid
   logical             ,optional, intent(IN) :: shr_map_dopole  ! pole corrections in shr_map_mod
   character(len=*)    ,optional, intent(IN) :: vect_map      ! vector mapping option
   character(len=*)    ,optional, intent(IN) :: aoflux_grid   ! grid for atm ocn flux calc
   integer             ,optional, intent(IN) :: cpl_decomp    ! coupler decomp
   character(len=*)    ,optional, intent(IN) :: cpl_seq_option! coupler sequencing option
   logical             ,optional, intent(IN) :: cpl_cdf64     ! netcdf large file setting
   logical             ,optional, intent(IN) :: do_budgets    ! heat/water budgets
   logical             ,optional, intent(IN) :: do_histinit   ! initial history file
   integer             ,optional, intent(IN) :: budget_inst   ! inst budget
   integer             ,optional, intent(IN) :: budget_daily  ! daily budget
   integer             ,optional, intent(IN) :: budget_month  ! month budget
   integer             ,optional, intent(IN) :: budget_ann    ! ann budget
   integer             ,optional, intent(IN) :: budget_ltann  ! ltann budget
   integer             ,optional, intent(IN) :: budget_ltend  ! ltend budget
   logical             ,optional, intent(IN) :: histaux_a2x
   logical             ,optional, intent(IN) :: histaux_a2x1hri
   logical             ,optional, intent(IN) :: histaux_a2x1hr
   logical             ,optional, intent(IN) :: histaux_a2x3hr
   logical             ,optional, intent(IN) :: histaux_a2x3hrp
   logical             ,optional, intent(IN) :: histaux_a2x24hr
   logical             ,optional, intent(IN) :: histaux_l2x1yr
   logical             ,optional, intent(IN) :: histaux_l2x
   logical             ,optional, intent(IN) :: histaux_r2x
   logical             ,optional, intent(IN) :: histavg_atm
   logical             ,optional, intent(IN) :: histavg_lnd
   logical             ,optional, intent(IN) :: histavg_ocn
   logical             ,optional, intent(IN) :: histavg_ice
   logical             ,optional, intent(IN) :: histavg_rof
   logical             ,optional, intent(IN) :: histavg_glc
   logical             ,optional, intent(IN) :: histavg_wav
   logical             ,optional, intent(IN) :: histavg_xao
   logical             ,optional, intent(IN) :: drv_threading ! driver threading control flag
   real(SHR_KIND_R8)   ,optional, intent(IN) :: eps_frac      ! fraction error tolerance
   real(SHR_KIND_R8)   ,optional, intent(IN) :: eps_amask     ! atm mask error tolerance
   real(SHR_KIND_R8)   ,optional, intent(IN) :: eps_agrid     ! atm grid error tolerance
   real(SHR_KIND_R8)   ,optional, intent(IN) :: eps_aarea     ! atm area error tolerance
   real(SHR_KIND_R8)   ,optional, intent(IN) :: eps_omask     ! ocn mask error tolerance
   real(SHR_KIND_R8)   ,optional, intent(IN) :: eps_ogrid     ! ocn grid error tolerance
   real(SHR_KIND_R8)   ,optional, intent(IN) :: eps_oarea     ! ocn area error tolerance
   logical             ,optional, intent(IN) :: reprosum_use_ddpdd ! use ddpdd algorithm
   real(SHR_KIND_R8)   ,optional, intent(IN) :: reprosum_diffmax   ! maximum difference tolerance
   logical             ,optional, intent(IN) :: reprosum_recompute ! recompute if tolerance exceeded
   logical             ,optional, intent(IN) :: mct_usealltoall ! flag for mct alltoall
   logical             ,optional, intent(IN) :: mct_usevector   ! flag for mct vector

   integer(SHR_KIND_IN),optional, intent(IN) :: info_debug
   logical             ,optional, intent(IN) :: bfbflag
   logical             ,optional, intent(IN) :: esmf_map_flag
   logical             ,optional, intent(IN) :: dead_comps    ! do we have dead models

   logical             ,optional, intent(IN) :: atm_present    ! provide data
   logical             ,optional, intent(IN) :: atm_prognostic ! need data
   logical             ,optional, intent(IN) :: lnd_present
   logical             ,optional, intent(IN) :: lnd_prognostic
   logical             ,optional, intent(IN) :: rof_present
   logical             ,optional, intent(IN) :: rofice_present
   logical             ,optional, intent(IN) :: rof_prognostic
   logical             ,optional, intent(IN) :: flood_present
   logical             ,optional, intent(IN) :: ocn_present
   logical             ,optional, intent(IN) :: ocn_prognostic
   logical             ,optional, intent(IN) :: ocnrof_prognostic
   logical             ,optional, intent(IN) :: ice_present
   logical             ,optional, intent(IN) :: ice_prognostic
   logical             ,optional, intent(IN) :: iceberg_prognostic
   logical             ,optional, intent(IN) :: glc_present
   logical             ,optional, intent(IN) :: glclnd_present
   logical             ,optional, intent(IN) :: glcocn_present
   logical             ,optional, intent(IN) :: glcice_present
   logical             ,optional, intent(IN) :: glc_prognostic
   logical             ,optional, intent(IN) :: wav_present
   logical             ,optional, intent(IN) :: wav_prognostic
   logical             ,optional, intent(IN) :: esp_present
   logical             ,optional, intent(IN) :: esp_prognostic
   integer(SHR_KIND_IN),optional, intent(IN) :: atm_nx        ! nx,ny 2d grid size global
   integer(SHR_KIND_IN),optional, intent(IN) :: atm_ny        ! nx,ny 2d grid size global
   integer(SHR_KIND_IN),optional, intent(IN) :: lnd_nx
   integer(SHR_KIND_IN),optional, intent(IN) :: lnd_ny
   integer(SHR_KIND_IN),optional, intent(IN) :: rof_nx
   integer(SHR_KIND_IN),optional, intent(IN) :: rof_ny
   integer(SHR_KIND_IN),optional, intent(IN) :: ice_nx
   integer(SHR_KIND_IN),optional, intent(IN) :: ice_ny
   integer(SHR_KIND_IN),optional, intent(IN) :: ocn_nx
   integer(SHR_KIND_IN),optional, intent(IN) :: ocn_ny
   integer(SHR_KIND_IN),optional, intent(IN) :: glc_nx
   integer(SHR_KIND_IN),optional, intent(IN) :: glc_ny
   integer(SHR_KIND_IN),optional, intent(IN) :: wav_nx
   integer(SHR_KIND_IN),optional, intent(IN) :: wav_ny

   real(SHR_KIND_R8)   ,optional, intent(IN) :: nextsw_cday   ! calendar of next atm shortwave
   real(SHR_KIND_R8)   ,optional, intent(IN) :: precip_fact   ! precip factor
   integer(SHR_KIND_IN),optional, intent(IN) :: atm_phase     ! atm phase
   integer(SHR_KIND_IN),optional, intent(IN) :: lnd_phase     ! lnd phase
   integer(SHR_KIND_IN),optional, intent(IN) :: ice_phase     ! ice phase
   integer(SHR_KIND_IN),optional, intent(IN) :: ocn_phase     ! ocn phase
   integer(SHR_KIND_IN),optional, intent(IN) :: glc_phase     ! glc phase
   integer(SHR_KIND_IN),optional, intent(IN) :: rof_phase     ! glc phase
   integer(SHR_KIND_IN),optional, intent(IN) :: wav_phase     ! wav phase
   integer(SHR_KIND_IN),optional, intent(IN) :: esp_phase     ! esp phase
   logical             ,optional, intent(IN) :: atm_aero      ! atm aerosols
   logical             ,optional, intent(IN) :: glcrun_alarm  ! glc run alarm
   logical             ,optional, intent(IN) :: glc_g2lupdate ! update glc2lnd fields in lnd model
   logical             ,optional, intent(IN) :: pause_alarm
   logical             ,optional, intent(IN) :: resume_alarm
>>>>>>> bf458afe

!EOP

    !----- local -----
    character(len=*), parameter :: subname = '(seq_infodata_PutData_explicit) '

!-------------------------------------------------------------------------------

    if ( present(cime_model)     ) infodata%cime_model     = cime_model
    if ( present(start_type)     ) infodata%start_type     = start_type
    if ( present(case_name)      ) infodata%case_name      = case_name
    if ( present(case_desc)      ) infodata%case_desc      = case_desc
    if ( present(model_version)  ) infodata%model_version  = model_version
    if ( present(username)       ) infodata%username       = username
    if ( present(hostname)       ) infodata%hostname       = hostname
    if ( present(rest_case_name) ) infodata%rest_case_name = rest_case_name
    if ( present(timing_dir)     ) infodata%timing_dir     = timing_dir
    if ( present(tchkpt_dir)     ) infodata%tchkpt_dir     = tchkpt_dir
    if ( present(aqua_planet)    ) infodata%aqua_planet    = aqua_planet
    if ( present(aqua_planet_sst)) infodata%aqua_planet_sst= aqua_planet_sst
    if ( present(run_barriers)   ) infodata%run_barriers   = run_barriers
    if ( present(brnch_retain_casename)) infodata%brnch_retain_casename = brnch_retain_casename
    if ( present(read_restart)   ) infodata%read_restart   = read_restart
    if ( present(restart_pfile)  ) infodata%restart_pfile  = restart_pfile
    if ( present(restart_file)   ) infodata%restart_file   = restart_file
    if ( present(single_column)  ) infodata%single_column  = single_column
    if ( present(scmlat)         ) infodata%scmlat         = scmlat
    if ( present(scmlon)         ) infodata%scmlon         = scmlon
    if ( present(logFilePostFix) ) infodata%logFilePostFix = logFilePostFix
    if ( present(outPathRoot)    ) infodata%outPathRoot    = outPathRoot
    if ( present(perpetual)      ) infodata%perpetual      = perpetual
    if ( present(perpetual_ymd)  ) infodata%perpetual_ymd  = perpetual_ymd
    if ( present(orb_iyear)      ) infodata%orb_iyear      = orb_iyear
    if ( present(orb_iyear_align)) infodata%orb_iyear_align= orb_iyear_align
    if ( present(orb_mode)       ) infodata%orb_mode       = orb_mode
    if ( present(orb_eccen)      ) infodata%orb_eccen      = orb_eccen
    if ( present(orb_obliqr)     ) infodata%orb_obliqr     = orb_obliqr
    if ( present(orb_obliq)      ) infodata%orb_obliq      = orb_obliq
    if ( present(orb_lambm0)     ) infodata%orb_lambm0     = orb_lambm0
    if ( present(orb_mvelpp)     ) infodata%orb_mvelpp     = orb_mvelpp
    if ( present(orb_mvelp)      ) infodata%orb_mvelp      = orb_mvelp
    if ( present(wv_sat_scheme)  ) infodata%wv_sat_scheme  = wv_sat_scheme
    if ( present(wv_sat_transition_start)) &
         infodata%wv_sat_transition_start = wv_sat_transition_start
    if ( present(wv_sat_use_tables)) infodata%wv_sat_use_tables = wv_sat_use_tables
    if ( present(wv_sat_table_spacing)) infodata%wv_sat_table_spacing = wv_sat_table_spacing
    if ( present(tfreeze_option)    ) infodata%tfreeze_option    = tfreeze_option
    if ( present(flux_epbal)     ) infodata%flux_epbal     = flux_epbal
    if ( present(flux_albav)     ) infodata%flux_albav     = flux_albav
    if ( present(flux_diurnal)   ) infodata%flux_diurnal   = flux_diurnal
    if ( present(gust_fac)       ) infodata%gust_fac       = gust_fac
    if ( present(wall_time_limit)) infodata%wall_time_limit= wall_time_limit
    if ( present(force_stop_at)  ) infodata%force_stop_at  = force_stop_at
    if ( present(atm_gnam)       ) infodata%atm_gnam       = atm_gnam
    if ( present(lnd_gnam)       ) infodata%lnd_gnam       = lnd_gnam
    if ( present(ocn_gnam)       ) infodata%ocn_gnam       = ocn_gnam
    if ( present(ice_gnam)       ) infodata%ice_gnam       = ice_gnam
    if ( present(rof_gnam)       ) infodata%rof_gnam       = rof_gnam
    if ( present(glc_gnam)       ) infodata%glc_gnam       = glc_gnam
    if ( present(wav_gnam)       ) infodata%wav_gnam       = wav_gnam
    if ( present(shr_map_dopole) ) infodata%shr_map_dopole = shr_map_dopole
    if ( present(vect_map)       ) infodata%vect_map       = vect_map
    if ( present(aoflux_grid)    ) infodata%aoflux_grid    = aoflux_grid
    if ( present(cpl_decomp)     ) infodata%cpl_decomp     = cpl_decomp
    if ( present(cpl_seq_option) ) infodata%cpl_seq_option = cpl_seq_option
    if ( present(cpl_cdf64)      ) infodata%cpl_cdf64      = cpl_cdf64
    if ( present(do_budgets)     ) infodata%do_budgets     = do_budgets
    if ( present(do_histinit)    ) infodata%do_histinit    = do_histinit
    if ( present(budget_inst)    ) infodata%budget_inst    = budget_inst
    if ( present(budget_daily)   ) infodata%budget_daily   = budget_daily
    if ( present(budget_month)   ) infodata%budget_month   = budget_month
    if ( present(budget_ann)     ) infodata%budget_ann     = budget_ann
    if ( present(budget_ltann)   ) infodata%budget_ltann   = budget_ltann
    if ( present(budget_ltend)   ) infodata%budget_ltend   = budget_ltend
    if ( present(histaux_a2x)    ) infodata%histaux_a2x    = histaux_a2x
    if ( present(histaux_a2x1hri)) infodata%histaux_a2x1hri= histaux_a2x1hri
    if ( present(histaux_a2x1hr) ) infodata%histaux_a2x1hr = histaux_a2x1hr
    if ( present(histaux_a2x3hr) ) infodata%histaux_a2x3hr = histaux_a2x3hr
    if ( present(histaux_a2x3hrp)) infodata%histaux_a2x3hrp= histaux_a2x3hrp
    if ( present(histaux_a2x24hr)) infodata%histaux_a2x24hr= histaux_a2x24hr
    if ( present(histaux_l2x1yr) ) infodata%histaux_l2x1yr = histaux_l2x1yr
    if ( present(histaux_l2x)    ) infodata%histaux_l2x    = histaux_l2x
    if ( present(histaux_r2x)    ) infodata%histaux_r2x    = histaux_r2x
    if ( present(histavg_atm)    ) infodata%histavg_atm    = histavg_atm
    if ( present(histavg_lnd)    ) infodata%histavg_lnd    = histavg_lnd
    if ( present(histavg_ocn)    ) infodata%histavg_ocn    = histavg_ocn
    if ( present(histavg_ice)    ) infodata%histavg_ice    = histavg_ice
    if ( present(histavg_rof)    ) infodata%histavg_rof    = histavg_rof
    if ( present(histavg_glc)    ) infodata%histavg_glc    = histavg_glc
    if ( present(histavg_wav)    ) infodata%histavg_wav    = histavg_wav
    if ( present(histavg_xao)    ) infodata%histavg_xao    = histavg_xao
    if ( present(drv_threading)  ) infodata%drv_threading  = drv_threading
    if ( present(eps_frac)       ) infodata%eps_frac       = eps_frac
    if ( present(eps_amask)      ) infodata%eps_amask      = eps_amask
    if ( present(eps_agrid)      ) infodata%eps_agrid      = eps_agrid
    if ( present(eps_aarea)      ) infodata%eps_aarea      = eps_aarea
    if ( present(eps_omask)      ) infodata%eps_omask      = eps_omask
    if ( present(eps_ogrid)      ) infodata%eps_ogrid      = eps_ogrid
    if ( present(eps_oarea)      ) infodata%eps_oarea      = eps_oarea
    if ( present(reprosum_use_ddpdd)) infodata%reprosum_use_ddpdd = reprosum_use_ddpdd
    if ( present(reprosum_diffmax)  ) infodata%reprosum_diffmax   = reprosum_diffmax
    if ( present(reprosum_recompute)) infodata%reprosum_recompute = reprosum_recompute
    if ( present(mct_usealltoall)) infodata%mct_usealltoall = mct_usealltoall
    if ( present(mct_usevector)  ) infodata%mct_usevector  = mct_usevector

    if ( present(info_debug)     ) infodata%info_debug     = info_debug
    if ( present(bfbflag)        ) infodata%bfbflag        = bfbflag
    if ( present(esmf_map_flag)  ) infodata%esmf_map_flag  = esmf_map_flag
    if ( present(dead_comps)     ) infodata%dead_comps     = dead_comps

    if ( present(atm_present)    ) infodata%atm_present    = atm_present
    if ( present(atm_prognostic) ) infodata%atm_prognostic = atm_prognostic
    if ( present(lnd_present)    ) infodata%lnd_present    = lnd_present
    if ( present(lnd_prognostic) ) infodata%lnd_prognostic = lnd_prognostic
    if ( present(rof_present)    ) infodata%rof_present    = rof_present
    if ( present(rofice_present) ) infodata%rofice_present = rofice_present
    if ( present(rof_prognostic) ) infodata%rof_prognostic = rof_prognostic
    if ( present(flood_present)  ) infodata%flood_present  = flood_present
    if ( present(ocn_present)    ) infodata%ocn_present    = ocn_present
    if ( present(ocn_prognostic) ) infodata%ocn_prognostic = ocn_prognostic
    if ( present(ocnrof_prognostic)) infodata%ocnrof_prognostic = ocnrof_prognostic
    if ( present(ice_present)    ) infodata%ice_present    = ice_present
    if ( present(ice_prognostic) ) infodata%ice_prognostic = ice_prognostic
    if ( present(iceberg_prognostic)) infodata%iceberg_prognostic = iceberg_prognostic
    if ( present(glc_present)    ) infodata%glc_present    = glc_present
    if ( present(glclnd_present) ) infodata%glclnd_present = glclnd_present
    if ( present(glcocn_present) ) infodata%glcocn_present = glcocn_present
    if ( present(glcice_present) ) infodata%glcice_present = glcice_present
    if ( present(glc_prognostic) ) infodata%glc_prognostic = glc_prognostic
    if ( present(wav_present)    ) infodata%wav_present    = wav_present
    if ( present(wav_prognostic) ) infodata%wav_prognostic = wav_prognostic
    if ( present(esp_present)    ) infodata%esp_present    = esp_present
    if ( present(esp_prognostic) ) infodata%esp_prognostic = esp_prognostic
    if ( present(atm_nx)         ) infodata%atm_nx         = atm_nx
    if ( present(atm_ny)         ) infodata%atm_ny         = atm_ny
    if ( present(lnd_nx)         ) infodata%lnd_nx         = lnd_nx
    if ( present(lnd_ny)         ) infodata%lnd_ny         = lnd_ny
    if ( present(rof_nx)         ) infodata%rof_nx         = rof_nx
    if ( present(rof_ny)         ) infodata%rof_ny         = rof_ny
    if ( present(ice_nx)         ) infodata%ice_nx         = ice_nx
    if ( present(ice_ny)         ) infodata%ice_ny         = ice_ny
    if ( present(ocn_nx)         ) infodata%ocn_nx         = ocn_nx
    if ( present(ocn_ny)         ) infodata%ocn_ny         = ocn_ny
    if ( present(glc_nx)         ) infodata%glc_nx         = glc_nx
    if ( present(glc_ny)         ) infodata%glc_ny         = glc_ny
    if ( present(wav_nx)         ) infodata%wav_nx         = wav_nx
    if ( present(wav_ny)         ) infodata%wav_ny         = wav_ny

    if ( present(nextsw_cday)    ) infodata%nextsw_cday    = nextsw_cday
    if ( present(precip_fact)    ) infodata%precip_fact    = precip_fact
    if ( present(atm_phase)      ) infodata%atm_phase      = atm_phase
    if ( present(lnd_phase)      ) infodata%lnd_phase      = lnd_phase
    if ( present(ice_phase)      ) infodata%ice_phase      = ice_phase
    if ( present(ocn_phase)      ) infodata%ocn_phase      = ocn_phase
    if ( present(glc_phase)      ) infodata%glc_phase      = glc_phase
    if ( present(rof_phase)      ) infodata%rof_phase      = rof_phase
    if ( present(wav_phase)      ) infodata%wav_phase      = wav_phase
    if ( present(esp_phase)      ) infodata%esp_phase      = esp_phase
    if ( present(atm_aero)       ) infodata%atm_aero       = atm_aero
    if ( present(glcrun_alarm)   ) infodata%glcrun_alarm   = glcrun_alarm
    if ( present(glc_g2lupdate)  ) infodata%glc_g2lupdate  = glc_g2lupdate
    if ( present(atm_pause) ) then
      if (associated(infodata%pause_resume)) then
        infodata%pause_resume%atm_pause = atm_pause
      else if (atm_pause) then
        allocate(infodata%pause_resume)
        infodata%pause_resume%atm_pause = atm_pause
      end if
    end if
    if ( present(lnd_pause) ) then
      if (associated(infodata%pause_resume)) then
        infodata%pause_resume%lnd_pause = lnd_pause
      else if (lnd_pause) then
        allocate(infodata%pause_resume)
        infodata%pause_resume%lnd_pause = lnd_pause
      end if
    end if
    if ( present(ice_pause) ) then
      if (associated(infodata%pause_resume)) then
        infodata%pause_resume%ice_pause = ice_pause
      else if (ice_pause) then
        allocate(infodata%pause_resume)
        infodata%pause_resume%ice_pause = ice_pause
      end if
    end if
    if ( present(ocn_pause) ) then
      if (associated(infodata%pause_resume)) then
        infodata%pause_resume%ocn_pause = ocn_pause
      else if (ocn_pause) then
        allocate(infodata%pause_resume)
        infodata%pause_resume%ocn_pause = ocn_pause
      end if
    end if
    if ( present(glc_pause) ) then
      if (associated(infodata%pause_resume)) then
        infodata%pause_resume%glc_pause = glc_pause
      else if (glc_pause) then
        allocate(infodata%pause_resume)
        infodata%pause_resume%glc_pause = glc_pause
      end if
    end if
    if ( present(rof_pause) ) then
      if (associated(infodata%pause_resume)) then
        infodata%pause_resume%rof_pause = rof_pause
      else if (rof_pause) then
        allocate(infodata%pause_resume)
        infodata%pause_resume%rof_pause = rof_pause
      end if
    end if
    if ( present(wav_pause) ) then
      if (associated(infodata%pause_resume)) then
        infodata%pause_resume%wav_pause = wav_pause
      else if (wav_pause) then
        allocate(infodata%pause_resume)
        infodata%pause_resume%wav_pause = wav_pause
      end if
    end if
    if ( present(cpl_pause) ) then
      if (associated(infodata%pause_resume)) then
        infodata%pause_resume%cpl_pause = cpl_pause
      else if (cpl_pause) then
        allocate(infodata%pause_resume)
        infodata%pause_resume%cpl_pause = cpl_pause
      end if
    end if
    if ( present(atm_resume) ) then
      if (associated(infodata%pause_resume)) then
        infodata%pause_resume%atm_resume(:) = atm_resume(:)
      else if (ANY(len_trim(atm_resume(:)) > 0)) then
        allocate(infodata%pause_resume)
        infodata%pause_resume%atm_resume(:) = atm_resume(:)
      end if
    end if
    if ( present(lnd_resume) ) then
      if (associated(infodata%pause_resume)) then
        infodata%pause_resume%lnd_resume(:) = lnd_resume(:)
      else if (ANY(len_trim(lnd_resume(:)) > 0)) then
        allocate(infodata%pause_resume)
        infodata%pause_resume%lnd_resume(:) = lnd_resume(:)
      end if
    end if
    if ( present(ice_resume) ) then
      if (associated(infodata%pause_resume)) then
        infodata%pause_resume%ice_resume(:) = ice_resume(:)
      else if (ANY(len_trim(ice_resume(:)) > 0)) then
        allocate(infodata%pause_resume)
        infodata%pause_resume%ice_resume(:) = ice_resume(:)
      end if
    end if
    if ( present(ocn_resume) ) then
      if (associated(infodata%pause_resume)) then
        infodata%pause_resume%ocn_resume(:) = ocn_resume(:)
      else if (ANY(len_trim(ocn_resume(:)) > 0)) then
        allocate(infodata%pause_resume)
        infodata%pause_resume%ocn_resume(:) = ocn_resume(:)
      end if
    end if
    if ( present(glc_resume) ) then
      if (associated(infodata%pause_resume)) then
        infodata%pause_resume%glc_resume(:) = glc_resume(:)
      else if (ANY(len_trim(glc_resume(:)) > 0)) then
        allocate(infodata%pause_resume)
        infodata%pause_resume%glc_resume(:) = glc_resume(:)
      end if
    end if
    if ( present(rof_resume) ) then
      if (associated(infodata%pause_resume)) then
        infodata%pause_resume%rof_resume(:) = rof_resume(:)
      else if (ANY(len_trim(rof_resume(:)) > 0)) then
        allocate(infodata%pause_resume)
        infodata%pause_resume%rof_resume(:) = rof_resume(:)
      end if
    end if
    if ( present(wav_resume) ) then
      if (associated(infodata%pause_resume)) then
        infodata%pause_resume%wav_resume(:) = wav_resume(:)
      else if (ANY(len_trim(wav_resume(:)) > 0)) then
        allocate(infodata%pause_resume)
        infodata%pause_resume%wav_resume(:) = wav_resume(:)
      end if
    end if
    if ( present(cpl_resume) ) then
      if (associated(infodata%pause_resume)) then
        infodata%pause_resume%cpl_resume = cpl_resume
      else if (len_trim(cpl_resume) > 0) then
        allocate(infodata%pause_resume)
        infodata%pause_resume%cpl_resume = cpl_resume
      end if
    end if

END SUBROUTINE seq_infodata_PutData_explicit

#ifndef CPRPGI
!===============================================================================
! !IROUTINE: seq_infodata_PutData_bytype -- Put values into infodata object
!
! !DESCRIPTION:
!
!     Put values into the infodata object.
!
! !INTERFACE: ------------------------------------------------------------------

SUBROUTINE seq_infodata_PutData_bytype( component_firstletter, infodata,      &
           comp_present, comp_prognostic, comp_gnam,                          &
           histavg_comp, comp_phase, comp_nx, comp_ny, comp_pause, comp_resume)

   implicit none

! !INPUT/OUTPUT PARAMETERS:

   character(len=1),                 intent(IN)    :: component_firstletter
   type(seq_infodata_type),          intent(INOUT) :: infodata        ! Input CCSM structure
   logical,                optional, intent(IN)    :: comp_present    ! provide data
   logical,                optional, intent(IN)    :: comp_prognostic ! need data
   character(len=*),       optional, intent(IN)    :: comp_gnam       ! comp grid
   integer(SHR_KIND_IN),   optional, intent(IN)    :: comp_nx         ! nx,ny 2d grid size global
   integer(SHR_KIND_IN),   optional, intent(IN)    :: comp_ny         ! nx,ny 2d grid size global
   integer(SHR_KIND_IN),   optional, intent(IN)    :: comp_phase
   logical,                optional, intent(IN)    :: histavg_comp
   logical,                optional, intent(IN) :: comp_pause
   character(SHR_KIND_CL), optional, intent(IN) :: comp_resume(:)

!EOP

    !----- local -----
    character(len=*), parameter :: subname = '(seq_infodata_PutData_bytype) '

!-------------------------------------------------------------------------------

    if (component_firstletter == 'a') then
      call seq_infodata_PutData(infodata, atm_present=comp_present,           &
           atm_prognostic=comp_prognostic, atm_gnam=comp_gnam,                &
           atm_phase=comp_phase, atm_nx=comp_nx, atm_ny=comp_ny,              &
           histavg_atm=histavg_comp, atm_pause=comp_pause, atm_resume=comp_resume)
    else if (component_firstletter == 'l') then
      call seq_infodata_PutData(infodata, lnd_present=comp_present,           &
           lnd_prognostic=comp_prognostic, lnd_gnam=comp_gnam,                &
           lnd_phase=comp_phase, lnd_nx=comp_nx, lnd_ny=comp_ny,              &
           histavg_lnd=histavg_comp, lnd_pause=comp_pause, lnd_resume=comp_resume)
    else if (component_firstletter == 'i') then
      call seq_infodata_PutData(infodata, ice_present=comp_present,           &
           ice_prognostic=comp_prognostic, ice_gnam=comp_gnam,                &
           ice_phase=comp_phase, ice_nx=comp_nx, ice_ny=comp_ny,              &
           histavg_ice=histavg_comp, ice_pause=comp_pause, ice_resume=comp_resume)
    else if (component_firstletter == 'o') then
      call seq_infodata_PutData(infodata, ocn_present=comp_present,           &
           ocn_prognostic=comp_prognostic, ocn_gnam=comp_gnam,                &
           ocn_phase=comp_phase, ocn_nx=comp_nx, ocn_ny=comp_ny,              &
           histavg_ocn=histavg_comp, ocn_pause=comp_pause, ocn_resume=comp_resume)
    else if (component_firstletter == 'r') then
      call seq_infodata_PutData(infodata, rof_present=comp_present,           &
           rof_prognostic=comp_prognostic, rof_gnam=comp_gnam,                &
           rof_phase=comp_phase, rof_nx=comp_nx, rof_ny=comp_ny,              &
           histavg_rof=histavg_comp, rof_pause=comp_pause, rof_resume=comp_resume)
    else if (component_firstletter == 'g') then
      call seq_infodata_PutData(infodata, glc_present=comp_present,           &
           glc_prognostic=comp_prognostic, glc_gnam=comp_gnam,                &
           glc_phase=comp_phase, glc_nx=comp_nx, glc_ny=comp_ny,              &
           histavg_glc=histavg_comp, glc_pause=comp_pause, glc_resume=comp_resume)
    else if (component_firstletter == 'w') then
      call seq_infodata_PutData(infodata, wav_present=comp_present,           &
           wav_prognostic=comp_prognostic, wav_gnam=comp_gnam,                &
           wav_phase=comp_phase, wav_nx=comp_nx, wav_ny=comp_ny,              &
           histavg_wav=histavg_comp, wav_pause=comp_pause, wav_resume=comp_resume)
    else if (component_firstletter == 'e') then
      if ((loglevel > 1) .and. seq_comm_iamroot(1)) then
        if (present(comp_gnam)) then
          write(logunit,*) trim(subname),' Note: ESP type has no gnam property'
        end if
        if (present(comp_nx)) then
          write(logunit,*) trim(subname),' Note: ESP type has no nx property'
        end if
        if (present(comp_ny)) then
          write(logunit,*) trim(subname),' Note: ESP type has no ny property'
        end if
        if (present(histavg_comp)) then
          write(logunit,*) trim(subname),' Note: ESP type has no histavg property'
        end if
        if (present(comp_pause)) then
          write(logunit,*) trim(subname),' Note: ESP type has no pause property'
        end if
        if (present(comp_resume)) then
          write(logunit,*) trim(subname),' Note: ESP type has no resume property'
        end if
     
      end if
     
      call seq_infodata_PutData(infodata, esp_present=comp_present,           &
           esp_prognostic=comp_prognostic, esp_phase=comp_phase)
    else
       call shr_sys_abort( subname//": unknown component-type first letter,'"//component_firstletter//"', aborting")
    end if

END SUBROUTINE seq_infodata_PutData_bytype
#endif
! ^ ifndef CPRPGI

!===============================================================================
!BOP ===========================================================================
!
! !IROUTINE: seq_infodata_bcast -- Broadcast an infodata from root pe
!
! !DESCRIPTION:
!
! Broadcast an infodata across pes
!
! !INTERFACE: ------------------------------------------------------------------

subroutine seq_infodata_bcast(infodata,mpicom)

   use shr_mpi_mod, only : shr_mpi_bcast

  implicit none

! !INPUT/OUTPUT PARAMETERS:

  type(seq_infodata_type), intent(INOUT) :: infodata    ! assume valid on root pe
  integer(SHR_KIND_IN),    intent(IN)    :: mpicom      ! mpi comm

!EOP

  !----- local -----
  integer :: ind

!-------------------------------------------------------------------------------
! Notes:
!-------------------------------------------------------------------------------

    call shr_mpi_bcast(infodata%cime_model,              mpicom)
    call shr_mpi_bcast(infodata%start_type,              mpicom)
    call shr_mpi_bcast(infodata%case_desc,               mpicom)
    call shr_mpi_bcast(infodata%model_version,           mpicom)
    call shr_mpi_bcast(infodata%username,                mpicom)
    call shr_mpi_bcast(infodata%hostname,                mpicom)
    call shr_mpi_bcast(infodata%case_name,               mpicom)
    call shr_mpi_bcast(infodata%timing_dir,              mpicom)
    call shr_mpi_bcast(infodata%tchkpt_dir,              mpicom)
    call shr_mpi_bcast(infodata%aqua_planet,             mpicom)
    call shr_mpi_bcast(infodata%aqua_planet_sst,         mpicom)
    call shr_mpi_bcast(infodata%run_barriers,            mpicom)
    call shr_mpi_bcast(infodata%brnch_retain_casename,   mpicom)
    call shr_mpi_bcast(infodata%read_restart,            mpicom)
    call shr_mpi_bcast(infodata%restart_pfile,           mpicom)
    call shr_mpi_bcast(infodata%restart_file,            mpicom)
    call shr_mpi_bcast(infodata%single_column,           mpicom)
    call shr_mpi_bcast(infodata%scmlat,                  mpicom)
    call shr_mpi_bcast(infodata%scmlon,                  mpicom)
    call shr_mpi_bcast(infodata%logFilePostFix,          mpicom)
    call shr_mpi_bcast(infodata%outPathRoot,             mpicom)
    call shr_mpi_bcast(infodata%perpetual,               mpicom)
    call shr_mpi_bcast(infodata%perpetual_ymd,           mpicom)
    call shr_mpi_bcast(infodata%orb_iyear,               mpicom)
    call shr_mpi_bcast(infodata%orb_iyear_align,         mpicom)
    call shr_mpi_bcast(infodata%orb_mode,                mpicom)
    call shr_mpi_bcast(infodata%orb_eccen,               mpicom)
    call shr_mpi_bcast(infodata%orb_obliq,               mpicom)
    call shr_mpi_bcast(infodata%orb_mvelp,               mpicom)
    call shr_mpi_bcast(infodata%orb_obliqr,              mpicom)
    call shr_mpi_bcast(infodata%orb_lambm0,              mpicom)
    call shr_mpi_bcast(infodata%orb_mvelpp,              mpicom)
    call shr_mpi_bcast(infodata%wv_sat_scheme,           mpicom)
    call shr_mpi_bcast(infodata%wv_sat_transition_start, mpicom)
<<<<<<< HEAD
    call shr_mpi_bcast(infodata%wv_sat_use_tables,       mpicom)
    call shr_mpi_bcast(infodata%wv_sat_table_spacing,    mpicom)
    call shr_mpi_bcast(infodata%tfreeze_option,          mpicom)
    call shr_mpi_bcast(infodata%flux_epbal,              mpicom)
    call shr_mpi_bcast(infodata%flux_albav,              mpicom)
    call shr_mpi_bcast(infodata%flux_diurnal,            mpicom)
    call shr_mpi_bcast(infodata%wall_time_limit,         mpicom)
    call shr_mpi_bcast(infodata%force_stop_at,           mpicom)
    call shr_mpi_bcast(infodata%atm_gnam,                mpicom)
    call shr_mpi_bcast(infodata%lnd_gnam,                mpicom)
    call shr_mpi_bcast(infodata%ocn_gnam,                mpicom)
    call shr_mpi_bcast(infodata%ice_gnam,                mpicom)
    call shr_mpi_bcast(infodata%rof_gnam,                mpicom)
    call shr_mpi_bcast(infodata%glc_gnam,                mpicom)
    call shr_mpi_bcast(infodata%wav_gnam,                mpicom)
    call shr_mpi_bcast(infodata%shr_map_dopole,          mpicom)
    call shr_mpi_bcast(infodata%vect_map,                mpicom)
    call shr_mpi_bcast(infodata%aoflux_grid,             mpicom)
    call shr_mpi_bcast(infodata%cpl_decomp,              mpicom)
    call shr_mpi_bcast(infodata%cpl_seq_option,          mpicom)
    call shr_mpi_bcast(infodata%cpl_cdf64,               mpicom)
    call shr_mpi_bcast(infodata%do_budgets,              mpicom)
    call shr_mpi_bcast(infodata%do_histinit,             mpicom)
    call shr_mpi_bcast(infodata%budget_inst,             mpicom)
    call shr_mpi_bcast(infodata%budget_daily,            mpicom)
    call shr_mpi_bcast(infodata%budget_month,            mpicom)
    call shr_mpi_bcast(infodata%budget_ann,              mpicom)
    call shr_mpi_bcast(infodata%budget_ltann,            mpicom)
    call shr_mpi_bcast(infodata%budget_ltend,            mpicom)
    call shr_mpi_bcast(infodata%histaux_a2x           ,  mpicom)
    call shr_mpi_bcast(infodata%histaux_a2x1hri       ,  mpicom)
    call shr_mpi_bcast(infodata%histaux_a2x1hr        ,  mpicom)
    call shr_mpi_bcast(infodata%histaux_a2x3hr        ,  mpicom)
    call shr_mpi_bcast(infodata%histaux_a2x3hrp       ,  mpicom)
    call shr_mpi_bcast(infodata%histaux_a2x24hr       ,  mpicom)
    call shr_mpi_bcast(infodata%histaux_l2x1yr        ,  mpicom)
    call shr_mpi_bcast(infodata%histaux_l2x           ,  mpicom)
    call shr_mpi_bcast(infodata%histaux_r2x           ,  mpicom)
    call shr_mpi_bcast(infodata%histavg_atm           ,  mpicom)
    call shr_mpi_bcast(infodata%histavg_lnd           ,  mpicom)
    call shr_mpi_bcast(infodata%histavg_ocn           ,  mpicom)
    call shr_mpi_bcast(infodata%histavg_ice           ,  mpicom)
    call shr_mpi_bcast(infodata%histavg_rof           ,  mpicom)
    call shr_mpi_bcast(infodata%histavg_glc           ,  mpicom)
    call shr_mpi_bcast(infodata%histavg_wav           ,  mpicom)
    call shr_mpi_bcast(infodata%histavg_xao           ,  mpicom)
    call shr_mpi_bcast(infodata%drv_threading,           mpicom)
    call shr_mpi_bcast(infodata%eps_frac,                mpicom)
    call shr_mpi_bcast(infodata%eps_amask,               mpicom)
    call shr_mpi_bcast(infodata%eps_agrid,               mpicom)
    call shr_mpi_bcast(infodata%eps_aarea,               mpicom)
    call shr_mpi_bcast(infodata%eps_omask,               mpicom)
    call shr_mpi_bcast(infodata%eps_ogrid,               mpicom)
    call shr_mpi_bcast(infodata%eps_oarea,               mpicom)
    call shr_mpi_bcast(infodata%reprosum_use_ddpdd,      mpicom)
    call shr_mpi_bcast(infodata%reprosum_diffmax,        mpicom)
    call shr_mpi_bcast(infodata%reprosum_recompute,      mpicom)
    call shr_mpi_bcast(infodata%mct_usealltoall,         mpicom)
    call shr_mpi_bcast(infodata%mct_usevector,           mpicom)

    call shr_mpi_bcast(infodata%info_debug,              mpicom)
    call shr_mpi_bcast(infodata%bfbflag,                 mpicom)
    call shr_mpi_bcast(infodata%esmf_map_flag,           mpicom)
    call shr_mpi_bcast(infodata%dead_comps,              mpicom)

    call shr_mpi_bcast(infodata%atm_present,             mpicom)
    call shr_mpi_bcast(infodata%atm_prognostic,          mpicom)
    call shr_mpi_bcast(infodata%lnd_present,             mpicom)
    call shr_mpi_bcast(infodata%lnd_prognostic,          mpicom)
    call shr_mpi_bcast(infodata%rof_present,             mpicom)
    call shr_mpi_bcast(infodata%rofice_present,          mpicom)
    call shr_mpi_bcast(infodata%rof_prognostic,          mpicom)
    call shr_mpi_bcast(infodata%flood_present,           mpicom)
    call shr_mpi_bcast(infodata%ocn_present,             mpicom)
    call shr_mpi_bcast(infodata%ocn_prognostic,          mpicom)
    call shr_mpi_bcast(infodata%ocnrof_prognostic,       mpicom)
    call shr_mpi_bcast(infodata%ice_present,             mpicom)
    call shr_mpi_bcast(infodata%ice_prognostic,          mpicom)
    call shr_mpi_bcast(infodata%iceberg_prognostic,      mpicom)
    call shr_mpi_bcast(infodata%glc_present,             mpicom)
    call shr_mpi_bcast(infodata%glclnd_present,          mpicom)
    call shr_mpi_bcast(infodata%glcocn_present,          mpicom)
    call shr_mpi_bcast(infodata%glcice_present,          mpicom)
    call shr_mpi_bcast(infodata%glc_prognostic,          mpicom)
    call shr_mpi_bcast(infodata%wav_present,             mpicom)
    call shr_mpi_bcast(infodata%wav_prognostic,          mpicom)
    call shr_mpi_bcast(infodata%esp_present,             mpicom)
    call shr_mpi_bcast(infodata%esp_prognostic,          mpicom)

    call shr_mpi_bcast(infodata%atm_nx,                  mpicom)
    call shr_mpi_bcast(infodata%atm_ny,                  mpicom)
    call shr_mpi_bcast(infodata%lnd_nx,                  mpicom)
    call shr_mpi_bcast(infodata%lnd_ny,                  mpicom)
    call shr_mpi_bcast(infodata%rof_nx,                  mpicom)
    call shr_mpi_bcast(infodata%rof_ny,                  mpicom)
    call shr_mpi_bcast(infodata%ice_nx,                  mpicom)
    call shr_mpi_bcast(infodata%ice_ny,                  mpicom)
    call shr_mpi_bcast(infodata%ocn_nx,                  mpicom)
    call shr_mpi_bcast(infodata%ocn_ny,                  mpicom)
    call shr_mpi_bcast(infodata%glc_nx,                  mpicom)
    call shr_mpi_bcast(infodata%glc_ny,                  mpicom)
    call shr_mpi_bcast(infodata%wav_nx,                  mpicom)
    call shr_mpi_bcast(infodata%wav_ny,                  mpicom)

    call shr_mpi_bcast(infodata%nextsw_cday,             mpicom)
    call shr_mpi_bcast(infodata%precip_fact,             mpicom)
    call shr_mpi_bcast(infodata%atm_phase,               mpicom)
    call shr_mpi_bcast(infodata%lnd_phase,               mpicom)
    call shr_mpi_bcast(infodata%ice_phase,               mpicom)
    call shr_mpi_bcast(infodata%ocn_phase,               mpicom)
    call shr_mpi_bcast(infodata%glc_phase,               mpicom)
    call shr_mpi_bcast(infodata%rof_phase,               mpicom)
    call shr_mpi_bcast(infodata%wav_phase,               mpicom)
    call shr_mpi_bcast(infodata%atm_aero,                mpicom)
    call shr_mpi_bcast(infodata%glcrun_alarm,            mpicom)
    call shr_mpi_bcast(infodata%glc_g2lupdate,           mpicom)
    if (associated(infodata%pause_resume)) then
      call shr_mpi_bcast(infodata%pause_resume%atm_pause, mpicom)
      call shr_mpi_bcast(infodata%pause_resume%lnd_pause, mpicom)
      call shr_mpi_bcast(infodata%pause_resume%ice_pause, mpicom)
      call shr_mpi_bcast(infodata%pause_resume%ocn_pause, mpicom)
      call shr_mpi_bcast(infodata%pause_resume%glc_pause, mpicom)
      call shr_mpi_bcast(infodata%pause_resume%rof_pause, mpicom)
      call shr_mpi_bcast(infodata%pause_resume%wav_pause, mpicom)
      call shr_mpi_bcast(infodata%pause_resume%cpl_pause, mpicom)
      do ind = 1, num_inst_atm
        call shr_mpi_bcast(infodata%pause_resume%atm_resume(ind), mpicom)
      end do
      do ind = 1, num_inst_lnd
        call shr_mpi_bcast(infodata%pause_resume%lnd_resume(ind), mpicom)
      end do
      do ind = 1, num_inst_ice
        call shr_mpi_bcast(infodata%pause_resume%ice_resume(ind), mpicom)
      end do
      do ind = 1, num_inst_ocn
        call shr_mpi_bcast(infodata%pause_resume%ocn_resume(ind), mpicom)
      end do
      do ind = 1, num_inst_glc
        call shr_mpi_bcast(infodata%pause_resume%glc_resume(ind), mpicom)
      end do
      do ind = 1, num_inst_rof
        call shr_mpi_bcast(infodata%pause_resume%rof_resume(ind), mpicom)
      end do
      do ind = 1, num_inst_wav
        call shr_mpi_bcast(infodata%pause_resume%wav_resume(ind), mpicom)
      end do
      call shr_mpi_bcast(infodata%pause_resume%cpl_resume,        mpicom)
    end if
=======
    call shr_mpi_bcast(infodata%wv_sat_use_tables,     mpicom)
    call shr_mpi_bcast(infodata%wv_sat_table_spacing,  mpicom)
    call shr_mpi_bcast(infodata%tfreeze_option,        mpicom)
    call shr_mpi_bcast(infodata%flux_epbal,            mpicom)
    call shr_mpi_bcast(infodata%flux_albav,            mpicom)
    call shr_mpi_bcast(infodata%flux_diurnal,          mpicom)
    call shr_mpi_bcast(infodata%gust_fac,              mpicom)
    call shr_mpi_bcast(infodata%wall_time_limit,       mpicom)
    call shr_mpi_bcast(infodata%force_stop_at,         mpicom)
    call shr_mpi_bcast(infodata%atm_gnam,              mpicom)
    call shr_mpi_bcast(infodata%lnd_gnam,              mpicom)
    call shr_mpi_bcast(infodata%ocn_gnam,              mpicom)
    call shr_mpi_bcast(infodata%ice_gnam,              mpicom)
    call shr_mpi_bcast(infodata%rof_gnam,              mpicom)
    call shr_mpi_bcast(infodata%glc_gnam,              mpicom)
    call shr_mpi_bcast(infodata%wav_gnam,              mpicom)
    call shr_mpi_bcast(infodata%shr_map_dopole,        mpicom)
    call shr_mpi_bcast(infodata%vect_map,              mpicom)
    call shr_mpi_bcast(infodata%aoflux_grid,           mpicom)
    call shr_mpi_bcast(infodata%cpl_decomp,            mpicom)
    call shr_mpi_bcast(infodata%cpl_seq_option,        mpicom)
    call shr_mpi_bcast(infodata%cpl_cdf64,             mpicom)
    call shr_mpi_bcast(infodata%do_budgets,            mpicom)
    call shr_mpi_bcast(infodata%do_histinit,           mpicom)
    call shr_mpi_bcast(infodata%budget_inst,           mpicom)
    call shr_mpi_bcast(infodata%budget_daily,          mpicom)
    call shr_mpi_bcast(infodata%budget_month,          mpicom)
    call shr_mpi_bcast(infodata%budget_ann,            mpicom)
    call shr_mpi_bcast(infodata%budget_ltann,          mpicom)
    call shr_mpi_bcast(infodata%budget_ltend,          mpicom)
    call shr_mpi_bcast(infodata%histaux_a2x           ,mpicom)
    call shr_mpi_bcast(infodata%histaux_a2x1hri       ,mpicom)
    call shr_mpi_bcast(infodata%histaux_a2x1hr        ,mpicom)
    call shr_mpi_bcast(infodata%histaux_a2x3hr        ,mpicom)
    call shr_mpi_bcast(infodata%histaux_a2x3hrp       ,mpicom)
    call shr_mpi_bcast(infodata%histaux_a2x24hr       ,mpicom)
    call shr_mpi_bcast(infodata%histaux_l2x1yr        ,mpicom)
    call shr_mpi_bcast(infodata%histaux_l2x           ,mpicom)
    call shr_mpi_bcast(infodata%histaux_r2x           ,mpicom)
    call shr_mpi_bcast(infodata%histavg_atm           ,mpicom)
    call shr_mpi_bcast(infodata%histavg_lnd           ,mpicom)
    call shr_mpi_bcast(infodata%histavg_ocn           ,mpicom)
    call shr_mpi_bcast(infodata%histavg_ice           ,mpicom)
    call shr_mpi_bcast(infodata%histavg_rof           ,mpicom)
    call shr_mpi_bcast(infodata%histavg_glc           ,mpicom)
    call shr_mpi_bcast(infodata%histavg_wav           ,mpicom)
    call shr_mpi_bcast(infodata%histavg_xao           ,mpicom)
    call shr_mpi_bcast(infodata%drv_threading,         mpicom)
    call shr_mpi_bcast(infodata%eps_frac,              mpicom)
    call shr_mpi_bcast(infodata%eps_amask,             mpicom)
    call shr_mpi_bcast(infodata%eps_agrid,             mpicom)
    call shr_mpi_bcast(infodata%eps_aarea,             mpicom)
    call shr_mpi_bcast(infodata%eps_omask,             mpicom)
    call shr_mpi_bcast(infodata%eps_ogrid,             mpicom)
    call shr_mpi_bcast(infodata%eps_oarea,             mpicom)
    call shr_mpi_bcast(infodata%reprosum_use_ddpdd,    mpicom)
    call shr_mpi_bcast(infodata%reprosum_diffmax,      mpicom)
    call shr_mpi_bcast(infodata%reprosum_recompute,    mpicom)
    call shr_mpi_bcast(infodata%mct_usealltoall,       mpicom)
    call shr_mpi_bcast(infodata%mct_usevector,         mpicom)

    call shr_mpi_bcast(infodata%info_debug,            mpicom)
    call shr_mpi_bcast(infodata%bfbflag,               mpicom)
    call shr_mpi_bcast(infodata%esmf_map_flag,         mpicom)
    call shr_mpi_bcast(infodata%dead_comps,            mpicom)

    call shr_mpi_bcast(infodata%atm_present,           mpicom)
    call shr_mpi_bcast(infodata%atm_prognostic,        mpicom)
    call shr_mpi_bcast(infodata%lnd_present,           mpicom)
    call shr_mpi_bcast(infodata%lnd_prognostic,        mpicom)
    call shr_mpi_bcast(infodata%rof_present,           mpicom)
    call shr_mpi_bcast(infodata%rofice_present,        mpicom)
    call shr_mpi_bcast(infodata%rof_prognostic,        mpicom)
    call shr_mpi_bcast(infodata%flood_present,         mpicom)
    call shr_mpi_bcast(infodata%ocn_present,           mpicom)
    call shr_mpi_bcast(infodata%ocn_prognostic,        mpicom)
    call shr_mpi_bcast(infodata%ocnrof_prognostic,     mpicom)
    call shr_mpi_bcast(infodata%ice_present,           mpicom)
    call shr_mpi_bcast(infodata%ice_prognostic,        mpicom)
    call shr_mpi_bcast(infodata%iceberg_prognostic,    mpicom)
    call shr_mpi_bcast(infodata%glc_present,           mpicom)
    call shr_mpi_bcast(infodata%glclnd_present,        mpicom)
    call shr_mpi_bcast(infodata%glcocn_present,        mpicom)
    call shr_mpi_bcast(infodata%glcice_present,        mpicom)
    call shr_mpi_bcast(infodata%glc_prognostic,        mpicom)
    call shr_mpi_bcast(infodata%wav_present,           mpicom)
    call shr_mpi_bcast(infodata%wav_prognostic,        mpicom)
    call shr_mpi_bcast(infodata%esp_present,           mpicom)
    call shr_mpi_bcast(infodata%esp_prognostic,        mpicom)

    call shr_mpi_bcast(infodata%atm_nx,                mpicom)
    call shr_mpi_bcast(infodata%atm_ny,                mpicom)
    call shr_mpi_bcast(infodata%lnd_nx,                mpicom)
    call shr_mpi_bcast(infodata%lnd_ny,                mpicom)
    call shr_mpi_bcast(infodata%rof_nx,                mpicom)
    call shr_mpi_bcast(infodata%rof_ny,                mpicom)
    call shr_mpi_bcast(infodata%ice_nx,                mpicom)
    call shr_mpi_bcast(infodata%ice_ny,                mpicom)
    call shr_mpi_bcast(infodata%ocn_nx,                mpicom)
    call shr_mpi_bcast(infodata%ocn_ny,                mpicom)
    call shr_mpi_bcast(infodata%glc_nx,                mpicom)
    call shr_mpi_bcast(infodata%glc_ny,                mpicom)
    call shr_mpi_bcast(infodata%wav_nx,                mpicom)
    call shr_mpi_bcast(infodata%wav_ny,                mpicom)

    call shr_mpi_bcast(infodata%nextsw_cday,           mpicom)
    call shr_mpi_bcast(infodata%precip_fact,           mpicom)
    call shr_mpi_bcast(infodata%atm_phase,             mpicom)
    call shr_mpi_bcast(infodata%lnd_phase,             mpicom)
    call shr_mpi_bcast(infodata%ice_phase,             mpicom)
    call shr_mpi_bcast(infodata%ocn_phase,             mpicom)
    call shr_mpi_bcast(infodata%glc_phase,             mpicom)
    call shr_mpi_bcast(infodata%rof_phase,             mpicom)
    call shr_mpi_bcast(infodata%wav_phase,             mpicom)
    call shr_mpi_bcast(infodata%atm_aero,              mpicom)
    call shr_mpi_bcast(infodata%glcrun_alarm,          mpicom)
    call shr_mpi_bcast(infodata%glc_g2lupdate,         mpicom)
    call shr_mpi_bcast(infodata%pause_alarm,           mpicom)
    call shr_mpi_bcast(infodata%resume_alarm,          mpicom)
>>>>>>> bf458afe

end subroutine seq_infodata_bcast

!===============================================================================
!BOP ===========================================================================
!
! !IROUTINE: seq_infodata_Exchange -- Broadcast a subset of infodata between pes
!
! !DESCRIPTION:
!
! Broadcast a subset of infodata data between pes to support "exchange" of information
!
! !INTERFACE: ------------------------------------------------------------------

subroutine seq_infodata_Exchange(infodata,ID,type)

   use shr_mpi_mod, only : shr_mpi_bcast

  implicit none

! !INPUT/OUTPUT PARAMETERS:

  type(seq_infodata_type), intent(INOUT) :: infodata    ! assume valid on root pe
  integer(SHR_KIND_IN),    intent(IN)    :: ID          ! mpi comm
  character(len=*),        intent(IN)    :: type        ! type

!EOP

  !----- local -----
  integer(SHR_KIND_IN) :: mpicom     ! mpicom
  integer(SHR_KIND_IN) :: pebcast    ! pe sending
  logical :: atm2cpli,atm2cplr
  logical :: lnd2cpli,lnd2cplr
  logical :: rof2cpli,rof2cplr
  logical :: ocn2cpli,ocn2cplr
  logical :: ice2cpli,ice2cplr
  logical :: glc2cpli,glc2cplr
  logical :: wav2cpli,wav2cplr
  logical :: cpl2i,cpl2r
  logical :: logset
  logical :: deads   ! local variable to hold info temporarily
  character(len=*), parameter :: subname = '(seq_infodata_Exchange) '

!-------------------------------------------------------------------------------
! Notes:
!-------------------------------------------------------------------------------

  ! assume the comp pe is going to broadcast, change to cplpe below if appropriate
  call seq_comm_setptrs(ID,mpicom=mpicom,cmppe=pebcast)

  logset = .false.

  atm2cpli = .false.
  atm2cplr = .false.
  lnd2cpli = .false.
  lnd2cplr = .false.
  rof2cpli = .false.
  rof2cplr = .false.
  ocn2cpli = .false.
  ocn2cplr = .false.
  ice2cpli = .false.
  ice2cplr = .false.
  glc2cpli = .false.
  glc2cplr = .false.
  wav2cpli = .false.
  wav2cplr = .false.
  cpl2i = .false.
  cpl2r = .false.

  ! --- translate type into logicals ---

  if (trim(type) == 'atm2cpl_init') then
     atm2cpli = .true.
     atm2cplr = .true.
     logset = .true.
  endif
  if (trim(type) == 'atm2cpl_run') then
     atm2cplr = .true.
     logset = .true.
  endif

  if (trim(type) == 'lnd2cpl_init') then
     lnd2cpli = .true.
     lnd2cplr = .true.
     logset = .true.
  endif
  if (trim(type) == 'lnd2cpl_run') then
     lnd2cplr = .true.
     logset = .true.
  endif

  if (trim(type) == 'rof2cpl_init') then
     rof2cpli = .true.
     rof2cplr = .true.
     logset = .true.
  endif
  if (trim(type) == 'rof2cpl_run') then
     rof2cplr = .true.
     logset = .true.
  endif

  if (trim(type) == 'ocn2cpl_init') then
     ocn2cpli = .true.
     ocn2cplr = .true.
     logset = .true.
  endif
  if (trim(type) == 'ocn2cpl_run') then
     ocn2cplr = .true.
     logset = .true.
  endif

  if (trim(type) == 'ice2cpl_init') then
     ice2cpli = .true.
     ice2cplr = .true.
     logset = .true.
  endif
  if (trim(type) == 'ice2cpl_run') then
     ice2cplr = .true.
     logset = .true.
  endif

  if (trim(type) == 'glc2cpl_init') then
     glc2cpli = .true.
     glc2cplr = .true.
     logset = .true.
  endif
  if (trim(type) == 'glc2cpl_run') then
     glc2cplr = .true.
     logset = .true.
  endif

  if (trim(type) == 'wav2cpl_init') then
     wav2cpli = .true.
     wav2cplr = .true.
     logset = .true.
  endif
  if (trim(type) == 'wav2cpl_run') then
     wav2cplr = .true.
     logset = .true.
  endif

  if (trim(type) == 'cpl2atm_init' .or. &
      trim(type) == 'cpl2lnd_init' .or. &
      trim(type) == 'cpl2rof_init' .or. &
      trim(type) == 'cpl2ocn_init' .or. &
      trim(type) == 'cpl2glc_init' .or. &
      trim(type) == 'cpl2wav_init' .or. &
      trim(type) == 'cpl2ice_init') then
     cpl2i = .true.
     cpl2r = .true.
     call seq_comm_setptrs(ID,cplpe=pebcast)
     logset = .true.
  endif

  if (trim(type) == 'cpl2atm_run' .or. &
      trim(type) == 'cpl2lnd_run' .or. &
      trim(type) == 'cpl2rof_run' .or. &
      trim(type) == 'cpl2ocn_run' .or. &
      trim(type) == 'cpl2glc_run' .or. &
      trim(type) == 'cpl2wav_run' .or. &
      trim(type) == 'cpl2ice_run') then
     cpl2r = .true.
     call seq_comm_setptrs(ID,cplpe=pebcast)
     logset = .true.
  endif

  ! --- make sure the type was valid ---

  if (.not. logset) then
     write(logunit,*) trim(subname),' ERROR: type invalid ',trim(type)
     call shr_sys_abort()
  endif

  ! --- now execute exchange ---

  if (atm2cpli) then
    call shr_mpi_bcast(infodata%atm_present,      mpicom,pebcast=pebcast)
    call shr_mpi_bcast(infodata%atm_prognostic,   mpicom,pebcast=pebcast)
    call shr_mpi_bcast(infodata%atm_nx,           mpicom,pebcast=pebcast)
    call shr_mpi_bcast(infodata%atm_ny,           mpicom,pebcast=pebcast)
    call shr_mpi_bcast(infodata%atm_aero,         mpicom,pebcast=pebcast)
    ! dead_comps is true if it's ever set to true
    deads = infodata%dead_comps
    call shr_mpi_bcast(deads,                     mpicom,pebcast=pebcast)
    if (deads .or. infodata%dead_comps) infodata%dead_comps = .true.
  endif

  if (lnd2cpli) then
    call shr_mpi_bcast(infodata%lnd_present,      mpicom,pebcast=pebcast)
    call shr_mpi_bcast(infodata%lnd_prognostic,   mpicom,pebcast=pebcast)
    call shr_mpi_bcast(infodata%lnd_nx,           mpicom,pebcast=pebcast)
    call shr_mpi_bcast(infodata%lnd_ny,           mpicom,pebcast=pebcast)
    ! dead_comps is true if it's ever set to true
    deads = infodata%dead_comps
    call shr_mpi_bcast(deads,                     mpicom,pebcast=pebcast)
    if (deads .or. infodata%dead_comps) infodata%dead_comps = .true.
  endif

  if (rof2cpli) then
    call shr_mpi_bcast(infodata%rof_present,      mpicom,pebcast=pebcast)
    call shr_mpi_bcast(infodata%rofice_present,   mpicom,pebcast=pebcast)
    call shr_mpi_bcast(infodata%rof_prognostic,   mpicom,pebcast=pebcast)
    call shr_mpi_bcast(infodata%rof_nx,           mpicom,pebcast=pebcast)
    call shr_mpi_bcast(infodata%rof_ny,           mpicom,pebcast=pebcast)
    call shr_mpi_bcast(infodata%flood_present,    mpicom,pebcast=pebcast)
    ! dead_comps is true if it's ever set to true
    deads = infodata%dead_comps
    call shr_mpi_bcast(deads,                     mpicom,pebcast=pebcast)
    if (deads .or. infodata%dead_comps) infodata%dead_comps = .true.
  endif

  if (ocn2cpli) then
    call shr_mpi_bcast(infodata%ocn_present,      mpicom,pebcast=pebcast)
    call shr_mpi_bcast(infodata%ocn_prognostic,   mpicom,pebcast=pebcast)
    call shr_mpi_bcast(infodata%ocnrof_prognostic,mpicom,pebcast=pebcast)
    call shr_mpi_bcast(infodata%ocn_nx,           mpicom,pebcast=pebcast)
    call shr_mpi_bcast(infodata%ocn_ny,           mpicom,pebcast=pebcast)
    ! dead_comps is true if it's ever set to true
    deads = infodata%dead_comps
    call shr_mpi_bcast(deads,                     mpicom,pebcast=pebcast)
    if (deads .or. infodata%dead_comps) infodata%dead_comps = .true.
  endif

  if (ice2cpli) then
    call shr_mpi_bcast(infodata%ice_present,      mpicom,pebcast=pebcast)
    call shr_mpi_bcast(infodata%ice_prognostic,   mpicom,pebcast=pebcast)
    call shr_mpi_bcast(infodata%iceberg_prognostic,mpicom,pebcast=pebcast)
    call shr_mpi_bcast(infodata%ice_nx,           mpicom,pebcast=pebcast)
    call shr_mpi_bcast(infodata%ice_ny,           mpicom,pebcast=pebcast)
    ! dead_comps is true if it's ever set to true
    deads = infodata%dead_comps
    call shr_mpi_bcast(deads,                     mpicom,pebcast=pebcast)
    if (deads .or. infodata%dead_comps) infodata%dead_comps = .true.
  endif

  if (glc2cpli) then
    call shr_mpi_bcast(infodata%glc_present,      mpicom,pebcast=pebcast)
    call shr_mpi_bcast(infodata%glclnd_present,   mpicom,pebcast=pebcast)
    call shr_mpi_bcast(infodata%glcocn_present,   mpicom,pebcast=pebcast)
    call shr_mpi_bcast(infodata%glcice_present,   mpicom,pebcast=pebcast)
    call shr_mpi_bcast(infodata%glc_prognostic,   mpicom,pebcast=pebcast)
    call shr_mpi_bcast(infodata%glc_nx,           mpicom,pebcast=pebcast)
    call shr_mpi_bcast(infodata%glc_ny,           mpicom,pebcast=pebcast)
    ! dead_comps is true if it's ever set to true
    deads = infodata%dead_comps
    call shr_mpi_bcast(deads,                     mpicom,pebcast=pebcast)
    if (deads .or. infodata%dead_comps) infodata%dead_comps = .true.
  endif

  if (wav2cpli) then
    call shr_mpi_bcast(infodata%wav_present,      mpicom,pebcast=pebcast)
    call shr_mpi_bcast(infodata%wav_prognostic,   mpicom,pebcast=pebcast)
    call shr_mpi_bcast(infodata%wav_nx,           mpicom,pebcast=pebcast)
    call shr_mpi_bcast(infodata%wav_ny,           mpicom,pebcast=pebcast)
    ! dead_comps is true if it's ever set to true
    deads = infodata%dead_comps
    call shr_mpi_bcast(deads,                     mpicom,pebcast=pebcast)
    if (deads .or. infodata%dead_comps) infodata%dead_comps = .true.
  endif

  if (cpl2i) then
    call shr_mpi_bcast(infodata%atm_present,      mpicom,pebcast=pebcast)
    call shr_mpi_bcast(infodata%atm_prognostic,   mpicom,pebcast=pebcast)
    call shr_mpi_bcast(infodata%lnd_present,      mpicom,pebcast=pebcast)
    call shr_mpi_bcast(infodata%lnd_prognostic,   mpicom,pebcast=pebcast)
    call shr_mpi_bcast(infodata%rof_present,      mpicom,pebcast=pebcast)
    call shr_mpi_bcast(infodata%rofice_present,   mpicom,pebcast=pebcast)
    call shr_mpi_bcast(infodata%rof_prognostic,   mpicom,pebcast=pebcast)
    call shr_mpi_bcast(infodata%flood_present,    mpicom,pebcast=pebcast)
    call shr_mpi_bcast(infodata%ocn_present,      mpicom,pebcast=pebcast)
    call shr_mpi_bcast(infodata%ocn_prognostic,   mpicom,pebcast=pebcast)
    call shr_mpi_bcast(infodata%ocnrof_prognostic,mpicom,pebcast=pebcast)
    call shr_mpi_bcast(infodata%ice_present,      mpicom,pebcast=pebcast)
    call shr_mpi_bcast(infodata%ice_prognostic,   mpicom,pebcast=pebcast)
    call shr_mpi_bcast(infodata%iceberg_prognostic,mpicom,pebcast=pebcast)
    call shr_mpi_bcast(infodata%glc_present,      mpicom,pebcast=pebcast)
    call shr_mpi_bcast(infodata%glclnd_present,   mpicom,pebcast=pebcast)
    call shr_mpi_bcast(infodata%glcocn_present,   mpicom,pebcast=pebcast)
    call shr_mpi_bcast(infodata%glcice_present,   mpicom,pebcast=pebcast)
    call shr_mpi_bcast(infodata%glc_prognostic,   mpicom,pebcast=pebcast)
    call shr_mpi_bcast(infodata%wav_present,      mpicom,pebcast=pebcast)
    call shr_mpi_bcast(infodata%wav_prognostic,   mpicom,pebcast=pebcast)
    call shr_mpi_bcast(infodata%dead_comps,       mpicom,pebcast=pebcast)
    call shr_mpi_bcast(infodata%atm_aero,         mpicom,pebcast=pebcast)
  endif

  if (atm2cplr) then
    call shr_mpi_bcast(infodata%nextsw_cday,      mpicom,pebcast=pebcast)
  endif

  if (ocn2cplr) then
    call shr_mpi_bcast(infodata%precip_fact,      mpicom,pebcast=pebcast)
  endif

  if (cpl2r) then
    call shr_mpi_bcast(infodata%nextsw_cday,      mpicom,pebcast=pebcast)
    call shr_mpi_bcast(infodata%precip_fact,      mpicom,pebcast=pebcast)
    call shr_mpi_bcast(infodata%glcrun_alarm,     mpicom,pebcast=pebcast)
    call shr_mpi_bcast(infodata%glc_g2lupdate,    mpicom,pebcast=pebcast)
  endif

end subroutine seq_infodata_Exchange

!===============================================================================
!BOP ===========================================================================
!
! !IROUTINE: seq_infodata_Check  -- Check that input InputInfo derived type is valid
!
! !DESCRIPTION:
!
! Check that input infodata object has reasonable values
!
! !INTERFACE: ------------------------------------------------------------------

subroutine seq_infodata_Check( infodata )

! !USES:

  use shr_assert_mod,   only: shr_assert_in_domain
  use shr_string_mod,   only: shr_string_listIntersect
  use shr_wv_sat_mod,   only: shr_wv_sat_get_scheme_idx, shr_wv_sat_valid_idx

  implicit none

! !INPUT/OUTPUT PARAMETERS:

    type(seq_infodata_type), intent(INOUT) :: infodata    ! Output CCSM structure

!EOP

    !----- local -----
    character(len=*), parameter :: subname = '(seq_infodata_Check) '
    integer :: lastchar                        ! Last character index

!-------------------------------------------------------------------------------
! Notes:
!-------------------------------------------------------------------------------

    ! --- CIME model ------
    if ( trim(infodata%cime_model) /= 'acme' .and. trim(infodata%cime_model) /= 'cesm') then
       call shr_sys_abort( subname//': cime_model must be set to acme or cesm, aborting')
    end if

    ! --- Case name ------
    lastchar = len(infodata%case_name)
    if ( len_trim(infodata%case_name) == 0) then
       call shr_sys_abort( subname//': variable case_name must be set, aborting')
    end if
    if (infodata%case_name(lastchar:lastchar) /= ' ') then
       write(logunit,"(A,I4,A)")'ERROR: case_name must not exceed ', len(infodata%case_name)-1, &
                 ' characters'
       call shr_sys_abort( subname//': variable case_name must be set, aborting')
    end if

    ! --- Restart pointer file -----
    if ( len_trim(infodata%restart_pfile) == 0 ) then
       call shr_sys_abort( subname//': restart_pfile must be set' )
    end if

    ! --- LogFile ending name -----
    if ( len_trim(infodata%logFilePostFix) == 0 ) then
       call shr_sys_abort( subname//': logFilePostFix  must be set to something not blank' )
    end if

    ! --- Output path root directory -----
    if ( len_trim(infodata%outPathRoot) == 0 ) then
       call shr_sys_abort( subname//': outPathRoot  must be set' )
    end if
    if ( index(infodata%outPathRoot,"/",back=.true.) /= &
         len_trim(infodata%outPathRoot) ) then
       call shr_sys_abort( subname//': outPathRoot must end with a slash' )
    end if

    ! --- Start-type ------
    if ((trim(infodata%start_type) /= seq_infodata_start_type_start) .and.  &
        (trim(infodata%start_type) /= seq_infodata_start_type_cont ) .and.  &
        (trim(infodata%start_type) /= seq_infodata_start_type_brnch)) then
       call shr_sys_abort(subname//': start_type invalid = '//trim(infodata%start_type))
    end if

    if ((trim(infodata%start_type) == seq_infodata_start_type_cont ) .and.  &
        (trim(infodata%case_name)  /= trim(infodata%rest_case_name))) then
       write(logunit,'(10a)') subname,' case_name =',trim(infodata%case_name),':', &
                                      ' rest_case_name =',trim(infodata%rest_case_name),':'
       call shr_sys_abort(subname//': invalid continue restart case name = '//trim(infodata%rest_case_name))
    endif

    if (infodata%orb_eccen  == SHR_ORB_UNDEF_REAL .or. &
        infodata%orb_obliqr == SHR_ORB_UNDEF_REAL .or. &
        infodata%orb_mvelpp == SHR_ORB_UNDEF_REAL .or. &
        infodata%orb_lambm0 == SHR_ORB_UNDEF_REAL) then
       call shr_sys_abort(subname//': orb params incorrect')
    endif

    if (.not. shr_wv_sat_valid_idx(shr_wv_sat_get_scheme_idx(trim(infodata%wv_sat_scheme)))) then
       call shr_sys_abort(subname//': "'//trim(infodata%wv_sat_scheme)//'" &
            &is not a recognized saturation vapor pressure scheme name')
    end if

    ! A transition range averaging method in CAM is only valid for:
    !
    ! -40 deg C <= T <= 0 deg C
    !
    ! shr_wv_sat_mod itself checks for values with the wrong sign, but we
    ! have to check that the range is no more than 40 deg C here. Even
    ! though this is a CAM-specific restriction, it's not really likely
    ! that any other parameterization will be dealing with mixed-phase
    ! water below 40 deg C anyway.
    call shr_assert_in_domain(infodata%wv_sat_transition_start, &
         ge=0._SHR_KIND_R8, le=40._SHR_KIND_R8, &
         varname="wv_sat_transition_start",&
         msg="Invalid transition temperature range.")

    if ((trim(infodata%aoflux_grid) /= 'ocn') .and. &
        (trim(infodata%aoflux_grid) /= 'atm') .and. &
        (trim(infodata%aoflux_grid) /= 'exch')) then
       write(logunit,'(2a)') 'ERROR aoflux_grid not supported = ',trim(infodata%aoflux_grid)
       call shr_sys_abort(subname//': aoflux_grid invalid = '//trim(infodata%aoflux_grid))
    endif

    if ((trim(infodata%vect_map) /= 'none') .and. &
        (trim(infodata%vect_map) /= 'cart3d') .and. &
        (trim(infodata%vect_map) /= 'cart3d_diag') .and. &
        (trim(infodata%vect_map) /= 'cart3d_uvw') .and. &
        (trim(infodata%vect_map) /= 'cart3d_uvw_diag')) then
       write(logunit,'(2a)') 'ERROR vect_map not supported = ',trim(infodata%vect_map)
       call shr_sys_abort(subname//': vect_map invalid = '//trim(infodata%vect_map))
    endif

    if (associated(infodata%pause_resume)) then
      if (infodata%pause_resume%atm_pause .and. ANY(len_trim(infodata%pause_resume%atm_resume) > 0)) then
        call shr_sys_abort(subname//': If atm_pause is .true., then atm_resume should not be set')
      end if
      if (infodata%pause_resume%lnd_pause .and. ANY(len_trim(infodata%pause_resume%lnd_resume) > 0)) then
        call shr_sys_abort(subname//': If lnd_pause is .true., then lnd_resume should not be set')
      end if
      if (infodata%pause_resume%ocn_pause .and. ANY(len_trim(infodata%pause_resume%ocn_resume) > 0)) then
        call shr_sys_abort(subname//': If ocn_pause is .true., then ocn_resume should not be set')
      end if
      if (infodata%pause_resume%ice_pause .and. ANY(len_trim(infodata%pause_resume%ice_resume) > 0)) then
        call shr_sys_abort(subname//': If ice_pause is .true., then ice_resume should not be set')
      end if
      if (infodata%pause_resume%rof_pause .and. ANY(len_trim(infodata%pause_resume%rof_resume) > 0)) then
        call shr_sys_abort(subname//': If rof_pause is .true., then rof_resume should not be set')
      end if
      if (infodata%pause_resume%glc_pause .and. ANY(len_trim(infodata%pause_resume%glc_resume) > 0)) then
        call shr_sys_abort(subname//': If glc_pause is .true., then glc_resume should not be set')
      end if
      if (infodata%pause_resume%wav_pause .and. ANY(len_trim(infodata%pause_resume%wav_resume) > 0)) then
        call shr_sys_abort(subname//': If wav_pause is .true., then wav_resume should not be set')
      end if
      if (infodata%pause_resume%cpl_pause .and. (len_trim(infodata%pause_resume%cpl_resume) > 0)) then
        call shr_sys_abort(subname//': If cpl_pause is .true., then cpl_resume should not be set')
      end if
    end if

END SUBROUTINE seq_infodata_Check

!===============================================================================
!===============================================================================
! !IROUTINE: seq_infodata_print -- Print out values to log file
!
! !DESCRIPTION:
!
!     Print derivied type out to screen.
!
! !INTERFACE: ------------------------------------------------------------------

SUBROUTINE seq_infodata_print( infodata )

   implicit none

! !INPUT/OUTPUT PARAMETERS:

   type(seq_infodata_type), intent(IN) :: infodata  ! Output CCSM structure

!EOP

    !----- local -----
    integer                     :: ind
    character(len=*), parameter :: subname = '(seq_infodata_print) '
    character(len=*), parameter ::  F0A = "(2A,A)"
    character(len=*), parameter ::  F0L = "(2A,L3)"
    character(len=*), parameter ::  F0I = "(2A,I10)"
    character(len=*), parameter ::  FIA = "(2A,I5,2A)"
    character(len=*), parameter ::  F0S = "(2A,I4)"
    character(len=*), parameter ::  F0R = "(2A,g22.14)"

!-------------------------------------------------------------------------------
! Notes:
!-------------------------------------------------------------------------------

!    if (loglevel > 0) then
       write(logunit,F0A) subname,'CIME model               = ', trim(infodata%cime_model)
       write(logunit,F0A) subname,'Start type               = ', trim(infodata%start_type)
       write(logunit,F0A) subname,'Case name                = ', trim(infodata%case_name)
       write(logunit,F0A) subname,'Case description         = ', trim(infodata%case_desc)
       write(logunit,F0A) subname,'Model version            = ', trim(infodata%model_version)
       write(logunit,F0A) subname,'Username                 = ', trim(infodata%username)
       write(logunit,F0A) subname,'Hostname                 = ', trim(infodata%hostname)
       write(logunit,F0A) subname,'Timing Dir               = ', trim(infodata%timing_dir)
       write(logunit,F0A) subname,'Timing Checkpoint Dir    = ', trim(infodata%tchkpt_dir)
       write(logunit,F0A) subname,'Restart case name        = ', trim(infodata%rest_case_name)

       write(logunit,F0L) subname,'aqua_planet mode         = ', infodata%aqua_planet
       write(logunit,F0I) subname,'aqua_planet analytic sst = ', infodata%aqua_planet_sst
       write(logunit,F0L) subname,'brnch_retain_casename    = ', infodata%brnch_retain_casename

       write(logunit,F0L) subname,'read_restart flag        = ', infodata%read_restart
       write(logunit,F0A) subname,'Restart pointer file     = ', trim(infodata%restart_pfile)
       write(logunit,F0A) subname,'Restart file (full path) = ', trim(infodata%restart_file)

       write(logunit,F0L) subname,'single_column            = ', infodata%single_column
       write(logunit,F0R) subname,'scmlat                   = ', infodata%scmlat
       write(logunit,F0R) subname,'scmlon                   = ', infodata%scmlon

       write(logunit,F0A) subname,'Log output end name      = ', trim(infodata%logFilePostFix)
       write(logunit,F0A) subname,'Output path dir          = ', trim(infodata%outPathRoot)

       write(logunit,F0L) subname,'perpetual                = ', infodata%perpetual
       write(logunit,F0I) subname,'perpetual_ymd            = ', infodata%perpetual_ymd

       write(logunit,F0A) subname,'orb_mode                 = ', trim(infodata%orb_mode)
     if (trim(infodata%orb_mode) == trim(seq_infodata_orb_fixed_parameters)) then
       write(logunit,F0R) subname,'orb_eccen                = ', infodata%orb_eccen
       write(logunit,F0R) subname,'orb_obliq                = ', infodata%orb_obliq
       write(logunit,F0R) subname,'orb_mvelp                = ', infodata%orb_mvelp
       write(logunit,F0R) subname,'orb_obliqr               = ', infodata%orb_obliqr
       write(logunit,F0R) subname,'orb_mvelpp               = ', infodata%orb_mvelpp
       write(logunit,F0R) subname,'orb_lambm0               = ', infodata%orb_lambm0
     elseif (trim(infodata%orb_mode) == trim(seq_infodata_orb_fixed_year)) then
       write(logunit,F0I) subname,'orb_iyear                = ', infodata%orb_iyear
       write(logunit,F0R) subname,'orb_eccen                = ', infodata%orb_eccen
       write(logunit,F0R) subname,'orb_obliq                = ', infodata%orb_obliq
       write(logunit,F0R) subname,'orb_mvelp                = ', infodata%orb_mvelp
       write(logunit,F0R) subname,'orb_obliqr               = ', infodata%orb_obliqr
       write(logunit,F0R) subname,'orb_mvelpp               = ', infodata%orb_mvelpp
       write(logunit,F0R) subname,'orb_lambm0               = ', infodata%orb_lambm0
     elseif (trim(infodata%orb_mode) == trim(seq_infodata_orb_variable_year)) then
       write(logunit,F0I) subname,'orb_iyear                = ', infodata%orb_iyear
       write(logunit,F0I) subname,'orb_iyear_align          = ', infodata%orb_iyear_align
     endif

       write(logunit,F0A) subname,'wv_sat_scheme            = ', trim(infodata%wv_sat_scheme)
       write(logunit,F0R) subname,'wv_sat_transition_start  = ', infodata%wv_sat_transition_start
       write(logunit,F0L) subname,'wv_sat_use_tables        = ', infodata%wv_sat_use_tables
       write(logunit,F0R) subname,'wv_sat_table_spacing     = ', infodata%wv_sat_table_spacing

       write(logunit,F0A) subname,'tfreeze_option           = ', trim(infodata%tfreeze_option)
       write(logunit,F0A) subname,'flux_epbal               = ', trim(infodata%flux_epbal)
       write(logunit,F0L) subname,'flux_albav               = ', infodata%flux_albav
       write(logunit,F0L) subname,'flux_diurnal             = ', infodata%flux_diurnal
       write(logunit,F0R) subname,'gust_fac                 = ', infodata%gust_fac
       write(logunit,F0R) subname,'wall_time_limit          = ', infodata%wall_time_limit
       write(logunit,F0A) subname,'force_stop_at            = ', trim(infodata%force_stop_at)
       write(logunit,F0A) subname,'atm_gridname             = ', trim(infodata%atm_gnam)
       write(logunit,F0A) subname,'lnd_gridname             = ', trim(infodata%lnd_gnam)
       write(logunit,F0A) subname,'ocn_gridname             = ', trim(infodata%ocn_gnam)
       write(logunit,F0A) subname,'ice_gridname             = ', trim(infodata%ice_gnam)
       write(logunit,F0A) subname,'rof_gridname             = ', trim(infodata%rof_gnam)
       write(logunit,F0A) subname,'glc_gridname             = ', trim(infodata%glc_gnam)
       write(logunit,F0A) subname,'wav_gridname             = ', trim(infodata%wav_gnam)
       write(logunit,F0L) subname,'shr_map_dopole           = ', infodata%shr_map_dopole
       write(logunit,F0A) subname,'vect_map                 = ', trim(infodata%vect_map)
       write(logunit,F0A) subname,'aoflux_grid              = ', trim(infodata%aoflux_grid)
       write(logunit,F0A) subname,'cpl_seq_option           = ', trim(infodata%cpl_seq_option)
       write(logunit,F0S) subname,'cpl_decomp               = ', infodata%cpl_decomp
       write(logunit,F0L) subname,'cpl_cdf64                = ', infodata%cpl_cdf64
       write(logunit,F0L) subname,'do_budgets               = ', infodata%do_budgets
       write(logunit,F0L) subname,'do_histinit              = ', infodata%do_histinit
       write(logunit,F0S) subname,'budget_inst              = ', infodata%budget_inst
       write(logunit,F0S) subname,'budget_daily             = ', infodata%budget_daily
       write(logunit,F0S) subname,'budget_month             = ', infodata%budget_month
       write(logunit,F0S) subname,'budget_ann               = ', infodata%budget_ann
       write(logunit,F0S) subname,'budget_ltann             = ', infodata%budget_ltann
       write(logunit,F0S) subname,'budget_ltend             = ', infodata%budget_ltend
       write(logunit,F0L) subname,'histaux_a2x              = ', infodata%histaux_a2x
       write(logunit,F0L) subname,'histaux_a2x1hri          = ', infodata%histaux_a2x1hri
       write(logunit,F0L) subname,'histaux_a2x1hr           = ', infodata%histaux_a2x1hr
       write(logunit,F0L) subname,'histaux_a2x3hr           = ', infodata%histaux_a2x3hr
       write(logunit,F0L) subname,'histaux_a2x3hrp          = ', infodata%histaux_a2x3hrp
       write(logunit,F0L) subname,'histaux_a2x24hr          = ', infodata%histaux_a2x24hr
       write(logunit,F0L) subname,'histaux_l2x1yr           = ', infodata%histaux_l2x1yr
       write(logunit,F0L) subname,'histaux_l2x              = ', infodata%histaux_l2x
       write(logunit,F0L) subname,'histaux_r2x              = ', infodata%histaux_r2x
       write(logunit,F0L) subname,'histavg_atm              = ', infodata%histavg_atm
       write(logunit,F0L) subname,'histavg_lnd              = ', infodata%histavg_lnd
       write(logunit,F0L) subname,'histavg_ocn              = ', infodata%histavg_ocn
       write(logunit,F0L) subname,'histavg_ice              = ', infodata%histavg_ice
       write(logunit,F0L) subname,'histavg_rof              = ', infodata%histavg_rof
       write(logunit,F0L) subname,'histavg_glc              = ', infodata%histavg_glc
       write(logunit,F0L) subname,'histavg_wav              = ', infodata%histavg_wav
       write(logunit,F0L) subname,'histavg_xao              = ', infodata%histavg_xao
       write(logunit,F0L) subname,'drv_threading            = ', infodata%drv_threading

       write(logunit,F0R) subname,'eps_frac                 = ', infodata%eps_frac
       write(logunit,F0R) subname,'eps_amask                = ', infodata%eps_amask
       write(logunit,F0R) subname,'eps_agrid                = ', infodata%eps_agrid
       write(logunit,F0R) subname,'eps_aarea                = ', infodata%eps_aarea
       write(logunit,F0R) subname,'eps_omask                = ', infodata%eps_omask
       write(logunit,F0R) subname,'eps_ogrid                = ', infodata%eps_ogrid
       write(logunit,F0R) subname,'eps_oarea                = ', infodata%eps_oarea

       write(logunit,F0L) subname,'reprosum_use_ddpdd       = ', infodata%reprosum_use_ddpdd
       write(logunit,F0R) subname,'reprosum_diffmax         = ', infodata%reprosum_diffmax
       write(logunit,F0L) subname,'reprosum_recompute       = ', infodata%reprosum_recompute

       write(logunit,F0L) subname,'mct_usealltoall          = ', infodata%mct_usealltoall
       write(logunit,F0L) subname,'mct_usevector            = ', infodata%mct_usevector

       write(logunit,F0S) subname,'info_debug               = ', infodata%info_debug
       write(logunit,F0L) subname,'bfbflag                  = ', infodata%bfbflag
       write(logunit,F0L) subname,'esmf_map_flag            = ', infodata%esmf_map_flag
       write(logunit,F0L) subname,'dead_comps               = ', infodata%dead_comps
       write(logunit,F0L) subname,'run_barriers             = ', infodata%run_barriers

       write(logunit,F0L) subname,'atm_present              = ', infodata%atm_present
       write(logunit,F0L) subname,'atm_prognostic           = ', infodata%atm_prognostic
       write(logunit,F0L) subname,'lnd_present              = ', infodata%lnd_present
       write(logunit,F0L) subname,'lnd_prognostic           = ', infodata%lnd_prognostic
       write(logunit,F0L) subname,'rof_present              = ', infodata%rof_present
       write(logunit,F0L) subname,'rofice_present           = ', infodata%rofice_present
       write(logunit,F0L) subname,'rof_prognostic           = ', infodata%rof_prognostic
       write(logunit,F0L) subname,'flood_present            = ', infodata%flood_present
       write(logunit,F0L) subname,'ocn_present              = ', infodata%ocn_present
       write(logunit,F0L) subname,'ocn_prognostic           = ', infodata%ocn_prognostic
       write(logunit,F0L) subname,'ocnrof_prognostic        = ', infodata%ocnrof_prognostic
       write(logunit,F0L) subname,'ice_present              = ', infodata%ice_present
       write(logunit,F0L) subname,'ice_prognostic           = ', infodata%ice_prognostic
       write(logunit,F0L) subname,'iceberg_prognostic       = ', infodata%iceberg_prognostic
       write(logunit,F0L) subname,'glc_present              = ', infodata%glc_present
       write(logunit,F0L) subname,'glclnd_present           = ', infodata%glclnd_present
       write(logunit,F0L) subname,'glcocn_present           = ', infodata%glcocn_present
       write(logunit,F0L) subname,'glcice_present           = ', infodata%glcice_present
       write(logunit,F0L) subname,'glc_prognostic           = ', infodata%glc_prognostic
       write(logunit,F0L) subname,'wav_present              = ', infodata%wav_present
       write(logunit,F0L) subname,'wav_prognostic           = ', infodata%wav_prognostic
       write(logunit,F0L) subname,'esp_present              = ', infodata%esp_present
       write(logunit,F0L) subname,'esp_prognostic           = ', infodata%esp_prognostic

       write(logunit,F0I) subname,'atm_nx                   = ', infodata%atm_nx
       write(logunit,F0I) subname,'atm_ny                   = ', infodata%atm_ny
       write(logunit,F0I) subname,'lnd_nx                   = ', infodata%lnd_nx
       write(logunit,F0I) subname,'lnd_ny                   = ', infodata%lnd_ny
       write(logunit,F0I) subname,'rof_nx                   = ', infodata%rof_nx
       write(logunit,F0I) subname,'rof_ny                   = ', infodata%rof_ny
       write(logunit,F0I) subname,'ice_nx                   = ', infodata%ice_nx
       write(logunit,F0I) subname,'ice_ny                   = ', infodata%ice_ny
       write(logunit,F0I) subname,'ocn_nx                   = ', infodata%ocn_nx
       write(logunit,F0I) subname,'ocn_ny                   = ', infodata%ocn_ny
       write(logunit,F0I) subname,'glc_nx                   = ', infodata%glc_nx
       write(logunit,F0I) subname,'glc_ny                   = ', infodata%glc_ny
       write(logunit,F0I) subname,'wav_nx                   = ', infodata%wav_nx
       write(logunit,F0I) subname,'wav_ny                   = ', infodata%wav_ny

       write(logunit,F0R) subname,'nextsw_cday              = ', infodata%nextsw_cday
       write(logunit,F0R) subname,'precip_fact              = ', infodata%precip_fact
       write(logunit,F0L) subname,'atm_aero                 = ', infodata%atm_aero

       write(logunit,F0S) subname,'atm_phase                = ', infodata%atm_phase
       write(logunit,F0S) subname,'lnd_phase                = ', infodata%lnd_phase
       write(logunit,F0S) subname,'ocn_phase                = ', infodata%ocn_phase
       write(logunit,F0S) subname,'ice_phase                = ', infodata%ice_phase
       write(logunit,F0S) subname,'glc_phase                = ', infodata%glc_phase
       write(logunit,F0S) subname,'rof_phase                = ', infodata%rof_phase
       write(logunit,F0S) subname,'wav_phase                = ', infodata%wav_phase

       write(logunit,F0L) subname,'glcrun_alarm             = ', infodata%glcrun_alarm
       write(logunit,F0L) subname,'glc_g2lupdate            = ', infodata%glc_g2lupdate
       if (associated(infodata%pause_resume)) then
         write(logunit,F0L) subname,'atm_pause                = ', infodata%pause_resume%atm_pause
         write(logunit,F0L) subname,'lnd_pause                = ', infodata%pause_resume%lnd_pause
         write(logunit,F0L) subname,'ocn_pause                = ', infodata%pause_resume%ocn_pause
         write(logunit,F0L) subname,'ice_pause                = ', infodata%pause_resume%ice_pause
         write(logunit,F0L) subname,'glc_pause                = ', infodata%pause_resume%glc_pause
         write(logunit,F0S) subname,'rof_pause                = ', infodata%pause_resume%rof_pause
         write(logunit,F0L) subname,'wav_pause                = ', infodata%pause_resume%wav_pause
         write(logunit,F0L) subname,'cpl_pause                = ', infodata%pause_resume%cpl_pause
         do ind = 1, num_inst_atm
           if (len_trim(infodata%pause_resume%atm_resume(ind)) > 0) then
             write(logunit,FIA) subname,'atm_resume(',ind,')        = ', trim(infodata%pause_resume%atm_resume(ind))
           end if
         end do
         do ind = 1, num_inst_lnd
           if (len_trim(infodata%pause_resume%lnd_resume(ind)) > 0) then
             write(logunit,FIA) subname,'lnd_resume(',ind,')        = ', trim(infodata%pause_resume%lnd_resume(ind))
           end if
         end do
         do ind = 1, num_inst_ocn
           if (len_trim(infodata%pause_resume%ocn_resume(ind)) > 0) then
             write(logunit,FIA) subname,'ocn_resume(',ind,')        = ', trim(infodata%pause_resume%ocn_resume(ind))
           end if
         end do
         do ind = 1, num_inst_ice
           if (len_trim(infodata%pause_resume%ice_resume(ind)) > 0) then
             write(logunit,FIA) subname,'ice_resume(',ind,')        = ', trim(infodata%pause_resume%ice_resume(ind))
           end if
         end do
         do ind = 1, num_inst_glc
           if (len_trim(infodata%pause_resume%glc_resume(ind)) > 0) then
             write(logunit,FIA) subname,'glc_resume(',ind,')        = ', trim(infodata%pause_resume%glc_resume(ind))
           end if
         end do
         do ind = 1, num_inst_rof
           if (len_trim(infodata%pause_resume%rof_resume(ind)) > 0) then
             write(logunit,FIA) subname,'rof_resume(',ind,')        = ', trim(infodata%pause_resume%rof_resume(ind))
           end if
         end do
         do ind = 1, num_inst_wav
           if (len_trim(infodata%pause_resume%wav_resume(ind)) > 0) then
             write(logunit,FIA) subname,'wav_resume(',ind,')        = ', trim(infodata%pause_resume%wav_resume(ind))
           end if
         end do
         if (len_trim(infodata%pause_resume%cpl_resume) > 0) then
           write(logunit,F0A) subname,'cpl_resume               = ', trim(infodata%pause_resume%cpl_resume)
         end if
       end if
!     endif

END SUBROUTINE seq_infodata_print

!===============================================================================
!===============================================================================

END MODULE seq_infodata_mod<|MERGE_RESOLUTION|>--- conflicted
+++ resolved
@@ -913,7 +913,6 @@
 
 ! !INPUT/OUTPUT PARAMETERS:
 
-<<<<<<< HEAD
    type(seq_infodata_type),          intent(IN)  :: infodata                ! Input CCSM structure
    character(len=*),       optional, intent(OUT) :: cime_model              ! CIME model (acme or cesm)
    character(len=*),       optional, intent(OUT) :: start_type              ! Start type
@@ -956,6 +955,7 @@
    character(len=*),       optional, intent(OUT) :: flux_epbal              ! selects E,P,R adjustment technique
    logical,                optional, intent(OUT) :: flux_albav              ! T => no diurnal cycle in ocn albedos
    logical,                optional, intent(OUT) :: flux_diurnal            ! T => diurnal cycle in atm/ocn flux
+   real(SHR_KIND_R8),      optional, intent(OUT) :: gust_fac                ! wind gustiness factor
    real(SHR_KIND_R8),      optional, intent(OUT) :: wall_time_limit         ! force stop wall time (hours)
    character(len=*),       optional, intent(OUT) :: force_stop_at           ! force stop at next (month, day, etc)
    character(len=*),       optional, intent(OUT) :: atm_gnam                ! atm grid
@@ -1084,167 +1084,6 @@
    character(SHR_KIND_CL), optional, intent(OUT) :: rof_resume(:) ! rof read resume state
    character(SHR_KIND_CL), optional, intent(OUT) :: wav_resume(:) ! wav read resume state
    character(SHR_KIND_CL), optional, intent(OUT) :: cpl_resume ! cpl read resume state
-=======
-   type(seq_infodata_type),       intent(IN)  :: infodata      ! Input CCSM structure
-   character(len=*),    optional, intent(OUT) :: cime_model    ! CIME model (acme or cesm)
-   character(len=*),    optional, intent(OUT) :: start_type    ! Start type
-   character(len=*),    optional, intent(OUT) :: case_name     ! Short case identification
-   character(len=*),    optional, intent(OUT) :: case_desc     ! Long case description
-   character(len=*),    optional, intent(OUT) :: model_version ! Model version
-   character(len=*),    optional, intent(OUT) :: username      ! Username
-   character(len=*),    optional, intent(OUT) :: hostname      ! Hostname
-   character(len=*),    optional, intent(OUT) :: rest_case_name ! restart casename
-   character(len=*),    optional, intent(OUT) :: timing_dir    ! timing dir name
-   character(len=*),    optional, intent(OUT) :: tchkpt_dir    ! timing checkpoint dir name
-   logical,             optional, intent(OUT) :: atm_adiabatic ! atm adiabatic mode
-   logical,             optional, intent(OUT) :: atm_ideal_phys! atm idealized-physics mode
-   logical,             optional, intent(OUT) :: aqua_planet   ! aqua_planet mode
-   integer(SHR_KIND_IN),optional, intent(OUT) :: aqua_planet_sst! aqua_planet sst_type
-   logical,             optional, intent(OUT) :: run_barriers  ! barrier component run calls
-   logical,             optional, intent(OUT) :: brnch_retain_casename
-   logical,             optional, intent(OUT) :: read_restart  ! read restart flag
-   character(len=*),    optional, intent(OUT) :: restart_pfile ! Restart pointer file
-   character(len=*),    optional, intent(OUT) :: restart_file  ! Restart file pathname
-   logical,             optional, intent(OUT) :: single_column
-   real (SHR_KIND_R8),  optional, intent(OUT) :: scmlat
-   real (SHR_KIND_R8),  optional, intent(OUT) :: scmlon
-   character(len=*),    optional, intent(OUT) :: logFilePostFix! output log file postfix
-   character(len=*),    optional, intent(OUT) :: outPathRoot   ! output file root
-   logical,             optional, intent(OUT) :: perpetual     ! If this is perpetual
-   integer,             optional, intent(OUT) :: perpetual_ymd ! If perpetual, date
-   character(len=*),    optional, intent(OUT) :: orb_mode      ! orbital mode
-   integer,             optional, intent(OUT) :: orb_iyear     ! orbital year
-   integer,             optional, intent(OUT) :: orb_iyear_align  ! orbital year model year align
-   real(SHR_KIND_R8)   ,optional, intent(OUT) :: orb_eccen     ! See shr_orb_mod
-   real(SHR_KIND_R8)   ,optional, intent(OUT) :: orb_obliqr    ! See shr_orb_mod
-   real(SHR_KIND_R8)   ,optional, intent(OUT) :: orb_obliq     ! See shr_orb_mod
-   real(SHR_KIND_R8)   ,optional, intent(OUT) :: orb_lambm0    ! See shr_orb_mod
-   real(SHR_KIND_R8)   ,optional, intent(OUT) :: orb_mvelpp    ! See shr_orb_mod
-   real(SHR_KIND_R8)   ,optional, intent(OUT) :: orb_mvelp     ! See shr_orb_mod
-   character(len=*)    ,optional, intent(OUT) :: wv_sat_scheme ! Water vapor saturation pressure scheme
-   real(SHR_KIND_R8)   ,optional, intent(OUT) :: wv_sat_transition_start   ! Saturation transition range
-   logical             ,optional, intent(OUT) :: wv_sat_use_tables ! Saturation pressure lookup tables
-   real(SHR_KIND_R8)   ,optional, intent(OUT) :: wv_sat_table_spacing  ! Saturation pressure table resolution
-   character(len=*)    ,optional, intent(OUT) :: tfreeze_option   ! Freezing point of salt water
-   character(len=*)    ,optional, intent(OUT) :: flux_epbal    ! selects E,P,R adjustment technique
-   logical             ,optional, intent(OUT) :: flux_albav    ! T => no diurnal cycle in ocn albedos
-   logical             ,optional, intent(OUT) :: flux_diurnal  ! T => diurnal cycle in atm/ocn flux
-   real(SHR_KIND_R8)   ,optional, intent(OUT) :: gust_fac      ! wind gustiness factor
-   real(SHR_KIND_R8)   ,optional, intent(OUT) :: wall_time_limit ! force stop wall time (hours)
-   character(len=*)    ,optional, intent(OUT) :: force_stop_at ! force stop at next (month, day, etc)
-   character(len=*)    ,optional, intent(OUT) :: atm_gnam      ! atm grid
-   character(len=*)    ,optional, intent(OUT) :: lnd_gnam      ! lnd grid
-   character(len=*)    ,optional, intent(OUT) :: ocn_gnam      ! ocn grid
-   character(len=*)    ,optional, intent(OUT) :: ice_gnam      ! ice grid
-   character(len=*)    ,optional, intent(OUT) :: rof_gnam      ! rof grid
-   character(len=*)    ,optional, intent(OUT) :: glc_gnam      ! glc grid
-   character(len=*)    ,optional, intent(OUT) :: wav_gnam      ! wav grid
-   logical             ,optional, intent(OUT) :: shr_map_dopole  ! pole corrections in shr_map_mod
-   character(len=*)    ,optional, intent(OUT) :: vect_map      ! vector mapping option
-   character(len=*)    ,optional, intent(OUT) :: aoflux_grid   ! grid for atm ocn flux calc
-   integer             ,optional, intent(OUT) :: cpl_decomp    ! coupler decomp
-   character(len=*)    ,optional, intent(OUT) :: cpl_seq_option! coupler sequencing option
-   logical             ,optional, intent(OUT) :: cpl_cdf64     ! netcdf large file setting
-   logical             ,optional, intent(OUT) :: do_budgets    ! heat/water budgets
-   logical             ,optional, intent(OUT) :: do_histinit   ! initial history file
-   integer             ,optional, intent(OUT) :: budget_inst   ! inst budget
-   integer             ,optional, intent(OUT) :: budget_daily  ! daily budget
-   integer             ,optional, intent(OUT) :: budget_month  ! month budget
-   integer             ,optional, intent(OUT) :: budget_ann    ! ann budget
-   integer             ,optional, intent(OUT) :: budget_ltann  ! ltann budget
-   integer             ,optional, intent(OUT) :: budget_ltend  ! ltend budget
-   logical             ,optional, intent(OUT) :: histaux_a2x
-   logical             ,optional, intent(OUT) :: histaux_a2x1hri
-   logical             ,optional, intent(OUT) :: histaux_a2x1hr
-   logical             ,optional, intent(OUT) :: histaux_a2x3hr
-   logical             ,optional, intent(OUT) :: histaux_a2x3hrp
-   logical             ,optional, intent(OUT) :: histaux_a2x24hr
-   logical             ,optional, intent(OUT) :: histaux_l2x1yr
-   logical             ,optional, intent(OUT) :: histaux_l2x
-   logical             ,optional, intent(OUT) :: histaux_r2x
-   logical             ,optional, intent(OUT) :: histavg_atm
-   logical             ,optional, intent(OUT) :: histavg_lnd
-   logical             ,optional, intent(OUT) :: histavg_ocn
-   logical             ,optional, intent(OUT) :: histavg_ice
-   logical             ,optional, intent(OUT) :: histavg_rof
-   logical             ,optional, intent(OUT) :: histavg_glc
-   logical             ,optional, intent(OUT) :: histavg_wav
-   logical             ,optional, intent(OUT) :: histavg_xao
-   logical             ,optional, intent(OUT) :: drv_threading ! driver threading control flag
-   real(SHR_KIND_R8)   ,optional, intent(OUT) :: eps_frac      ! fraction error tolerance
-   real(SHR_KIND_R8)   ,optional, intent(OUT) :: eps_amask     ! atm mask error tolerance
-   real(SHR_KIND_R8)   ,optional, intent(OUT) :: eps_agrid     ! atm grid error tolerance
-   real(SHR_KIND_R8)   ,optional, intent(OUT) :: eps_aarea     ! atm area error tolerance
-   real(SHR_KIND_R8)   ,optional, intent(OUT) :: eps_omask     ! ocn mask error tolerance
-   real(SHR_KIND_R8)   ,optional, intent(OUT) :: eps_ogrid     ! ocn grid error tolerance
-   real(SHR_KIND_R8)   ,optional, intent(OUT) :: eps_oarea     ! ocn area error tolerance
-   logical             ,optional, intent(OUT) :: reprosum_use_ddpdd ! use ddpdd algorithm
-   real(SHR_KIND_R8)   ,optional, intent(OUT) :: reprosum_diffmax   ! maximum difference tolerance
-   logical             ,optional, intent(OUT) :: reprosum_recompute ! recompute if tolerance exceeded
-   logical             ,optional, intent(OUT) :: mct_usealltoall ! flag for mct alltoall
-   logical             ,optional, intent(OUT) :: mct_usevector   ! flag for mct vector
-
-   integer(SHR_KIND_IN),optional, intent(OUT) :: info_debug
-   logical             ,optional, intent(OUT) :: bfbflag
-   logical             ,optional, intent(OUT) :: esmf_map_flag
-   logical             ,optional, intent(OUT) :: dead_comps    ! do we have dead models
-
-   logical             ,optional, intent(OUT) :: atm_present    ! provide data
-   logical             ,optional, intent(OUT) :: atm_prognostic ! need data
-   logical             ,optional, intent(OUT) :: lnd_present
-   logical             ,optional, intent(OUT) :: lnd_prognostic
-   logical             ,optional, intent(OUT) :: rof_present
-   logical             ,optional, intent(OUT) :: rofice_present
-   logical             ,optional, intent(OUT) :: rof_prognostic
-   logical             ,optional, intent(OUT) :: flood_present
-   logical             ,optional, intent(OUT) :: ocn_present
-   logical             ,optional, intent(OUT) :: ocn_prognostic
-   logical             ,optional, intent(OUT) :: ocnrof_prognostic
-   logical             ,optional, intent(OUT) :: ice_present
-   logical             ,optional, intent(OUT) :: ice_prognostic
-   logical             ,optional, intent(OUT) :: iceberg_prognostic
-   logical             ,optional, intent(OUT) :: glc_present
-   logical             ,optional, intent(OUT) :: glclnd_present
-   logical             ,optional, intent(OUT) :: glcocn_present
-   logical             ,optional, intent(OUT) :: glcice_present
-   logical             ,optional, intent(OUT) :: glc_prognostic
-   logical             ,optional, intent(OUT) :: wav_present
-   logical             ,optional, intent(OUT) :: wav_prognostic
-   logical             ,optional, intent(OUT) :: esp_present
-   logical             ,optional, intent(OUT) :: esp_prognostic
-   integer(SHR_KIND_IN),optional, intent(OUT) :: atm_nx        ! nx,ny 2d grid size global
-   integer(SHR_KIND_IN),optional, intent(OUT) :: atm_ny        ! nx,ny 2d grid size global
-   integer(SHR_KIND_IN),optional, intent(OUT) :: lnd_nx
-   integer(SHR_KIND_IN),optional, intent(OUT) :: lnd_ny
-   integer(SHR_KIND_IN),optional, intent(OUT) :: rof_nx
-   integer(SHR_KIND_IN),optional, intent(OUT) :: rof_ny
-   integer(SHR_KIND_IN),optional, intent(OUT) :: ice_nx
-   integer(SHR_KIND_IN),optional, intent(OUT) :: ice_ny
-   integer(SHR_KIND_IN),optional, intent(OUT) :: ocn_nx
-   integer(SHR_KIND_IN),optional, intent(OUT) :: ocn_ny
-   integer(SHR_KIND_IN),optional, intent(OUT) :: glc_nx
-   integer(SHR_KIND_IN),optional, intent(OUT) :: glc_ny
-   integer(SHR_KIND_IN),optional, intent(OUT) :: wav_nx
-   integer(SHR_KIND_IN),optional, intent(OUT) :: wav_ny
-
-   real(SHR_KIND_R8)   ,optional, intent(OUT) :: nextsw_cday   ! calendar of next atm shortwave
-   real(SHR_KIND_R8)   ,optional, intent(OUT) :: precip_fact   ! precip factor
-   real(SHR_KIND_R8)   ,optional, intent(OUT) :: flux_epbalfact ! adjusted precip factor
-   integer(SHR_KIND_IN),optional, intent(OUT) :: atm_phase     ! atm phase
-   integer(SHR_KIND_IN),optional, intent(OUT) :: lnd_phase     ! lnd phase
-   integer(SHR_KIND_IN),optional, intent(OUT) :: ice_phase     ! ice phase
-   integer(SHR_KIND_IN),optional, intent(OUT) :: ocn_phase     ! ocn phase
-   integer(SHR_KIND_IN),optional, intent(OUT) :: glc_phase     ! glc phase
-   integer(SHR_KIND_IN),optional, intent(OUT) :: rof_phase     ! rof phase
-   integer(SHR_KIND_IN),optional, intent(OUT) :: wav_phase     ! wav phase
-   integer(SHR_KIND_IN),optional, intent(OUT) :: esp_phase     ! wav phase
-   logical             ,optional, intent(OUT) :: atm_aero      ! atmosphere aerosols
-   logical             ,optional, intent(OUT) :: glcrun_alarm  ! glc run alarm
-   logical             ,optional, intent(OUT) :: glc_g2lupdate ! update glc2lnd fields in lnd model
-   real(shr_kind_r8), optional, intent(out) :: max_cplstep_time
-   logical             ,optional, intent(OUT) :: pause_alarm
-   logical             ,optional, intent(OUT) :: resume_alarm
->>>>>>> bf458afe
 
     !----- local -----
     character(len=*), parameter :: subname = '(seq_infodata_GetData_explicit) '
@@ -1706,7 +1545,6 @@
 
 ! !INPUT/OUTPUT PARAMETERS:
 
-<<<<<<< HEAD
    type(seq_infodata_type),          intent(INOUT) :: infodata                ! Input CCSM structure
    character(len=*),       optional, intent(IN)    :: cime_model              ! CIME model (acme or cesm)
    character(len=*),       optional, intent(IN)    :: start_type              ! Start type
@@ -1749,6 +1587,7 @@
    character(len=*),       optional, intent(IN)    :: flux_epbal              ! selects E,P,R adjustment technique
    logical,                optional, intent(IN)    :: flux_albav              ! T => no diurnal cycle in ocn albedos
    logical,                optional, intent(IN)    :: flux_diurnal            ! T => diurnal cycle in atm/ocn flux
+   real(SHR_KIND_R8),      optional, intent(IN)    :: gust_fac                ! wind gustiness factor
    real(SHR_KIND_R8),      optional, intent(IN)    :: wall_time_limit         ! force stop wall time (hours)
    character(len=*),       optional, intent(IN)    :: force_stop_at           ! force a stop at next (month, day, etc)
    character(len=*),       optional, intent(IN)    :: atm_gnam                ! atm grid
@@ -1875,165 +1714,6 @@
    character(SHR_KIND_CL), optional, intent(IN) :: rof_resume(:)         ! rof resume
    character(SHR_KIND_CL), optional, intent(IN) :: wav_resume(:)         ! wav resume
    character(SHR_KIND_CL), optional, intent(IN) :: cpl_resume            ! cpl resume
-=======
-   type(seq_infodata_type),    intent(INOUT) :: infodata      ! Input CCSM structure
-   character(len=*),    optional, intent(IN) :: cime_model    ! CIME model (acme or cesm)
-   character(len=*),    optional, intent(IN) :: start_type    ! Start type
-   character(len=*),    optional, intent(IN) :: case_name     ! Short case identification
-   character(len=*),    optional, intent(IN) :: case_desc     ! Long case description
-   character(len=*),    optional, intent(IN) :: model_version ! Model version
-   character(len=*),    optional, intent(IN) :: username      ! Username
-   character(len=*),    optional, intent(IN) :: hostname      ! Hostname
-   character(len=*),    optional, intent(IN) :: rest_case_name ! restart casename
-   character(len=*),    optional, intent(IN) :: timing_dir    ! timing dir name
-   character(len=*),    optional, intent(IN) :: tchkpt_dir    ! timing checkpoint dir name
-   logical,             optional, intent(IN) :: atm_adiabatic ! atm adiabatic mode
-   logical,             optional, intent(IN) :: atm_ideal_phys! atm idealized-physics mode
-   logical,             optional, intent(IN) :: aqua_planet   ! aqua_planet mode
-   integer(SHR_KIND_IN),optional, intent(IN) :: aqua_planet_sst ! aqua_planet sst type
-   logical,             optional, intent(IN) :: run_barriers  ! barrier component run calls
-   logical,             optional, intent(IN) :: brnch_retain_casename
-   logical,             optional, intent(IN) :: read_restart  ! read restart flag
-   character(len=*),    optional, intent(IN) :: restart_pfile ! Restart pointer file
-   character(len=*),    optional, intent(IN) :: restart_file  ! Restart file pathname
-   logical,             optional, intent(IN) :: single_column
-   real (SHR_KIND_R8),  optional, intent(IN) :: scmlat
-   real (SHR_KIND_R8),  optional, intent(IN) :: scmlon
-   character(len=*),    optional, intent(IN) :: logFilePostFix! output log file postfix
-   character(len=*),    optional, intent(IN) :: outPathRoot   ! output file root
-   logical,             optional, intent(IN) :: perpetual     ! If this is perpetual
-   integer,             optional, intent(IN) :: perpetual_ymd ! If perpetual, date
-   character(len=*),    optional, intent(IN) :: orb_mode      ! orbital mode
-   integer,             optional, intent(IN) :: orb_iyear     ! orbital year
-   integer,             optional, intent(IN) :: orb_iyear_align  ! orbital year model year align
-   real(SHR_KIND_R8)   ,optional, intent(IN) :: orb_eccen     ! See shr_orb_mod
-   real(SHR_KIND_R8)   ,optional, intent(IN) :: orb_obliqr    ! See shr_orb_mod
-   real(SHR_KIND_R8)   ,optional, intent(IN) :: orb_obliq     ! See shr_orb_mod
-   real(SHR_KIND_R8)   ,optional, intent(IN) :: orb_lambm0    ! See shr_orb_mod
-   real(SHR_KIND_R8)   ,optional, intent(IN) :: orb_mvelpp    ! See shr_orb_mod
-   real(SHR_KIND_R8)   ,optional, intent(IN) :: orb_mvelp     ! See shr_orb_mod
-   character(len=*)    ,optional, intent(IN) :: wv_sat_scheme ! Water vapor saturation pressure scheme
-   real(SHR_KIND_R8)   ,optional, intent(IN) :: wv_sat_transition_start  ! Saturation transition range
-   logical             ,optional, intent(IN) :: wv_sat_use_tables ! Saturation pressure lookup tables
-   real(SHR_KIND_R8)   ,optional, intent(IN) :: wv_sat_table_spacing  ! Saturation pressure table resolution
-   character(len=*)    ,optional, intent(IN) :: tfreeze_option   ! Freezing point of salt water
-   character(len=*)    ,optional, intent(IN) :: flux_epbal    ! selects E,P,R adjustment technique
-   logical             ,optional, intent(IN) :: flux_albav    ! T => no diurnal cycle in ocn albedos
-   logical             ,optional, intent(IN) :: flux_diurnal  ! T => diurnal cycle in atm/ocn flux
-   real(SHR_KIND_R8)   ,optional, intent(IN) :: gust_fac      ! wind gustiness factor
-   real(SHR_KIND_R8)   ,optional, intent(IN) :: wall_time_limit ! force stop wall time (hours)
-   character(len=*)    ,optional, intent(IN) :: force_stop_at ! force a stop at next (month, day, etc)
-   character(len=*)    ,optional, intent(IN) :: atm_gnam   ! atm grid
-   character(len=*)    ,optional, intent(IN) :: lnd_gnam   ! lnd grid
-   character(len=*)    ,optional, intent(IN) :: ocn_gnam   ! ocn grid
-   character(len=*)    ,optional, intent(IN) :: ice_gnam   ! ice grid
-   character(len=*)    ,optional, intent(IN) :: rof_gnam   ! rof grid
-   character(len=*)    ,optional, intent(IN) :: glc_gnam   ! glc grid
-   character(len=*)    ,optional, intent(IN) :: wav_gnam   ! wav grid
-   logical             ,optional, intent(IN) :: shr_map_dopole  ! pole corrections in shr_map_mod
-   character(len=*)    ,optional, intent(IN) :: vect_map      ! vector mapping option
-   character(len=*)    ,optional, intent(IN) :: aoflux_grid   ! grid for atm ocn flux calc
-   integer             ,optional, intent(IN) :: cpl_decomp    ! coupler decomp
-   character(len=*)    ,optional, intent(IN) :: cpl_seq_option! coupler sequencing option
-   logical             ,optional, intent(IN) :: cpl_cdf64     ! netcdf large file setting
-   logical             ,optional, intent(IN) :: do_budgets    ! heat/water budgets
-   logical             ,optional, intent(IN) :: do_histinit   ! initial history file
-   integer             ,optional, intent(IN) :: budget_inst   ! inst budget
-   integer             ,optional, intent(IN) :: budget_daily  ! daily budget
-   integer             ,optional, intent(IN) :: budget_month  ! month budget
-   integer             ,optional, intent(IN) :: budget_ann    ! ann budget
-   integer             ,optional, intent(IN) :: budget_ltann  ! ltann budget
-   integer             ,optional, intent(IN) :: budget_ltend  ! ltend budget
-   logical             ,optional, intent(IN) :: histaux_a2x
-   logical             ,optional, intent(IN) :: histaux_a2x1hri
-   logical             ,optional, intent(IN) :: histaux_a2x1hr
-   logical             ,optional, intent(IN) :: histaux_a2x3hr
-   logical             ,optional, intent(IN) :: histaux_a2x3hrp
-   logical             ,optional, intent(IN) :: histaux_a2x24hr
-   logical             ,optional, intent(IN) :: histaux_l2x1yr
-   logical             ,optional, intent(IN) :: histaux_l2x
-   logical             ,optional, intent(IN) :: histaux_r2x
-   logical             ,optional, intent(IN) :: histavg_atm
-   logical             ,optional, intent(IN) :: histavg_lnd
-   logical             ,optional, intent(IN) :: histavg_ocn
-   logical             ,optional, intent(IN) :: histavg_ice
-   logical             ,optional, intent(IN) :: histavg_rof
-   logical             ,optional, intent(IN) :: histavg_glc
-   logical             ,optional, intent(IN) :: histavg_wav
-   logical             ,optional, intent(IN) :: histavg_xao
-   logical             ,optional, intent(IN) :: drv_threading ! driver threading control flag
-   real(SHR_KIND_R8)   ,optional, intent(IN) :: eps_frac      ! fraction error tolerance
-   real(SHR_KIND_R8)   ,optional, intent(IN) :: eps_amask     ! atm mask error tolerance
-   real(SHR_KIND_R8)   ,optional, intent(IN) :: eps_agrid     ! atm grid error tolerance
-   real(SHR_KIND_R8)   ,optional, intent(IN) :: eps_aarea     ! atm area error tolerance
-   real(SHR_KIND_R8)   ,optional, intent(IN) :: eps_omask     ! ocn mask error tolerance
-   real(SHR_KIND_R8)   ,optional, intent(IN) :: eps_ogrid     ! ocn grid error tolerance
-   real(SHR_KIND_R8)   ,optional, intent(IN) :: eps_oarea     ! ocn area error tolerance
-   logical             ,optional, intent(IN) :: reprosum_use_ddpdd ! use ddpdd algorithm
-   real(SHR_KIND_R8)   ,optional, intent(IN) :: reprosum_diffmax   ! maximum difference tolerance
-   logical             ,optional, intent(IN) :: reprosum_recompute ! recompute if tolerance exceeded
-   logical             ,optional, intent(IN) :: mct_usealltoall ! flag for mct alltoall
-   logical             ,optional, intent(IN) :: mct_usevector   ! flag for mct vector
-
-   integer(SHR_KIND_IN),optional, intent(IN) :: info_debug
-   logical             ,optional, intent(IN) :: bfbflag
-   logical             ,optional, intent(IN) :: esmf_map_flag
-   logical             ,optional, intent(IN) :: dead_comps    ! do we have dead models
-
-   logical             ,optional, intent(IN) :: atm_present    ! provide data
-   logical             ,optional, intent(IN) :: atm_prognostic ! need data
-   logical             ,optional, intent(IN) :: lnd_present
-   logical             ,optional, intent(IN) :: lnd_prognostic
-   logical             ,optional, intent(IN) :: rof_present
-   logical             ,optional, intent(IN) :: rofice_present
-   logical             ,optional, intent(IN) :: rof_prognostic
-   logical             ,optional, intent(IN) :: flood_present
-   logical             ,optional, intent(IN) :: ocn_present
-   logical             ,optional, intent(IN) :: ocn_prognostic
-   logical             ,optional, intent(IN) :: ocnrof_prognostic
-   logical             ,optional, intent(IN) :: ice_present
-   logical             ,optional, intent(IN) :: ice_prognostic
-   logical             ,optional, intent(IN) :: iceberg_prognostic
-   logical             ,optional, intent(IN) :: glc_present
-   logical             ,optional, intent(IN) :: glclnd_present
-   logical             ,optional, intent(IN) :: glcocn_present
-   logical             ,optional, intent(IN) :: glcice_present
-   logical             ,optional, intent(IN) :: glc_prognostic
-   logical             ,optional, intent(IN) :: wav_present
-   logical             ,optional, intent(IN) :: wav_prognostic
-   logical             ,optional, intent(IN) :: esp_present
-   logical             ,optional, intent(IN) :: esp_prognostic
-   integer(SHR_KIND_IN),optional, intent(IN) :: atm_nx        ! nx,ny 2d grid size global
-   integer(SHR_KIND_IN),optional, intent(IN) :: atm_ny        ! nx,ny 2d grid size global
-   integer(SHR_KIND_IN),optional, intent(IN) :: lnd_nx
-   integer(SHR_KIND_IN),optional, intent(IN) :: lnd_ny
-   integer(SHR_KIND_IN),optional, intent(IN) :: rof_nx
-   integer(SHR_KIND_IN),optional, intent(IN) :: rof_ny
-   integer(SHR_KIND_IN),optional, intent(IN) :: ice_nx
-   integer(SHR_KIND_IN),optional, intent(IN) :: ice_ny
-   integer(SHR_KIND_IN),optional, intent(IN) :: ocn_nx
-   integer(SHR_KIND_IN),optional, intent(IN) :: ocn_ny
-   integer(SHR_KIND_IN),optional, intent(IN) :: glc_nx
-   integer(SHR_KIND_IN),optional, intent(IN) :: glc_ny
-   integer(SHR_KIND_IN),optional, intent(IN) :: wav_nx
-   integer(SHR_KIND_IN),optional, intent(IN) :: wav_ny
-
-   real(SHR_KIND_R8)   ,optional, intent(IN) :: nextsw_cday   ! calendar of next atm shortwave
-   real(SHR_KIND_R8)   ,optional, intent(IN) :: precip_fact   ! precip factor
-   integer(SHR_KIND_IN),optional, intent(IN) :: atm_phase     ! atm phase
-   integer(SHR_KIND_IN),optional, intent(IN) :: lnd_phase     ! lnd phase
-   integer(SHR_KIND_IN),optional, intent(IN) :: ice_phase     ! ice phase
-   integer(SHR_KIND_IN),optional, intent(IN) :: ocn_phase     ! ocn phase
-   integer(SHR_KIND_IN),optional, intent(IN) :: glc_phase     ! glc phase
-   integer(SHR_KIND_IN),optional, intent(IN) :: rof_phase     ! glc phase
-   integer(SHR_KIND_IN),optional, intent(IN) :: wav_phase     ! wav phase
-   integer(SHR_KIND_IN),optional, intent(IN) :: esp_phase     ! esp phase
-   logical             ,optional, intent(IN) :: atm_aero      ! atm aerosols
-   logical             ,optional, intent(IN) :: glcrun_alarm  ! glc run alarm
-   logical             ,optional, intent(IN) :: glc_g2lupdate ! update glc2lnd fields in lnd model
-   logical             ,optional, intent(IN) :: pause_alarm
-   logical             ,optional, intent(IN) :: resume_alarm
->>>>>>> bf458afe
 
 !EOP
 
@@ -2496,13 +2176,13 @@
     call shr_mpi_bcast(infodata%orb_mvelpp,              mpicom)
     call shr_mpi_bcast(infodata%wv_sat_scheme,           mpicom)
     call shr_mpi_bcast(infodata%wv_sat_transition_start, mpicom)
-<<<<<<< HEAD
     call shr_mpi_bcast(infodata%wv_sat_use_tables,       mpicom)
     call shr_mpi_bcast(infodata%wv_sat_table_spacing,    mpicom)
     call shr_mpi_bcast(infodata%tfreeze_option,          mpicom)
     call shr_mpi_bcast(infodata%flux_epbal,              mpicom)
     call shr_mpi_bcast(infodata%flux_albav,              mpicom)
     call shr_mpi_bcast(infodata%flux_diurnal,            mpicom)
+    call shr_mpi_bcast(infodata%gust_fac,                mpicom)
     call shr_mpi_bcast(infodata%wall_time_limit,         mpicom)
     call shr_mpi_bcast(infodata%force_stop_at,           mpicom)
     call shr_mpi_bcast(infodata%atm_gnam,                mpicom)
@@ -2645,127 +2325,6 @@
       end do
       call shr_mpi_bcast(infodata%pause_resume%cpl_resume,        mpicom)
     end if
-=======
-    call shr_mpi_bcast(infodata%wv_sat_use_tables,     mpicom)
-    call shr_mpi_bcast(infodata%wv_sat_table_spacing,  mpicom)
-    call shr_mpi_bcast(infodata%tfreeze_option,        mpicom)
-    call shr_mpi_bcast(infodata%flux_epbal,            mpicom)
-    call shr_mpi_bcast(infodata%flux_albav,            mpicom)
-    call shr_mpi_bcast(infodata%flux_diurnal,          mpicom)
-    call shr_mpi_bcast(infodata%gust_fac,              mpicom)
-    call shr_mpi_bcast(infodata%wall_time_limit,       mpicom)
-    call shr_mpi_bcast(infodata%force_stop_at,         mpicom)
-    call shr_mpi_bcast(infodata%atm_gnam,              mpicom)
-    call shr_mpi_bcast(infodata%lnd_gnam,              mpicom)
-    call shr_mpi_bcast(infodata%ocn_gnam,              mpicom)
-    call shr_mpi_bcast(infodata%ice_gnam,              mpicom)
-    call shr_mpi_bcast(infodata%rof_gnam,              mpicom)
-    call shr_mpi_bcast(infodata%glc_gnam,              mpicom)
-    call shr_mpi_bcast(infodata%wav_gnam,              mpicom)
-    call shr_mpi_bcast(infodata%shr_map_dopole,        mpicom)
-    call shr_mpi_bcast(infodata%vect_map,              mpicom)
-    call shr_mpi_bcast(infodata%aoflux_grid,           mpicom)
-    call shr_mpi_bcast(infodata%cpl_decomp,            mpicom)
-    call shr_mpi_bcast(infodata%cpl_seq_option,        mpicom)
-    call shr_mpi_bcast(infodata%cpl_cdf64,             mpicom)
-    call shr_mpi_bcast(infodata%do_budgets,            mpicom)
-    call shr_mpi_bcast(infodata%do_histinit,           mpicom)
-    call shr_mpi_bcast(infodata%budget_inst,           mpicom)
-    call shr_mpi_bcast(infodata%budget_daily,          mpicom)
-    call shr_mpi_bcast(infodata%budget_month,          mpicom)
-    call shr_mpi_bcast(infodata%budget_ann,            mpicom)
-    call shr_mpi_bcast(infodata%budget_ltann,          mpicom)
-    call shr_mpi_bcast(infodata%budget_ltend,          mpicom)
-    call shr_mpi_bcast(infodata%histaux_a2x           ,mpicom)
-    call shr_mpi_bcast(infodata%histaux_a2x1hri       ,mpicom)
-    call shr_mpi_bcast(infodata%histaux_a2x1hr        ,mpicom)
-    call shr_mpi_bcast(infodata%histaux_a2x3hr        ,mpicom)
-    call shr_mpi_bcast(infodata%histaux_a2x3hrp       ,mpicom)
-    call shr_mpi_bcast(infodata%histaux_a2x24hr       ,mpicom)
-    call shr_mpi_bcast(infodata%histaux_l2x1yr        ,mpicom)
-    call shr_mpi_bcast(infodata%histaux_l2x           ,mpicom)
-    call shr_mpi_bcast(infodata%histaux_r2x           ,mpicom)
-    call shr_mpi_bcast(infodata%histavg_atm           ,mpicom)
-    call shr_mpi_bcast(infodata%histavg_lnd           ,mpicom)
-    call shr_mpi_bcast(infodata%histavg_ocn           ,mpicom)
-    call shr_mpi_bcast(infodata%histavg_ice           ,mpicom)
-    call shr_mpi_bcast(infodata%histavg_rof           ,mpicom)
-    call shr_mpi_bcast(infodata%histavg_glc           ,mpicom)
-    call shr_mpi_bcast(infodata%histavg_wav           ,mpicom)
-    call shr_mpi_bcast(infodata%histavg_xao           ,mpicom)
-    call shr_mpi_bcast(infodata%drv_threading,         mpicom)
-    call shr_mpi_bcast(infodata%eps_frac,              mpicom)
-    call shr_mpi_bcast(infodata%eps_amask,             mpicom)
-    call shr_mpi_bcast(infodata%eps_agrid,             mpicom)
-    call shr_mpi_bcast(infodata%eps_aarea,             mpicom)
-    call shr_mpi_bcast(infodata%eps_omask,             mpicom)
-    call shr_mpi_bcast(infodata%eps_ogrid,             mpicom)
-    call shr_mpi_bcast(infodata%eps_oarea,             mpicom)
-    call shr_mpi_bcast(infodata%reprosum_use_ddpdd,    mpicom)
-    call shr_mpi_bcast(infodata%reprosum_diffmax,      mpicom)
-    call shr_mpi_bcast(infodata%reprosum_recompute,    mpicom)
-    call shr_mpi_bcast(infodata%mct_usealltoall,       mpicom)
-    call shr_mpi_bcast(infodata%mct_usevector,         mpicom)
-
-    call shr_mpi_bcast(infodata%info_debug,            mpicom)
-    call shr_mpi_bcast(infodata%bfbflag,               mpicom)
-    call shr_mpi_bcast(infodata%esmf_map_flag,         mpicom)
-    call shr_mpi_bcast(infodata%dead_comps,            mpicom)
-
-    call shr_mpi_bcast(infodata%atm_present,           mpicom)
-    call shr_mpi_bcast(infodata%atm_prognostic,        mpicom)
-    call shr_mpi_bcast(infodata%lnd_present,           mpicom)
-    call shr_mpi_bcast(infodata%lnd_prognostic,        mpicom)
-    call shr_mpi_bcast(infodata%rof_present,           mpicom)
-    call shr_mpi_bcast(infodata%rofice_present,        mpicom)
-    call shr_mpi_bcast(infodata%rof_prognostic,        mpicom)
-    call shr_mpi_bcast(infodata%flood_present,         mpicom)
-    call shr_mpi_bcast(infodata%ocn_present,           mpicom)
-    call shr_mpi_bcast(infodata%ocn_prognostic,        mpicom)
-    call shr_mpi_bcast(infodata%ocnrof_prognostic,     mpicom)
-    call shr_mpi_bcast(infodata%ice_present,           mpicom)
-    call shr_mpi_bcast(infodata%ice_prognostic,        mpicom)
-    call shr_mpi_bcast(infodata%iceberg_prognostic,    mpicom)
-    call shr_mpi_bcast(infodata%glc_present,           mpicom)
-    call shr_mpi_bcast(infodata%glclnd_present,        mpicom)
-    call shr_mpi_bcast(infodata%glcocn_present,        mpicom)
-    call shr_mpi_bcast(infodata%glcice_present,        mpicom)
-    call shr_mpi_bcast(infodata%glc_prognostic,        mpicom)
-    call shr_mpi_bcast(infodata%wav_present,           mpicom)
-    call shr_mpi_bcast(infodata%wav_prognostic,        mpicom)
-    call shr_mpi_bcast(infodata%esp_present,           mpicom)
-    call shr_mpi_bcast(infodata%esp_prognostic,        mpicom)
-
-    call shr_mpi_bcast(infodata%atm_nx,                mpicom)
-    call shr_mpi_bcast(infodata%atm_ny,                mpicom)
-    call shr_mpi_bcast(infodata%lnd_nx,                mpicom)
-    call shr_mpi_bcast(infodata%lnd_ny,                mpicom)
-    call shr_mpi_bcast(infodata%rof_nx,                mpicom)
-    call shr_mpi_bcast(infodata%rof_ny,                mpicom)
-    call shr_mpi_bcast(infodata%ice_nx,                mpicom)
-    call shr_mpi_bcast(infodata%ice_ny,                mpicom)
-    call shr_mpi_bcast(infodata%ocn_nx,                mpicom)
-    call shr_mpi_bcast(infodata%ocn_ny,                mpicom)
-    call shr_mpi_bcast(infodata%glc_nx,                mpicom)
-    call shr_mpi_bcast(infodata%glc_ny,                mpicom)
-    call shr_mpi_bcast(infodata%wav_nx,                mpicom)
-    call shr_mpi_bcast(infodata%wav_ny,                mpicom)
-
-    call shr_mpi_bcast(infodata%nextsw_cday,           mpicom)
-    call shr_mpi_bcast(infodata%precip_fact,           mpicom)
-    call shr_mpi_bcast(infodata%atm_phase,             mpicom)
-    call shr_mpi_bcast(infodata%lnd_phase,             mpicom)
-    call shr_mpi_bcast(infodata%ice_phase,             mpicom)
-    call shr_mpi_bcast(infodata%ocn_phase,             mpicom)
-    call shr_mpi_bcast(infodata%glc_phase,             mpicom)
-    call shr_mpi_bcast(infodata%rof_phase,             mpicom)
-    call shr_mpi_bcast(infodata%wav_phase,             mpicom)
-    call shr_mpi_bcast(infodata%atm_aero,              mpicom)
-    call shr_mpi_bcast(infodata%glcrun_alarm,          mpicom)
-    call shr_mpi_bcast(infodata%glc_g2lupdate,         mpicom)
-    call shr_mpi_bcast(infodata%pause_alarm,           mpicom)
-    call shr_mpi_bcast(infodata%resume_alarm,          mpicom)
->>>>>>> bf458afe
 
 end subroutine seq_infodata_bcast
 
