module seq_flds_mod

  !====================================================================
  !   New standardized naming convention
  !====================================================================
  !  
  !  ---------
  !  definitions:
  !  ---------
  !  state-prefix
  !    first 3 characters: Sx_, Sa_, Si_, Sl_, So_ 
  !    one letter indices: x,a,l,i,o,g,r 
  !    x => coupler (mapping, merging, atm/ocn flux calc done on coupler procs)
  !    a => atm
  !    l => lnd
  !    i => ice
  !    o => ocn
  !    g => glc
  !    r => rof
  !    w => wav
  !
  !  state-name 
  !    what follows state prefix
  !
  !  flux-prefix
  !    first 5 characters: Flmn__ 
  !    lm => between components l and m
  !    n  => computed by component n
  !    example: Fioi => ice/ocn flux computed by ice
  !    example: Fall => atm/lnd flux computed by lnd
  !    If flux prefix has first letter of P (so first five characters are PFlmn_)
  !    then flux is passed straight through without scaling by the corresponding fraction)
  !    
  !  flux-name
  !    what follows flux-prefix
  !
  !  ---------
  !  rules:
  !  ---------
  !  1) states: 
  !     a) atm attributes fields that HAVE a state-prefix of Sx_ in seq_flds_x2a_states
  !        rule: will merge all identical values of the state-names from
  !           seq_flds_i2x_states 
  !           seq_flds_l2x_states 
  !           seq_flds_o2x_states 
  !           seq_flds_xao_states
  !         to obtain output state-name in seq_flds_x2a_states
  !  
  !        rule: to merge input states that originate in the 
  !           lnd (l2x_a) will be scaled by the lndfrac
  !           ice (i2x_a) will be scaled by the icefrac
  !           cpl (xao_a) will be scaled by the ocnfrac
  !           ocn (o2x_a) will be scaled by the ocnfrac
  !  
  !        example: 
  !           seq_flds_l2x_states = "Sl_t"
  !           seq_flds_i2x_states = "Si_t"
  !           seq_flds_o2x_states = "So_t"
  !           seq_flds_x2a_states = "Sx_t" 
  !           attribute fields Sl_t, Si_t, So_t, in 
  !           attribute vectors l2x_a, i2x_a, o2x_a will be
  !           merged to obtain attribute Sx_t in attribute vector x2a_a
  !  
  !     b) atm attribute fields that DO NOT HAVE a state-prefix of Sx_ in seq_flds_x2a_states
  !        rule: copy directly all variables that identical state-prefix 
  !               AND state-name in
  !           seq_flds_i2x_states and seq_flds_x2a_states
  !           seq_flds_l2x_states and seq_flds_x2a_states
  !           seq_flds_o2x_states and seq_flds_x2a_states
  !           seq_flds_xao_states and seq_flds_x2a_states
  !  
  !        example 
  !           seq_flds_i2x_states = ":Si_snowh"
  !           seq_flds_x2a_states = ":Si_snowh"
  !           attribute field of Si_snowh in i2x_a will be copied to 
  !           attribute field Si_snowh in x2a_a
  !  
  !  2) fluxes: 
  !     rule: will merge all identical values of the flux-names from
  !         seq_flds_i2x_states 
  !         seq_flds_l2x_states 
  !         seq_flds_o2x_states 
  !         seq_flds_xao_states
  !       to obtain output state-name in seq_flds_x2a_states
  !  
  !     rule: input flux fields that originate in the 
  !         lnd (l2x_a) will be scaled by the lndfrac
  !         ice (i2x_a) will be scaled by the icefrac
  !            - ignore all fluxes that are ice/ocn fluxes (e.g. Fioi_)
  !         cpl (xao_a) will be scaled by the ocnfrac
  !         ocn (o2x_a) will be scaled by the ocnfrac+icefrac
  !
  !====================================================================
  !
  !   New user specified fields
  ! 
  !====================================================================
  ! New fields that are user specidied can be added as namelist variables
  ! by the user in the cpl namelist seq_flds_user using the namelist variable
  ! array cplflds_customs. The user specified new fields must follow the
  ! above naming convention.
  ! As an example, say you want to add a new state 'foo' that is passed 
  ! from the land to the atm - you would do this as follows 
  !    &seq_flds_user
  !       cplflds_custom = 'Sa_foo->a2x', 'Sa_foo->x2a'
  !    /
  ! This would add the field 'Sa_foo' to the character strings defining the 
  ! attribute vectors a2x and x2a. It is assumed that code would need to be 
  ! introduced in the atm and land components to deal with this new attribute 
  ! vector field.
  ! Currently, the only way to add this is to edit $CASEROOT/user_nl_cpl
  !====================================================================
  !
  !   Coupler fields use cases
  !
  !====================================================================
  ! Previously, new fields that were needed to be passed between components
  ! for certain compsets were specified by cpp-variables. This has been 
  ! modified to now be use cases. The use cases are specified in the 
  ! namelist cpl_flds_inparm and are currently triggered by the xml 
  ! variables CCSM_VOC, CCSM_BGC and GLC_NEC.  
  !====================================================================
 
   use shr_kind_mod,   only : CX => shr_kind_CX, CXX => shr_kind_CXX
   use shr_sys_mod,    only : shr_sys_abort
   use seq_drydep_mod, only : seq_drydep_init, seq_drydep_readnl, lnd_drydep
   use seq_comm_mct,   only : seq_comm_iamroot, seq_comm_setptrs, logunit
   use shr_megan_mod,  only : shr_megan_readnl, shr_megan_mechcomps_n
   use shr_fire_emis_mod,  only : shr_fire_emis_readnl, shr_fire_emis_mechcomps_n, shr_fire_emis_ztop_token
   use shr_carma_mod,  only : shr_carma_readnl
   
   implicit none
   public
   save

   interface seq_flds_lookup; module procedure &
     seq_flds_esmf_metadata_get
   end interface

   integer, parameter, private :: CSS = 256  ! use longer short character
   integer, parameter, private :: CLL = 1024
   character(len=CXX) :: seq_drydep_fields   ! List of dry-deposition fields
   character(len=CXX) :: megan_voc_fields    ! List of MEGAN VOC emission fields
   character(len=CXX) :: fire_emis_fields    ! List of fire emission fields
   character(len=CX)  :: carma_fields        ! List of CARMA fields from lnd->atm
   integer            :: ice_ncat            ! number of sea ice thickness categories
   logical            :: seq_flds_i2o_per_cat! .true. if select per ice thickness category fields are passed from ice to ocean

   !----------------------------------------------------------------------------
   ! metadata
   !----------------------------------------------------------------------------

   character(len=*),parameter :: undef     = 'undefined'
   integer         ,parameter :: nmax      = 1000        ! maximum number of entries in lookup_entry
   integer                    :: n_entries = 0           ! actual number of entries in lookup_entry
   character(len=CSS), dimension(nmax, 4) :: lookup_entry = undef

   !----------------------------------------------------------------------------
   ! for the domain
   !----------------------------------------------------------------------------

   character(CXX) :: seq_flds_dom_coord 
   character(CXX) :: seq_flds_dom_other

   !----------------------------------------------------------------------------
   ! state + flux fields
   !----------------------------------------------------------------------------

   character(CXX) :: seq_flds_a2x_states 
   character(CXX) :: seq_flds_a2x_fluxes 
   character(CXX) :: seq_flds_x2a_states 
   character(CXX) :: seq_flds_x2a_fluxes

   character(CXX) :: seq_flds_i2x_states 
   character(CXX) :: seq_flds_i2x_fluxes 
   character(CXX) :: seq_flds_x2i_states 
   character(CXX) :: seq_flds_x2i_fluxes

   character(CXX) :: seq_flds_l2x_states 
   character(CXX) :: seq_flds_l2x_states_to_glc 
   character(CXX) :: seq_flds_l2x_fluxes 
   character(CXX) :: seq_flds_l2x_fluxes_to_glc 
   character(CXX) :: seq_flds_x2l_states 
   character(CXX) :: seq_flds_x2l_states_from_glc
   character(CXX) :: seq_flds_x2l_fluxes
   character(CXX) :: seq_flds_x2l_fluxes_from_glc

   character(CXX) :: seq_flds_o2x_states 
   character(CXX) :: seq_flds_o2x_fluxes 
   character(CXX) :: seq_flds_x2o_states 
   character(CXX) :: seq_flds_x2o_fluxes

   character(CXX) :: seq_flds_g2x_states 
   character(CXX) :: seq_flds_g2x_states_to_lnd
   character(CXX) :: seq_flds_g2x_fluxes 
   character(CXX) :: seq_flds_g2x_fluxes_to_lnd 
   character(CXX) :: seq_flds_x2g_states 
   character(CXX) :: seq_flds_x2g_fluxes

   character(CXX) :: seq_flds_w2x_states 
   character(CXX) :: seq_flds_w2x_fluxes 
   character(CXX) :: seq_flds_x2w_states 
   character(CXX) :: seq_flds_x2w_fluxes

   character(CXX) :: seq_flds_xao_albedo
   character(CXX) :: seq_flds_xao_states 
   character(CXX) :: seq_flds_xao_fluxes
   character(CXX) :: seq_flds_xao_diurnl  ! for diurnal cycle

   character(CXX) :: seq_flds_r2x_states 
   character(CXX) :: seq_flds_r2x_fluxes
   character(CXX) :: seq_flds_x2r_states 
   character(CXX) :: seq_flds_x2r_fluxes

   !----------------------------------------------------------------------------
   ! combined state/flux fields
   !----------------------------------------------------------------------------

   character(CXX) :: seq_flds_dom_fields 
   character(CXX) :: seq_flds_a2x_fields 
   character(CXX) :: seq_flds_x2a_fields 
   character(CXX) :: seq_flds_i2x_fields 
   character(CXX) :: seq_flds_x2i_fields 
   character(CXX) :: seq_flds_l2x_fields 
   character(CXX) :: seq_flds_l2x_fields_to_glc
   character(CXX) :: seq_flds_x2l_fields 
   character(CXX) :: seq_flds_x2l_fields_from_glc 
   character(CXX) :: seq_flds_o2x_fields 
   character(CXX) :: seq_flds_x2o_fields 
   character(CXX) :: seq_flds_xao_fields 
   character(CXX) :: seq_flds_r2x_fields
   character(CXX) :: seq_flds_x2r_fields
   character(CXX) :: seq_flds_g2x_fields 
   character(CXX) :: seq_flds_g2x_fields_to_lnd 
   character(CXX) :: seq_flds_x2g_fields 
   character(CXX) :: seq_flds_w2x_fields 
   character(CXX) :: seq_flds_x2w_fields 

   !----------------------------------------------------------------------------
   ! component names
   !----------------------------------------------------------------------------

   character(32) :: atmname='atm'
   character(32) :: ocnname='ocn'
   character(32) :: icename='ice'
   character(32) :: lndname='lnd'
   character(32) :: glcname='glc'
   character(32) :: wavname='wav'
   character(32) :: rofname='rof'

!----------------------------------------------------------------------------
 contains
!----------------------------------------------------------------------------

   subroutine seq_flds_set(nmlfile, ID)

! !USES:
     use shr_file_mod,   only : shr_file_getUnit, shr_file_freeUnit
     use shr_string_mod, only : shr_string_listIntersect
     use shr_mpi_mod,    only : shr_mpi_bcast
     use glc_elevclass_mod, only : glc_elevclass_init

! !INPUT/OUTPUT PARAMETERS:
     character(len=*), intent(in) :: nmlfile   ! Name-list filename
     integer         , intent(in) :: ID        ! seq_comm ID

     !----- local -----
     integer :: mpicom             ! MPI communicator
     integer :: ierr               ! I/O error code
     integer :: unitn              ! Namelist unit number to read

     character(len=CSS) :: attname
     character(len=CSS) :: units
     character(len=CSS) :: longname
     character(len=CSS) :: stdname
     integer            :: num
     character(len=  2) :: cnum
     character(len=CSS) :: name

     character(CXX) :: dom_coord  = ''
     character(CXX) :: dom_other  = ''

     character(CXX) :: a2x_states = ''
     character(CXX) :: a2x_fluxes = ''
     character(CXX) :: x2a_states = ''
     character(CXX) :: x2a_fluxes = ''
     character(CXX) :: i2x_states = ''
     character(CXX) :: i2x_fluxes = ''
     character(CXX) :: x2i_states = ''
     character(CXX) :: x2i_fluxes = ''
     character(CXX) :: l2x_states = ''
     character(CXX) :: l2x_states_to_glc = ''
     character(CXX) :: l2x_fluxes = ''
     character(CXX) :: l2x_fluxes_to_glc = ''
     character(CXX) :: x2l_states = ''
     character(CXX) :: x2l_states_from_glc = ''
     character(CXX) :: x2l_fluxes = ''
     character(CXX) :: x2l_fluxes_from_glc = ''
     character(CXX) :: o2x_states = ''
     character(CXX) :: o2x_fluxes = ''
     character(CXX) :: x2o_states = ''
     character(CXX) :: x2o_fluxes = ''
     character(CXX) :: g2x_states = ''
     character(CXX) :: g2x_states_to_lnd = ''
     character(CXX) :: g2x_fluxes = ''
     character(CXX) :: g2x_fluxes_to_lnd = ''
     character(CXX) :: x2g_states = ''
     character(CXX) :: x2g_fluxes = ''
     character(CXX) :: xao_albedo = ''
     character(CXX) :: xao_states = ''
     character(CXX) :: xao_fluxes = ''
     character(CXX) :: xao_diurnl = ''
     character(CXX) :: r2x_states = ''
     character(CXX) :: r2x_fluxes = ''
     character(CXX) :: x2r_states = ''
     character(CXX) :: x2r_fluxes = ''
     character(CXX) :: w2x_states = ''
     character(CXX) :: w2x_fluxes = ''
     character(CXX) :: x2w_states = ''
     character(CXX) :: x2w_fluxes = ''

     character(CXX) :: stringtmp  = ''

     !------ namelist -----
     character(len=CSS)  :: fldname, fldflow
     logical :: is_state, is_flux
     integer :: i,n

     ! use cases namelists
     logical :: flds_co2a 
     logical :: flds_co2b 
     logical :: flds_co2c 
     logical :: flds_co2_dmsa 
     logical :: flds_bgc 
     integer :: glc_nec

     namelist /seq_cplflds_inparm/  &
<<<<<<< HEAD
          flds_co2a, flds_co2b, flds_co2c, flds_co2_dmsa, glc_nec, &
          ice_ncat, seq_flds_i2o_per_cat
=======
          flds_co2a, flds_co2b, flds_co2c, flds_co2_dmsa, flds_bgc, glc_nec
>>>>>>> 71017964

     ! user specified new fields
     integer,  parameter :: nfldmax = 200
     character(len=CLL)  :: cplflds_custom(nfldmax) = ''

     namelist /seq_cplflds_userspec/ &          
          cplflds_custom

     character(len=*),parameter :: subname = '(seq_flds_set) '

!-------------------------------------------------------------------------------

     call seq_comm_setptrs(ID,mpicom=mpicom)

     !---------------------------------------------------------------------------
     ! Read in namelist for use cases
     !---------------------------------------------------------------------------
     ! TODO: permit duplicates to occur - then check for this in seq_flds_add
     ! TODO: add entries for lookup entry table for custom fields 
     !---------------------------------------------------------------------------
     
     if (seq_comm_iamroot(ID)) then
        flds_co2a = .false.
        flds_co2b = .false.
        flds_co2c = .false.
        flds_co2_dmsa = .false.
        flds_bgc  = .false.
        glc_nec   = 0
        ice_ncat  = 1
        seq_flds_i2o_per_cat = .false.

        unitn = shr_file_getUnit()
        write(logunit,"(A)") subname//': read seq_cplflds_inparm namelist from: '&
             //trim(nmlfile)
        open( unitn, file=trim(nmlfile), status='old' )
        ierr = 1
        do while( ierr /= 0 )
           read(unitn,nml=seq_cplflds_inparm,iostat=ierr)
           if (ierr < 0) then
              call shr_sys_abort( &
                   subname//"ERROR: namelist read returns an EOF or EOR condition" )
           end if
        end do
        close(unitn)
        call shr_file_freeUnit( unitn )
     end if
     call shr_mpi_bcast(flds_co2a    , mpicom)
     call shr_mpi_bcast(flds_co2b    , mpicom)
     call shr_mpi_bcast(flds_co2c    , mpicom)
     call shr_mpi_bcast(flds_co2_dmsa, mpicom)
     call shr_mpi_bcast(flds_bgc     , mpicom)
     call shr_mpi_bcast(glc_nec      , mpicom)
     call shr_mpi_bcast(ice_ncat     , mpicom)
     call shr_mpi_bcast(seq_flds_i2o_per_cat, mpicom)

     call glc_elevclass_init(glc_nec)
     
     !---------------------------------------------------------------------------
     ! Read in namelists for user specified new fields
     !---------------------------------------------------------------------------
     ! TODO: permit duplicates to occur - then check for this in seq_flds_add
     ! TODO: add entries for lookup entry table for custom fields 
     !---------------------------------------------------------------------------

     if (seq_comm_iamroot(ID)) then
        cplflds_custom(:) = ' '

        unitn = shr_file_getUnit()
        write(logunit,"(A)") subname//': read seq_cplflds_userspec namelist from: '&
             //trim(nmlfile)
        open( unitn, file=trim(nmlfile), status='old' )
        ierr = 1
        do while( ierr /= 0 )
           read(unitn,nml=seq_cplflds_userspec,iostat=ierr)
           if (ierr < 0) then
              call shr_sys_abort( &
                   subname//"ERROR: namelist read returns an EOF or EOR condition" )
           end if
        end do
        close(unitn)
        call shr_file_freeUnit( unitn )
     end if
     do n = 1, nfldmax
        call shr_mpi_bcast(cplflds_custom(n), mpicom)
     end do
        
     ! add customized fields through coupler

     do n = 1,nfldmax
        if (cplflds_custom(n) /= ' ') then
           i = scan(cplflds_custom(n),'->')
           fldname = trim(adjustl(cplflds_custom(n)(:i-1)))
           fldflow = trim(adjustl(cplflds_custom(n)(i+2:)))

           if (fldname(1:1) == 'S') then
              is_state = .true.
              is_flux  = .false.
           else if (fldname (1:1) == 'F')  then
              is_state = .false.
              is_flux  = .true.
           else if (fldname (1:2) == 'PF') then
              is_state = .false.
              is_flux  = .true.
           else
              write(logunit,*) subname//'ERROR: fldname must start with S,F,P, not ',trim(fldname)
              call shr_sys_abort(subname//"ERROR: fldname must start with S, F, or P")
           end if

           select case (trim(fldflow))
           case('a2x')
              if (is_state) call seq_flds_add(a2x_states,trim(fldname))
              if (is_flux ) call seq_flds_add(a2x_fluxes,trim(fldname))
           case('x2a')
              if (is_state) call seq_flds_add(x2a_states,trim(fldname))
              if (is_flux ) call seq_flds_add(x2a_fluxes,trim(fldname))
           case('l2x')
              if (is_state) call seq_flds_add(l2x_states,trim(fldname))
              if (is_flux ) call seq_flds_add(l2x_fluxes,trim(fldname))
           case('x2l')
              if (is_state) call seq_flds_add(x2l_states,trim(fldname))
              if (is_flux ) call seq_flds_add(x2l_fluxes,trim(fldname))
           case('r2x')
              if (is_state) call seq_flds_add(r2x_states,trim(fldname))
              if (is_flux ) call seq_flds_add(r2x_fluxes,trim(fldname))
           case('x2r')
              if (is_state) call seq_flds_add(x2r_states,trim(fldname))
              if (is_flux ) call seq_flds_add(x2r_fluxes,trim(fldname))
           case('i2x')
              if (is_state) call seq_flds_add(i2x_states,trim(fldname))
              if (is_flux ) call seq_flds_add(i2x_fluxes,trim(fldname))
           case('x2i')
              if (is_state) call seq_flds_add(x2i_states,trim(fldname))
              if (is_flux ) call seq_flds_add(x2i_fluxes,trim(fldname))
           case('o2x')
              if (is_state) call seq_flds_add(o2x_states,trim(fldname))
              if (is_flux ) call seq_flds_add(o2x_fluxes,trim(fldname))
           case('x2o')
              if (is_state) call seq_flds_add(x2o_states,trim(fldname))
              if (is_flux ) call seq_flds_add(x2o_fluxes,trim(fldname))
           case('g2x')
              if (is_state) call seq_flds_add(g2x_states,trim(fldname))
              if (is_flux ) call seq_flds_add(g2x_fluxes,trim(fldname))
           case('x2g')
              if (is_state) call seq_flds_add(x2g_states,trim(fldname))
              if (is_flux ) call seq_flds_add(x2g_fluxes,trim(fldname))
           case default
              write(logunit,*) subname//'ERROR: ',trim(cplflds_custom(n)),&
                   ' not a recognized value'
              call shr_sys_abort()
           end select
        else
           exit
        end if
     end do

     !----------------------------------------------------------
     ! domain coordinates
     !----------------------------------------------------------

     call seq_flds_add(dom_coord,'lat')
     longname = ''
     stdname  = 'latitude'
     units    = 'degrees north'
     attname  = 'lat' 
     call metadata_set(attname, longname, stdname, units)

     call seq_flds_add(dom_coord,'lon')
     longname = ''
     stdname  = 'longitude'
     units    = 'degrees east'
     attname  = 'lon' 
     call metadata_set(attname, longname, stdname, units)

     call seq_flds_add(dom_other,'area')
     longname = ''
     stdname  = 'cell area'
     units    = 'radian^2'
     attname  = 'area' 
     call metadata_set(attname, longname, stdname, units)

     call seq_flds_add(dom_other,'aream')
     longname = ''
     stdname  = 'cell area from mapping file'
     units    = 'radian^2'
     attname  = 'aream'
     call metadata_set(attname, longname, stdname, units)

     call seq_flds_add(dom_other,'mask')
     longname = ''
     stdname  = 'mask'
     units    = '1'
     attname  = 'mask'
     call metadata_set(attname, longname, stdname, units)

     call seq_flds_add(dom_other,'frac')
     longname = 'area_fraction'
     stdname  = 'area fraction'
     units    = '1'
     attname  = 'frac' 
     call metadata_set(attname, longname, stdname, units)

     !----------------------------------------------------------
     ! states/fluxes from atm 
     !----------------------------------------------------------
     
     ! height at the lowest model level (m)
     call seq_flds_add(a2x_states,"Sa_z")
     call seq_flds_add(x2l_states,"Sa_z")    
     call seq_flds_add(x2i_states,"Sa_z")
     longname = 'Height at the lowest model level'
     stdname  = 'height'
     units    = 'm'
     attname  = 'Sa_z'
     call metadata_set(attname, longname, stdname, units)

     ! topographic height (m)
     call seq_flds_add(a2x_states,"Sa_topo")
     call seq_flds_add(x2l_states,"Sa_topo")
     longname = 'Surface height'
     stdname  = 'height'
     units    = 'm'
     attname  = 'Sa_topo'
     call metadata_set(attname, longname, stdname, units)

     ! zonal wind at the lowest model level (m/s)
     call seq_flds_add(a2x_states,"Sa_u")
     call seq_flds_add(x2l_states,"Sa_u")
     call seq_flds_add(x2i_states,"Sa_u")
     call seq_flds_add(x2w_states,"Sa_u")
     longname = 'Zonal wind at the lowest model level'
     stdname  = 'eastward_wind'
     units    = 'm s-1'
     attname  = 'Sa_u'
     call metadata_set(attname, longname, stdname, units)

     ! meridional wind at the lowest model level (m/s)
     call seq_flds_add(a2x_states,"Sa_v")
     call seq_flds_add(x2l_states,"Sa_v")
     call seq_flds_add(x2i_states,"Sa_v")
     call seq_flds_add(x2w_states,"Sa_v")
     longname = 'Meridional wind at the lowest model level'
     stdname  = 'northward_wind'
     units    = 'm s-1'
     attname  = 'Sa_v'
     call metadata_set(attname, longname, stdname, units)

     ! temperature at the lowest model level (K)
     call seq_flds_add(a2x_states,"Sa_tbot")
     call seq_flds_add(x2l_states,"Sa_tbot")
     call seq_flds_add(x2i_states,"Sa_tbot")
     call seq_flds_add(x2w_states,"Sa_tbot")
     longname = 'Temperature at the lowest model level'
     stdname  = 'air_temperature'
     units    = 'K'
     attname  = 'Sa_tbot'
     call metadata_set(attname, longname, stdname, units)

     ! potential temperature at the lowest model level (K)
     call seq_flds_add(a2x_states,"Sa_ptem")
     call seq_flds_add(x2l_states,"Sa_ptem")
     call seq_flds_add(x2i_states,"Sa_ptem")
     longname = 'Potential temperature at the lowest model level'
     stdname  = 'air_potential_temperature'
     units    = 'K'
     attname  = 'Sa_ptem'
     call metadata_set(attname, longname, stdname, units)

     ! ppecific humidity at the lowest model level (kg/kg)
     call seq_flds_add(a2x_states,"Sa_shum")
     call seq_flds_add(x2l_states,"Sa_shum")
     call seq_flds_add(x2i_states,"Sa_shum")
     longname = 'Specific humidity at the lowest model level'
     stdname  = 'specific_humidity'
     units    = 'kg kg-1'
     attname  = 'Sa_shum'
     call metadata_set(attname, longname, stdname, units)

     ! pressure at the lowest model level (Pa)
     call seq_flds_add(a2x_states,"Sa_pbot")
     call seq_flds_add(x2l_states,"Sa_pbot")
     call seq_flds_add(x2i_states,"Sa_pbot")
     longname = 'Pressure at the lowest model level'
     stdname  = 'air_pressure'
     units    = 'Pa'
     attname  = 'Sa_pbot'
     call metadata_set(attname, longname, stdname, units)

     ! air density at the lowest model level (kg/m**3)
     call seq_flds_add(a2x_states,"Sa_dens")
     call seq_flds_add(x2i_states,"Sa_dens")    
     longname = 'Density at the lowest model level'
     stdname  = 'air_density'
     units    = 'kg m-3'
     attname  = 'Sa_dens'
     call metadata_set(attname, longname, stdname, units)

     ! convective precipitation rate
     ! large-scale (stable) snow rate (water equivalent)
     call seq_flds_add(a2x_fluxes,"Faxa_rainc")
     call seq_flds_add(a2x_fluxes,"Faxa_rainl")
     call seq_flds_add(x2l_fluxes,"Faxa_rainc")
     call seq_flds_add(x2l_fluxes,"Faxa_rainl")
     call seq_flds_add(x2i_fluxes,"Faxa_rain" )
     call seq_flds_add(x2o_fluxes,"Faxa_rain" )
     units    = 'kg m-2 s-1'
     longname = 'Convective precipitation rate'
     stdname  = 'convective_precipitation_flux'
     attname  = 'Faxa_rainc'
     call metadata_set(attname, longname, stdname, units)
     longname = 'Large-scale (stable) precipitation rate'
     stdname  = 'large_scale_precipitation_flux'
     attname  = 'Faxa_rainl' 
     call metadata_set(attname, longname, stdname, units)
     longname = 'Water flux due to rain'
     stdname  = 'rainfall_flux'
     attname  = 'Faxa_rain'  
     call metadata_set(attname, longname, stdname, units)

     ! convective snow rate (water equivalent)
     ! large-scale (stable) snow rate (water equivalent)
     call seq_flds_add(a2x_fluxes,"Faxa_snowc")
     call seq_flds_add(a2x_fluxes,"Faxa_snowl")
     call seq_flds_add(x2l_fluxes,"Faxa_snowc")
     call seq_flds_add(x2l_fluxes,"Faxa_snowl")
     call seq_flds_add(x2i_fluxes,"Faxa_snow" )
     call seq_flds_add(x2o_fluxes,"Faxa_snow" )
     units    = 'kg m-2 s-1'
     longname = 'Convective snow rate (water equivalent)'
     stdname  = 'convective_snowfall_flux'
     attname  = 'Faxa_snowc'
     call metadata_set(attname, longname, stdname, units)
     longname = 'Large-scale (stable) snow rate (water equivalent)'
     stdname  = 'large_scale_snowfall_flux'
     attname  = 'Faxa_snowl' 
     call metadata_set(attname, longname, stdname, units)
     longname = 'Water flux due to snow'
     stdname  = 'surface_snow_melt_flux'
     attname  = 'Faxa_snow'  
     call metadata_set(attname, longname, stdname, units)
     
     ! total precipitation to ocean
     call seq_flds_add(x2o_fluxes,"Faxa_prec")  ! derived rain+snow
     longname = 'Water flux (rain+snow)'
     stdname  = 'precipitation_flux'
     units    = 'kg m-2 s-1'
     attname  = 'Faxa_prec'
     call metadata_set(attname, longname, stdname, units)

     ! downward longwave heat flux (W/m**2)
     call seq_flds_add(a2x_fluxes,"Faxa_lwdn")
     call seq_flds_add(x2l_fluxes,"Faxa_lwdn")
     call seq_flds_add(x2i_fluxes,"Faxa_lwdn")
     call seq_flds_add(x2o_fluxes,"Faxa_lwdn")
     longname = 'Downward longwave heat flux'
     stdname  = 'downwelling_longwave_flux'
     units    = 'W m-2'
     attname  = 'Faxa_lwdn'
     call metadata_set(attname, longname, stdname, units)

     ! direct near-infrared incident solar radiation
     call seq_flds_add(a2x_fluxes,"Faxa_swndr")
     call seq_flds_add(x2i_fluxes,"Faxa_swndr")
     call seq_flds_add(x2l_fluxes,"Faxa_swndr")
     longname = 'Direct near-infrared incident solar radiation'
     stdname  = 'surface_downward_direct_shortwave_flux_due_to_near_infrared_radiation'
     units    = 'W m-2'
     attname  = 'Faxa_swndr'
     call metadata_set(attname, longname, stdname, units)

     ! direct visible incident solar radiation
     call seq_flds_add(a2x_fluxes,"Faxa_swvdr")
     call seq_flds_add(x2i_fluxes,"Faxa_swvdr")
     call seq_flds_add(x2l_fluxes,"Faxa_swvdr")
     longname = 'Direct visible incident solar radiation'
     stdname  = 'surface_downward_direct_shortwave_flux_due_to_visible_radiation'
     units    = 'W m-2'
     attname  = 'Faxa_swvdr'
     call metadata_set(attname, longname, stdname, units)

     ! diffuse near-infrared incident solar radiation
     call seq_flds_add(a2x_fluxes,"Faxa_swndf")
     call seq_flds_add(x2i_fluxes,"Faxa_swndf")
     call seq_flds_add(x2l_fluxes,"Faxa_swndf")
     longname = 'Diffuse near-infrared incident solar radiation'
     stdname  = 'surface_downward_diffuse_shortwave_flux_due_to_near_infrared_radiation'
     units    = 'W m-2'
     attname  = 'Faxa_swndf'
     call metadata_set(attname, longname, stdname, units)

     ! diffuse visible incident solar radiation
     call seq_flds_add(a2x_fluxes,"Faxa_swvdf")
     call seq_flds_add(x2i_fluxes,"Faxa_swvdf")
     call seq_flds_add(x2l_fluxes,"Faxa_swvdf")
     longname = 'Diffuse visible incident solar radiation'
     stdname  = 'surface_downward_diffuse_shortwave_flux_due_to_visible_radiation'
     units    = 'W m-2'
     attname  = 'Faxa_swvdf'
     call metadata_set(attname, longname, stdname, units)

     ! Net shortwave radiation
     call seq_flds_add(a2x_fluxes,"Faxa_swnet") ! diagnostic 
     call seq_flds_add(l2x_fluxes,"Fall_swnet") ! diagnostic 
     call seq_flds_add(i2x_fluxes,"Faii_swnet") ! diagnostic

     call seq_flds_add(i2x_fluxes,"Fioi_swpen") ! used for Foxx_swnet below
     call seq_flds_add(x2o_fluxes,"Foxx_swnet") ! derived using albedos, Faxa_swxxx and swpen
     units    = 'W m-2'
     longname = 'Net shortwave radiation'
     stdname  = 'surface_net_shortwave_flux'
     attname  = 'Faxa_swnet' 
     call metadata_set(attname, longname, stdname, units)
     attname  = 'Fall_swnet' 
     call metadata_set(attname, longname, stdname, units)
     attname  = 'Faii_swnet' 
     call metadata_set(attname, longname, stdname, units)
     attname  = 'Foxx_swnet' 
     call metadata_set(attname, longname, stdname, units)
     longname = 'Net shortwave radiation penetrating into ice and ocean'
     stdname  = 'net_downward_shortwave_flux_in_sea_ice_due_to_penetration'
     attname  = 'Fioi_swpen' 
     call metadata_set(attname, longname, stdname, units)

     ! Black Carbon hydrophilic dry deposition  
     call seq_flds_add(a2x_fluxes,"Faxa_bcphidry" )
     call seq_flds_add(x2i_fluxes,"Faxa_bcphidry" )
     call seq_flds_add(x2l_fluxes,"Faxa_bcphidry" )
     call seq_flds_add(x2o_fluxes,"Faxa_bcphidry"   )
     longname = 'Hydrophylic black carbon dry deposition flux'
     stdname  = 'dry_deposition_flux_of_hydrophylic_black_carbon'
     units    = 'kg m-2 s-1'
     attname  = 'Faxa_bcphidry'
     call metadata_set(attname, longname, stdname, units)

     ! Black Carbon hydrophobic dry deposition   
     call seq_flds_add(a2x_fluxes,"Faxa_bcphodry" )
     call seq_flds_add(x2i_fluxes,"Faxa_bcphodry" )
     call seq_flds_add(x2l_fluxes,"Faxa_bcphodry" )
     call seq_flds_add(x2o_fluxes,"Faxa_bcphodry")
     longname = 'Hydrophobic black carbon dry deposition flux'
     stdname  = 'dry_deposition_flux_of_hydrophobic_black_carbon'
     units    = 'kg m-2 s-1'
     attname  = 'Faxa_bcphodry'
     call metadata_set(attname, longname, stdname, units)

     ! Black Carbon hydrophilic wet deposition   
     call seq_flds_add(a2x_fluxes,"Faxa_bcphiwet" )
     call seq_flds_add(x2i_fluxes,"Faxa_bcphiwet" )
     call seq_flds_add(x2l_fluxes,"Faxa_bcphiwet" )
     call seq_flds_add(x2o_fluxes,"Faxa_bcphiwet" )
     longname = 'Hydrophylic black carbon wet deposition flux'
     stdname  = 'wet_deposition_flux_of_hydrophylic_black_carbon'
     units    = 'kg m-2 s-1'
     attname  = 'Faxa_bcphiwet'
     call metadata_set(attname, longname, stdname, units)

     ! Organic Carbon hydrophilic dry deposition 
     call seq_flds_add(a2x_fluxes,"Faxa_ocphidry" )
     call seq_flds_add(x2i_fluxes,"Faxa_ocphidry" )
     call seq_flds_add(x2l_fluxes,"Faxa_ocphidry" )
     call seq_flds_add(x2o_fluxes,"Faxa_ocphidry" )
     longname = 'Hydrophylic organic carbon dry deposition flux'
     stdname  = 'dry_deposition_flux_of_hydrophylic_organic_carbon'
     units    = 'kg m-2 s-1'
     attname  = 'Faxa_ocphidry'
     call metadata_set(attname, longname, stdname, units)

     ! Organic Carbon hydrophobic dry deposition 
     call seq_flds_add(a2x_fluxes,"Faxa_ocphodry" )
     call seq_flds_add(x2i_fluxes,"Faxa_ocphodry" )
     call seq_flds_add(x2l_fluxes,"Faxa_ocphodry" )
     call seq_flds_add(x2o_fluxes,"Faxa_ocphodry" )
     longname = 'Hydrophobic organic carbon dry deposition flux'
     stdname  = 'dry_deposition_flux_of_hydrophobic_organic_carbon'
     units    = 'kg m-2 s-1'
     attname  = 'Faxa_ocphodry'
     call metadata_set(attname, longname, stdname, units)

     ! Organic Carbon hydrophilic wet deposition 
     call seq_flds_add(a2x_fluxes,"Faxa_ocphiwet" )
     call seq_flds_add(x2i_fluxes,"Faxa_ocphiwet" )
     call seq_flds_add(x2l_fluxes,"Faxa_ocphiwet" )
     call seq_flds_add(x2o_fluxes,"Faxa_ocphiwet" )
     longname = 'Hydrophylic organic carbon wet deposition flux'
     stdname  = 'wet_deposition_flux_of_hydrophylic_organic_carbon'
     units    = 'kg m-2 s-1'
     attname  = 'Faxa_ocphiwet'
     call metadata_set(attname, longname, stdname, units)

     ! Size 1 dust -- wet deposition 
     call seq_flds_add(a2x_fluxes,"Faxa_dstwet1"  )
     call seq_flds_add(x2i_fluxes,"Faxa_dstwet1"  )
     call seq_flds_add(x2l_fluxes,"Faxa_dstwet1"  )
     call seq_flds_add(x2o_fluxes,"Faxa_dstwet1"  )
     longname = 'Dust wet deposition flux (size 1)'
     stdname  = 'wet_deposition_flux_of_dust'
     units    = 'kg m-2 s-1'
     attname  = 'Faxa_dstwet1'
     call metadata_set(attname, longname, stdname, units)

     ! Size 2 dust -- wet deposition 
     call seq_flds_add(a2x_fluxes,"Faxa_dstwet2"  )
     call seq_flds_add(x2i_fluxes,"Faxa_dstwet2"  )
     call seq_flds_add(x2l_fluxes,"Faxa_dstwet2"  )
     call seq_flds_add(x2o_fluxes,"Faxa_dstwet2"  )
     longname = 'Dust wet deposition flux (size 2)'
     stdname  = 'wet_deposition_flux_of_dust'
     units    = 'kg m-2 s-1'
     attname  = 'Faxa_dstwet2'
     call metadata_set(attname, longname, stdname, units)

     ! Size 3 dust -- wet deposition 
     call seq_flds_add(a2x_fluxes,"Faxa_dstwet3"  )
     call seq_flds_add(x2i_fluxes,"Faxa_dstwet3"  )
     call seq_flds_add(x2l_fluxes,"Faxa_dstwet3"  )
     call seq_flds_add(x2o_fluxes,"Faxa_dstwet3"  )
     longname = 'Dust wet deposition flux (size 3)'
     stdname  = 'wet_deposition_flux_of_dust'
     units    = 'kg m-2 s-1'
     attname  = 'Faxa_dstwet3'
     call metadata_set(attname, longname, stdname, units)

     ! Size 4 dust -- wet deposition 
     call seq_flds_add(a2x_fluxes,"Faxa_dstwet4"  )
     call seq_flds_add(x2i_fluxes,"Faxa_dstwet4"  )
     call seq_flds_add(x2l_fluxes,"Faxa_dstwet4"  )
     call seq_flds_add(x2o_fluxes,"Faxa_dstwet4"  )
     longname = 'Dust wet deposition flux (size 4)'
     stdname  = 'wet_deposition_flux_of_dust'
     units    = 'kg m-2 s-1'
     attname  = 'Faxa_dstwet4'
     call metadata_set(attname, longname, stdname, units)

     ! Size 1 dust -- dry deposition 
     call seq_flds_add(a2x_fluxes,"Faxa_dstdry1"  )
     call seq_flds_add(x2i_fluxes,"Faxa_dstdry1"  )
     call seq_flds_add(x2l_fluxes,"Faxa_dstdry1"  )
     call seq_flds_add(x2o_fluxes,"Faxa_dstdry1"  )
     longname = 'Dust dry deposition flux (size 1)'
     stdname  = 'dry_deposition_flux_of_dust'
     units    = 'kg m-2 s-1'
     attname  = 'Faxa_dstdry1'
     call metadata_set(attname, longname, stdname, units)

     ! Size 2 dust -- dry deposition 
     call seq_flds_add(a2x_fluxes,"Faxa_dstdry2"  )
     call seq_flds_add(x2i_fluxes,"Faxa_dstdry2"  )
     call seq_flds_add(x2l_fluxes,"Faxa_dstdry2"  )
     call seq_flds_add(x2o_fluxes,"Faxa_dstdry2"  )
     longname = 'Dust dry deposition flux (size 2)'
     stdname  = 'dry_deposition_flux_of_dust'
     units    = 'kg m-2 s-1'
     attname  = 'Faxa_dstdry2'
     call metadata_set(attname, longname, stdname, units)

     ! Size 3 dust -- dry deposition 
     call seq_flds_add(a2x_fluxes,"Faxa_dstdry3"  )
     call seq_flds_add(x2i_fluxes,"Faxa_dstdry3"  )
     call seq_flds_add(x2l_fluxes,"Faxa_dstdry3"  )
     call seq_flds_add(x2o_fluxes,"Faxa_dstdry3"  )
     longname = 'Dust dry deposition flux (size 3)'
     stdname  = 'dry_deposition_flux_of_dust'
     units    = 'kg m-2 s-1'
     attname  = 'Faxa_dstdry3'
     call metadata_set(attname, longname, stdname, units)

     ! Size 4 dust -- dry deposition 
     call seq_flds_add(a2x_fluxes,"Faxa_dstdry4"  )
     call seq_flds_add(x2i_fluxes,"Faxa_dstdry4"  )
     call seq_flds_add(x2l_fluxes,"Faxa_dstdry4"  )
     call seq_flds_add(x2o_fluxes,"Faxa_dstdry4"  )
     longname = 'Dust dry deposition flux (size 4)'
     stdname  = 'dry_deposition_flux_of_dust'
     units    = 'kg m-2 s-1'
     attname  = 'Faxa_dstdry4'
     call metadata_set(attname, longname, stdname, units)

     !----------------------------------------------------------
     ! states/fluxes to atm (and ocean)
     !----------------------------------------------------------

     ! land/sea-ice/ocean fractions
     call seq_flds_add(x2a_states,'Sf_lfrac')
     call seq_flds_add(x2a_states,'Sf_ifrac')
     call seq_flds_add(x2a_states,'Sf_ofrac')
     longname = 'Surface land fraction'
     stdname  = 'land_area_fraction'
     units    = '1'
     attname  = 'Sf_lfrac'
     call metadata_set(attname, longname, stdname, units)
     longname = 'Surface ice fraction'
     stdname  = 'sea_ice_area_fraction'
     attname  = 'Sf_ifrac'
     call metadata_set(attname, longname, stdname, units)
     longname = 'Surface ocean fraction'
     stdname  = 'sea_area_fraction'
     attname  = 'Sf_ofrac'
     call metadata_set(attname, longname, stdname, units)

     ! Direct albedo (visible radiation)
     call seq_flds_add(i2x_states,"Si_avsdr")
     call seq_flds_add(l2x_states,"Sl_avsdr")
     call seq_flds_add(xao_albedo,"So_avsdr") 
     call seq_flds_add(x2a_states,"Sx_avsdr")
     longname = 'Direct albedo (visible radiation)'
     stdname  = 'surface_direct_albedo_due_to_visible_radiation'
     units    = '1'
     attname  = 'Si_avsdr'
     call metadata_set(attname, longname, stdname, units)
     attname  = 'Sl_avsdr'
     call metadata_set(attname, longname, stdname, units)
     attname  = 'So_avsdr'
     call metadata_set(attname, longname, stdname, units)
     attname  = 'Sx_avsdr'
     call metadata_set(attname, longname, stdname, units)

     ! Direct albedo (near-infrared radiation)
     call seq_flds_add(i2x_states,"Si_anidr")
     call seq_flds_add(l2x_states,"Sl_anidr")
     call seq_flds_add(xao_albedo,"So_anidr") 
     call seq_flds_add(x2a_states,"Sx_anidr")
     longname = 'Direct albedo (near-infrared radiation)'
     stdname  = 'surface_direct_albedo_due_to_near_infrared_radiation'
     units    = '1'
     attname  = 'Si_anidr'
     call metadata_set(attname, longname, stdname, units)
     attname  = 'Sl_anidr'
     call metadata_set(attname, longname, stdname, units)
     attname  = 'So_anidr'
     call metadata_set(attname, longname, stdname, units)
     attname  = 'Sx_anidr'
     call metadata_set(attname, longname, stdname, units)

     ! Diffuse albedo (visible radiation)
     call seq_flds_add(i2x_states,"Si_avsdf")
     call seq_flds_add(l2x_states,"Sl_avsdf")
     call seq_flds_add(xao_albedo,"So_avsdf") 
     call seq_flds_add(x2a_states,"Sx_avsdf")
     longname = 'Diffuse albedo (visible radiation)'
     stdname  = 'surface_diffuse_albedo_due_to_visible_radiation'
     units    = '1'
     attname  = 'Si_avsdf'
     call metadata_set(attname, longname, stdname, units)
     attname  = 'Sl_avsdf'
     call metadata_set(attname, longname, stdname, units)
     attname  = 'So_avsdf'
     call metadata_set(attname, longname, stdname, units)
     attname  = 'Sx_avsdf'
     call metadata_set(attname, longname, stdname, units)

     ! Diffuse albedo (near-infrared radiation)
     call seq_flds_add(i2x_states,"Si_anidf")
     call seq_flds_add(l2x_states,"Sl_anidf")
     call seq_flds_add(xao_albedo,"So_anidf") 
     call seq_flds_add(x2a_states,"Sx_anidf")
     longname = 'Diffuse albedo (near-infrared radiation)'
     stdname  = 'surface_diffuse_albedo_due_to_near_infrared_radiation'
     units    = '1'
     attname  = 'Si_anidf'
     call metadata_set(attname, longname, stdname, units)
     attname  = 'Sl_anidf'
     call metadata_set(attname, longname, stdname, units)
     attname  = 'So_anidf'
     call metadata_set(attname, longname, stdname, units)
     attname  = 'Sx_anidf'
     call metadata_set(attname, longname, stdname, units)

     ! Reference temperature at 2 meters
     call seq_flds_add(l2x_states,"Sl_tref")
     call seq_flds_add(i2x_states,"Si_tref")
     call seq_flds_add(xao_states,"So_tref")
     call seq_flds_add(x2a_states,"Sx_tref")
     longname = 'Reference temperature at 2 meters'
     stdname  = 'air_temperature'
     units    = 'K'
     attname  = 'Si_tref'
     call metadata_set(attname, longname, stdname, units)
     attname  = 'Sl_tref'
     call metadata_set(attname, longname, stdname, units)
     attname  = 'So_tref'
     call metadata_set(attname, longname, stdname, units)
     attname  = 'Sx_tref'
     call metadata_set(attname, longname, stdname, units)

     ! Reference specific humidity at 2 meters
     call seq_flds_add(l2x_states,"Sl_qref")
     call seq_flds_add(i2x_states,"Si_qref")
     call seq_flds_add(xao_states,"So_qref")
     call seq_flds_add(x2a_states,"Sx_qref")
     longname = 'Reference specific humidity at 2 meters'
     stdname  = 'specific_humidity'
     units    = 'kg kg-1'
     attname  = 'Si_qref'
     call metadata_set(attname, longname, stdname, units)
     attname  = 'Sl_qref'
     call metadata_set(attname, longname, stdname, units)
     attname  = 'So_qref'
     call metadata_set(attname, longname, stdname, units)
     attname  = 'Sx_qref'
     call metadata_set(attname, longname, stdname, units)

     ! Surface temperature
     call seq_flds_add(l2x_states,"Sl_t")
     call seq_flds_add(i2x_states,"Si_t")
     call seq_flds_add(x2a_states,"So_t")
     call seq_flds_add(x2a_states,"Sx_t")
     longname = 'Surface temperature'
     stdname  = 'surface_temperature'
     units    = 'K'
     attname  = 'Si_t'
     call metadata_set(attname, longname, stdname, units)
     attname  = 'Sl_t'
     call metadata_set(attname, longname, stdname, units)
     attname  = 'So_t'
     call metadata_set(attname, longname, stdname, units)
     attname  = 'Sx_t'
     call metadata_set(attname, longname, stdname, units)

     ! Surface friction velocity in land (land/atm only)
     call seq_flds_add(l2x_states,"Sl_fv")
     call seq_flds_add(x2a_states,"Sl_fv")
     longname = 'Surface fraction velocity in land'
     stdname  = 'fraction_velocity'
     units    = 'm s-1'
     attname  = 'Sl_fv'
     call metadata_set(attname, longname, stdname, units)

     ! Aerodynamical resistance (land/atm only)
     call seq_flds_add(l2x_states,"Sl_ram1")
     call seq_flds_add(x2a_states,"Sl_ram1")
     longname = 'aerodynamic resistance'
     stdname = 'aerodynamic_resistance'
     attname = 'SI_ram1'
     units = 's/m'
     call metadata_set(attname, longname, stdname, units)


     ! Surface snow water equivalent (land/atm only) 
     call seq_flds_add(l2x_states,"Sl_snowh")
     call seq_flds_add(x2a_states,"Sl_snowh")
     longname = 'Surface snow water equivalent'
     stdname  = 'surface_snow_water_equivalent'
     units    = 'm'
     attname  = 'Sl_snowh'
     call metadata_set(attname, longname, stdname, units)

     ! Surface snow depth (ice/atm only)
     call seq_flds_add(i2x_states,"Si_snowh")
     call seq_flds_add(x2a_states,"Si_snowh")
     longname = 'Surface snow depth'
     stdname  = 'surface_snow_thickness'
     units    = 'm'
     attname  = 'Si_snowh'
     call metadata_set(attname, longname, stdname, units)

     ! Surface saturation specific humidity in ocean (ocn/atm only)
     call seq_flds_add(xao_states,"So_ssq")
     call seq_flds_add(x2a_states,"So_ssq")
     longname = 'Surface saturation specific humidity in ocean'
     stdname  = 'specific_humidity_at_saturation'
     units    = 'kg kg-1'
     attname  = 'So_ssq'
     call metadata_set(attname, longname, stdname, units)

     ! Square of exch. coeff (tracers) (ocn/atm only)
     call seq_flds_add(xao_states,"So_re")
     call seq_flds_add(x2a_states,"So_re")
     longname = 'Square of exch. coeff (tracers)'
     stdname  = ''
     units    = ''
     attname  = 'So_re'
     call metadata_set(attname, longname, stdname, units)

     ! 10 meter wind
     call seq_flds_add(i2x_states,"Si_u10")
     call seq_flds_add(xao_states,"So_u10")
     call seq_flds_add(l2x_states,"Sl_u10")
     call seq_flds_add(x2a_states,"Sx_u10")
     longname = '10m wind'
     stdname  = '10m_wind'
     units    = 'm'
     attname  = 'u10'
     call metadata_set(attname, longname, stdname, units)

     ! Zonal surface stress"
     call seq_flds_add(l2x_fluxes,"Fall_taux")
     call seq_flds_add(xao_fluxes,"Faox_taux")
     call seq_flds_add(i2x_fluxes,"Faii_taux")
     call seq_flds_add(x2a_fluxes,"Faxx_taux")
     call seq_flds_add(i2x_fluxes,"Fioi_taux")
     call seq_flds_add(x2o_fluxes,"Foxx_taux")
     longname = 'Zonal surface stress'
     stdname  = 'surface_downward_eastward_stress'
     units    = 'N m-2'
     attname  = 'Fall_taux'
     call metadata_set(attname, longname, stdname, units)
     attname  = 'Faox_taux'
     call metadata_set(attname, longname, stdname, units)
     attname  = 'Faii_taux'
     call metadata_set(attname, longname, stdname, units)
     attname  = 'Fioi_taux'
     call metadata_set(attname, longname, stdname, units)
     attname  = 'Faxx_taux'
     call metadata_set(attname, longname, stdname, units)
     attname  = 'Foxx_taux'
     call metadata_set(attname, longname, stdname, units)

     ! Meridional surface stress
     call seq_flds_add(l2x_fluxes,"Fall_tauy")
     call seq_flds_add(xao_fluxes,"Faox_tauy")
     call seq_flds_add(i2x_fluxes,"Faii_tauy")
     call seq_flds_add(x2a_fluxes,"Faxx_tauy")
     call seq_flds_add(i2x_fluxes,"Fioi_tauy")
     call seq_flds_add(x2o_fluxes,"Foxx_tauy")
     longname = 'Meridional surface stress'
     stdname  = 'surface_downward_northward_stress'
     units    = 'N m-2'
     attname  = 'Fall_tauy'
     call metadata_set(attname, longname, stdname, units)
     attname  = 'Faox_tauy'
     call metadata_set(attname, longname, stdname, units)
     attname  = 'Faii_tauy'
     call metadata_set(attname, longname, stdname, units)
     attname  = 'Fioi_tauy'
     call metadata_set(attname, longname, stdname, units)
     attname  = 'Faxx_tauy'
     call metadata_set(attname, longname, stdname, units)
     attname  = 'Foxx_tauy'
     call metadata_set(attname, longname, stdname, units)

     ! Surface latent heat flux
     call seq_flds_add(l2x_fluxes,"Fall_lat")
     call seq_flds_add(xao_fluxes,"Faox_lat")
     call seq_flds_add(i2x_fluxes,"Faii_lat")
     call seq_flds_add(x2a_fluxes,"Faxx_lat")
     call seq_flds_add(x2o_fluxes,"Foxx_lat")
     longname = 'Surface latent heat flux'
     stdname  = 'surface_upward_latent_heat_flux'
     units    = 'W m-2'
     attname  = 'Fall_lat'
     call metadata_set(attname, longname, stdname, units)
     attname  = 'Faox_lat'
     call metadata_set(attname, longname, stdname, units)
     attname  = 'Faii_lat'
     call metadata_set(attname, longname, stdname, units)
     attname  = 'Faxx_lat'
     call metadata_set(attname, longname, stdname, units)
     attname  = 'Foxx_lat'
     call metadata_set(attname, longname, stdname, units)

     ! Surface sensible heat flux
     call seq_flds_add(l2x_fluxes,"Fall_sen")
     call seq_flds_add(xao_fluxes,"Faox_sen")
     call seq_flds_add(i2x_fluxes,"Faii_sen")
     call seq_flds_add(x2a_fluxes,"Faxx_sen")
     call seq_flds_add(x2o_fluxes,"Foxx_sen")
     longname = 'Sensible heat flux'
     stdname  = 'surface_upward_sensible_heat_flux'
     units    = 'W m-2'
     attname  = 'Fall_sen'
     call metadata_set(attname, longname, stdname, units)
     attname  = 'Faox_sen'
     call metadata_set(attname, longname, stdname, units)
     attname  = 'Faii_sen'
     call metadata_set(attname, longname, stdname, units)
     attname  = 'Faxx_sen'
     call metadata_set(attname, longname, stdname, units)
     attname  = 'Foxx_sen'
     call metadata_set(attname, longname, stdname, units)

     ! Surface upward longwave heat flux
     call seq_flds_add(l2x_fluxes,"Fall_lwup")
     call seq_flds_add(xao_fluxes,"Faox_lwup")
     call seq_flds_add(i2x_fluxes,"Faii_lwup")
     call seq_flds_add(x2a_fluxes,"Faxx_lwup")
     call seq_flds_add(x2o_fluxes,"Foxx_lwup")
     longname = 'Surface upward longwave heat flux'
     stdname  = 'surface_net_upward_longwave_flux'
     units    = 'W m-2'
     attname  = 'Fall_lwup'
     call metadata_set(attname, longname, stdname, units)
     attname  = 'Faox_lwup'
     call metadata_set(attname, longname, stdname, units)
     attname  = 'Faii_lwup'
     call metadata_set(attname, longname, stdname, units)
     attname  = 'Faxx_lwup'
     call metadata_set(attname, longname, stdname, units)
     attname  = 'Foxx_lwup'
     call metadata_set(attname, longname, stdname, units)

     ! Evaporation water flux
     call seq_flds_add(l2x_fluxes,"Fall_evap")
     call seq_flds_add(xao_fluxes,"Faox_evap")
     call seq_flds_add(i2x_fluxes,"Faii_evap")
     call seq_flds_add(x2a_fluxes,"Faxx_evap")
     call seq_flds_add(x2o_fluxes,"Foxx_evap")
     longname = 'Evaporation water flux'
     stdname  = 'water_evaporation_flux'
     units    = 'kg m-2 s-1'
     attname  = 'Fall_evap'
     call metadata_set(attname, longname, stdname, units)
     attname  = 'Faox_evap'
     call metadata_set(attname, longname, stdname, units)
     attname  = 'Faii_evap'
     call metadata_set(attname, longname, stdname, units)
     attname  = 'Faxx_evap'
     call metadata_set(attname, longname, stdname, units)

     ! Dust flux (particle bin number 1)
     call seq_flds_add(l2x_fluxes,"Fall_flxdst1")
     call seq_flds_add(x2a_fluxes,"Fall_flxdst1")
     longname = 'Dust flux (particle bin number 1)'
     stdname  = 'dust_flux'
     units    = 'kg m-2 s-1'
     attname  = 'Fall_flxdst1'
     call metadata_set(attname, longname, stdname, units)

     ! Dust flux (particle bin number 2)
     call seq_flds_add(l2x_fluxes,"Fall_flxdst2")
     call seq_flds_add(x2a_fluxes,"Fall_flxdst2")
     longname = 'Dust flux (particle bin number 2)'
     stdname  = 'dust_flux'
     units    = 'kg m-2 s-1'
     attname  = 'Fall_flxdst2'
     call metadata_set(attname, longname, stdname, units)

     ! Dust flux (particle bin number 3)
     call seq_flds_add(l2x_fluxes,"Fall_flxdst3")
     call seq_flds_add(x2a_fluxes,"Fall_flxdst3")
     longname = 'Dust flux (particle bin number 3)'
     stdname  = 'dust_flux'
     units    = 'kg m-2 s-1'
     attname  = 'Fall_flxdst3'
     call metadata_set(attname, longname, stdname, units)

     ! Dust flux (particle bin number 4)
     call seq_flds_add(l2x_fluxes,"Fall_flxdst4")
     call seq_flds_add(x2a_fluxes,"Fall_flxdst4")
     longname = 'Dust flux (particle bin number 4)'
     stdname  = 'dust_flux'
     units    = 'kg m-2 s-1'
     attname  = 'Fall_flxdst4'
     call metadata_set(attname, longname, stdname, units)

     !-----------------------------
     ! atm<->ocn only exchange
     !-----------------------------

     ! Sea level pressure (Pa)
     call seq_flds_add(a2x_states,"Sa_pslv")
     call seq_flds_add(x2o_states,"Sa_pslv")
     longname = 'Sea level pressure'
     stdname  = 'air_pressure_at_sea_level'
     units    = 'Pa'
     attname  = 'Sa_pslv'
     call metadata_set(attname, longname, stdname, units)

     ! Wind speed squared at 10 meters
     call seq_flds_add(xao_states,"So_duu10n")
     call seq_flds_add(x2o_states,"So_duu10n")
     longname = 'Wind speed squared at 10 meters'
     stdname  = 'square_of_wind_speed'
     units    = 'm2 s-2'
     attname  = 'So_duu10n'
     call metadata_set(attname, longname, stdname, units)

     ! Surface friction velocity in ocean
     call seq_flds_add(xao_states,"So_ustar")
     call seq_flds_add(x2a_states,"So_ustar")
     longname = 'Surface fraction velocity in ocean'
     stdname  = 'fraction_velocity'
     units    = 'm s-1'
     attname  = 'So_ustar'
     call metadata_set(attname, longname, stdname, units)

     !-----------------------------
     ! ice<->ocn only exchange
     !-----------------------------

     ! Fractional ice coverage wrt ocean
     call seq_flds_add(i2x_states,"Si_ifrac")
     call seq_flds_add(x2o_states,"Si_ifrac")
     call seq_flds_add(x2w_states,"Si_ifrac")
     longname = 'Fractional ice coverage wrt ocean'
     stdname  = 'sea_ice_area_fraction'
     units    = '1'
     attname  = 'Si_ifrac'
     call metadata_set(attname, longname, stdname, units)

     ! Ocean melt and freeze potential -- ONLY used by data models
     call seq_flds_add(o2x_fluxes,"Fioo_q")
     call seq_flds_add(x2i_fluxes,"Fioo_q")
     longname = 'Ocean melt and freeze potential'
     stdname  = 'surface_snow_and_ice_melt_heat_flux'
     units    = 'W m-2'
     attname  = 'Fioo_q'
     call metadata_set(attname, longname, stdname, units)

     ! Ocean melt (q<0) potential
     call seq_flds_add(o2x_fluxes,"Fioo_meltp")
     call seq_flds_add(x2i_fluxes,"Fioo_meltp")
     longname = 'Ocean melt (q<0) potential'
     stdname  = 'surface_snow_and_ice_melt_heat_flux'
     units    = 'W m-2'
     attname  = 'Fioo_meltp'
     call metadata_set(attname, longname, stdname, units)

     ! Ocean frazil production
     call seq_flds_add(o2x_fluxes,"Fioo_frazil")
     call seq_flds_add(x2i_fluxes,"Fioo_frazil")
     longname = 'Ocean frazil production'
     stdname  = 'ocean_frazil_ice_production'
     units    = 'kg m-2 s-1'
     attname  = 'Fioo_frazil'
     call metadata_set(attname, longname, stdname, units)

     ! Sea ice basal pressure
     call seq_flds_add(i2x_states,"Si_bpress")
     longname = 'Sea ice basal pressure'
     stdname  = 'cice_basal_pressure'
     units    = 'Pa'
     attname  = 'Si_bpress'
     call metadata_set(attname, longname, stdname, units)

     ! Heat flux from melting
     call seq_flds_add(i2x_fluxes,"Fioi_melth")
     call seq_flds_add(x2o_fluxes,"Fioi_melth")
     longname = 'Heat flux from melting'
     stdname  = 'surface_snow_melt_heat_flux'
     units    = 'W m-2'
     attname  = 'Fioi_melth'
     call metadata_set(attname, longname, stdname, units)

     ! Water flux from melting
     call seq_flds_add(i2x_fluxes,"Fioi_meltw")
     call seq_flds_add(x2o_fluxes,"Fioi_meltw")
     longname = 'Water flux due to melting'
     stdname  = 'surface_snow_melt_flux'
     units    = 'kg m-2 s-1'
     attname  = 'Fioi_meltw'
     call metadata_set(attname, longname, stdname, units)

     ! Salt flux
     call seq_flds_add(i2x_fluxes,"Fioi_salt")
     call seq_flds_add(x2o_fluxes,"Fioi_salt")
     longname = 'Salt flux'
     stdname  = 'virtual_salt_flux_into_sea_water'
     units    = 'kg m-2 s-1'
     attname  = 'Fioi_salt'
     call metadata_set(attname, longname, stdname, units)

     ! Sea surface temperature
     call seq_flds_add(o2x_states,"So_t")
     call seq_flds_add(x2i_states,"So_t")    
     call seq_flds_add(x2w_states,"So_t")    

     ! Sea surface  salinity
     call seq_flds_add(o2x_states,"So_s")
     call seq_flds_add(x2i_states,"So_s")    
     longname = 'Sea surface salinity'
     stdname  = 'sea_surface_salinity'
     units    = 'g kg-1'
     attname  = 'So_s'
     call metadata_set(attname, longname, stdname, units)

     ! Zonal sea water velocity
     call seq_flds_add(o2x_states,"So_u")
     call seq_flds_add(x2i_states,"So_u")    
     call seq_flds_add(x2w_states,"So_u")    
     longname = 'Zonal sea water velocity'
     stdname  = 'eastward_sea_water_velocity'
     units    = 'm s-1'
     attname  = 'So_u'
     call metadata_set(attname, longname, stdname, units)

     ! Meridional sea water velocity
     call seq_flds_add(o2x_states,"So_v")
     call seq_flds_add(x2i_states,"So_v")    
     call seq_flds_add(x2w_states,"So_v")    
     longname = 'Meridional sea water velocity'
     stdname  = 'northward_sea_water_velocity'
     units    = 'm s-1'
     attname  = 'So_v'

     ! Zonal sea surface slope
     call seq_flds_add(o2x_states,"So_dhdx")
     call seq_flds_add(x2i_states,"So_dhdx") 
     longname = 'Zonal sea surface slope'
     stdname  = 'sea_surface_eastward_slope'
     units    = 'm m-1'
     attname  = 'So_dhdx'
     call metadata_set(attname, longname, stdname, units)

     ! Meridional sea surface slope
     call seq_flds_add(o2x_states,"So_dhdy")
     call seq_flds_add(x2i_states,"So_dhdy") 
     longname = 'Meridional sea surface slope'
     stdname  = 'sea_surface_northward_slope'
     units    = 'm m-1'
     attname  = 'So_dhdy'
     call metadata_set(attname, longname, stdname, units)

     ! Boundary Layer Depth
     call seq_flds_add(o2x_states,"So_bldepth")
     call seq_flds_add(x2w_states,"So_bldepth") 
     longname = 'Ocean Boundary Layer Depth'
     stdname  = 'ocean_boundary_layer_depth'
     units    = 'm'
     attname  = 'So_bldepth'
     call metadata_set(attname, longname, stdname, units)

     call seq_flds_add(xao_states,"So_fswpen")
     call seq_flds_add(o2x_states,"So_fswpen")
     longname = 'Fraction of sw penetrating surface layer for diurnal cycle'
     stdname  = 'Fraction of sw penetrating surface layer for diurnal cycle'
     units    = '1'
     attname  = 'So_fswpen'
     call metadata_set(attname, longname, stdname, units)

     !------------------------------
     ! ice<->ocn only exchange - BGC
     !------------------------------
     if (flds_bgc) then

        ! Ocean algae concentration 1 - diatoms?
        call seq_flds_add(o2x_states,"So_algae1")
        call seq_flds_add(x2i_states,"So_algae1")
        longname = 'Ocean algae concentration 1 - diatoms'
        stdname  = 'ocean_algae_conc_1'
        units    = 'mmol C m-3'
        attname  = 'So_algae1'
        call metadata_set(attname, longname, stdname, units)

        ! Ocean algae concentration 2 - flagellates?
        call seq_flds_add(o2x_states,"So_algae2")
        call seq_flds_add(x2i_states,"So_algae2")
        longname = 'Ocean algae concentration 2 - flagellates'
        stdname  = 'ocean_algae_conc_2'
        units    = 'mmol C m-3'
        attname  = 'So_algae2'
        call metadata_set(attname, longname, stdname, units)

        ! Ocean algae concentration 3 - phaeocyctis?
        call seq_flds_add(o2x_states,"So_algae3")
        call seq_flds_add(x2i_states,"So_algae3")
        longname = 'Ocean algae concentration 3 - phaeocyctis'
        stdname  = 'ocean_algae_conc_3'
        units    = 'mmol C m-3'
        attname  = 'So_algae3'
        call metadata_set(attname, longname, stdname, units)

        ! Ocean dissolved organic carbon concentration 1 - saccharides?
        call seq_flds_add(o2x_states,"So_doc1")
        call seq_flds_add(x2i_states,"So_doc1")
        longname = 'Ocean dissolved organic carbon concentration 1 - saccharides'
        stdname  = 'ocean_dissolved_organic_carbon_conc_1'
        units    = 'mmol C m-3'
        attname  = 'So_doc1'
        call metadata_set(attname, longname, stdname, units)

        ! Ocean dissolved organic carbon concentration 2 - lipids?
        call seq_flds_add(o2x_states,"So_doc2")
        call seq_flds_add(x2i_states,"So_doc2")
        longname = 'Ocean dissolved organic carbon concentration 2 - lipids'
        stdname  = 'ocean_dissolved_organic_carbon_conc_2'
        units    = 'mmol C m-3'
        attname  = 'So_doc2'
        call metadata_set(attname, longname, stdname, units)

        ! Ocean dissolved organic carbon concentration 3 - tbd?
        call seq_flds_add(o2x_states,"So_doc3")
        call seq_flds_add(x2i_states,"So_doc3")
        longname = 'Ocean dissolved organic carbon concentration 3 - tbd'
        stdname  = 'ocean_dissolved_organic_carbon_conc_3'
        units    = 'mmol C m-3'
        attname  = 'So_doc3'
        call metadata_set(attname, longname, stdname, units)

        ! Ocean dissolved inorganic carbon concentration 1
        call seq_flds_add(o2x_states,"So_dic1")
        call seq_flds_add(x2i_states,"So_dic1")
        longname = 'Ocean dissolved inorganic carbon concentration 1'
        stdname  = 'ocean_dissolved_inorganic_carbon_conc_1'
        units    = 'mmol C m-3'
        attname  = 'So_dic1'
        call metadata_set(attname, longname, stdname, units)

        ! Ocean dissolved organic nitrogen concentration 1
        call seq_flds_add(o2x_states,"So_don1")
        call seq_flds_add(x2i_states,"So_don1")
        longname = 'Ocean dissolved organic nitrogen concentration 1'
        stdname  = 'ocean_dissolved_organic_nitrogen_conc_1'
        units    = 'mmol N m-3'
        attname  = 'So_don1'
        call metadata_set(attname, longname, stdname, units)

        ! Ocean nitrate concentration
        call seq_flds_add(o2x_states,"So_no3")
        call seq_flds_add(x2i_states,"So_no3")
        longname = 'Ocean nitrate concentration'
        stdname  = 'ocean_nitrate_conc'
        units    = 'mmol N m-3'
        attname  = 'So_no3'
        call metadata_set(attname, longname, stdname, units)

        ! Ocean silicate concentration
        call seq_flds_add(o2x_states,"So_sio3")
        call seq_flds_add(x2i_states,"So_sio3")
        longname = 'Ocean silicate concentration'
        stdname  = 'ocean_silicate_conc'
        units    = 'mmol Si m-3'
        attname  = 'So_sio3'
        call metadata_set(attname, longname, stdname, units)

        ! Ocean ammonium concentration
        call seq_flds_add(o2x_states,"So_nh4")
        call seq_flds_add(x2i_states,"So_nh4")
        longname = 'Ocean ammonium concentration'
        stdname  = 'ocean_ammonium_conc'
        units    = 'mmol N m-3'
        attname  = 'So_nh4'
        call metadata_set(attname, longname, stdname, units)

        ! Ocean dimethyl sulfide (DMS) concentration
        call seq_flds_add(o2x_states,"So_dms")
        call seq_flds_add(x2i_states,"So_dms")
        longname = 'Ocean dimethyl sulfide concentration'
        stdname  = 'ocean_dimethyl_sulfide_conc'
        units    = 'mmol S m-3'
        attname  = 'So_dms'
        call metadata_set(attname, longname, stdname, units)

        ! Ocean dimethylsulphonio-propionate (DMSP) concentration
        call seq_flds_add(o2x_states,"So_dmsp")
        call seq_flds_add(x2i_states,"So_dmsp")
        longname = 'Ocean dimethylsulphonio-propionate concentration'
        stdname  = 'ocean_dimethylsulphoniopropionate_conc'
        units    = 'mmol S m-3'
        attname  = 'So_dmsp'
        call metadata_set(attname, longname, stdname, units)

        ! Ocean DOCr concentration
        call seq_flds_add(o2x_states,"So_docr")
        call seq_flds_add(x2i_states,"So_docr")
        longname = 'Ocean DOCr concentration'
        stdname  = 'ocean_DOCr_conc'
        units    = 'mmol C m-3'
        attname  = 'So_docr'
        call metadata_set(attname, longname, stdname, units)

        ! Ocean particulate iron concentration 1
        call seq_flds_add(o2x_states,"So_fep1")
        call seq_flds_add(x2i_states,"So_fep1")
        longname = 'Ocean particulate iron concentration 1'
        stdname  = 'ocean_particulate_iron_conc_1'
        units    = 'umol Fe m-3'
        attname  = 'So_fep1'
        call metadata_set(attname, longname, stdname, units)

        ! Ocean particulate iron concentration 2
        call seq_flds_add(o2x_states,"So_fep2")
        call seq_flds_add(x2i_states,"So_fep2")
        longname = 'Ocean particulate iron concentration 2'
        stdname  = 'ocean_particulate_iron_conc_2'
        units    = 'umol Fe m-3'
        attname  = 'So_fep2'
        call metadata_set(attname, longname, stdname, units)

        ! Ocean dissolved iron concentration 1
        call seq_flds_add(o2x_states,"So_fed1")
        call seq_flds_add(x2i_states,"So_fed1")
        longname = 'Ocean dissolved iron concentration 1'
        stdname  = 'ocean_dissolved_iron_conc_1'
        units    = 'umol Fe m-3'
        attname  = 'So_fed1'
        call metadata_set(attname, longname, stdname, units)

        ! Ocean dissolved iron concentration 2
        call seq_flds_add(o2x_states,"So_fed2")
        call seq_flds_add(x2i_states,"So_fed2")
        longname = 'Ocean dissolved iron concentration 2'
        stdname  = 'ocean_dissolved_iron_conc_2'
        units    = 'umol Fe m-3'
        attname  = 'So_fed2'
        call metadata_set(attname, longname, stdname, units)

        ! Ocean z-aerosol concentration 1
        call seq_flds_add(o2x_states,"So_zaer1")
        call seq_flds_add(x2i_states,"So_zaer1")
        longname = 'Ocean z-aerosol concentration 1'
        stdname  = 'ocean_z_aerosol_conc_1'
        units    = 'kg m-3'
        attname  = 'So_zaer1'
        call metadata_set(attname, longname, stdname, units)

        ! Ocean z-aerosol concentration 2
        call seq_flds_add(o2x_states,"So_zaer2")
        call seq_flds_add(x2i_states,"So_zaer2")
        longname = 'Ocean z-aerosol concentration 2'
        stdname  = 'ocean_z_aerosol_conc_2'
        units    = 'kg m-3'
        attname  = 'So_zaer2'
        call metadata_set(attname, longname, stdname, units)

        ! Ocean z-aerosol concentration 3
        call seq_flds_add(o2x_states,"So_zaer3")
        call seq_flds_add(x2i_states,"So_zaer3")
        longname = 'Ocean z-aerosol concentration 3'
        stdname  = 'ocean_z_aerosol_conc_3'
        units    = 'kg m-3'
        attname  = 'So_zaer3'
        call metadata_set(attname, longname, stdname, units)

        ! Ocean z-aerosol concentration 4
        call seq_flds_add(o2x_states,"So_zaer4")
        call seq_flds_add(x2i_states,"So_zaer4")
        longname = 'Ocean z-aerosol concentration 4'
        stdname  = 'ocean_z_aerosol_conc_4'
        units    = 'kg m-3'
        attname  = 'So_zaer4'
        call metadata_set(attname, longname, stdname, units)

        ! Ocean z-aerosol concentration 5
        call seq_flds_add(o2x_states,"So_zaer5")
        call seq_flds_add(x2i_states,"So_zaer5")
        longname = 'Ocean z-aerosol concentration 5'
        stdname  = 'ocean_z_aerosol_conc_5'
        units    = 'kg m-3'
        attname  = 'So_zaer5'
        call metadata_set(attname, longname, stdname, units)

        ! Ocean z-aerosol concentration 6
        call seq_flds_add(o2x_states,"So_zaer6")
        call seq_flds_add(x2i_states,"So_zaer6")
        longname = 'Ocean z-aerosol concentration 6'
        stdname  = 'ocean_z_aerosol_conc_6'
        units    = 'kg m-3'
        attname  = 'So_zaer6'
        call metadata_set(attname, longname, stdname, units)

        ! Sea ice algae flux 1 - diatoms?
        call seq_flds_add(i2x_fluxes,"Fioi_algae1")
        call seq_flds_add(x2o_fluxes,"Fioi_algae1")
        longname = 'Sea ice algae flux 1 - diatoms'
        stdname  = 'seaice_algae_flux_1'
        units    = 'mmol C m-2 s-1'
        attname  = 'Fioi_algae1'
        call metadata_set(attname, longname, stdname, units)

        ! Sea ice algae flux 2 - flagellates?
        call seq_flds_add(i2x_fluxes,"Fioi_algae2")
        call seq_flds_add(x2o_fluxes,"Fioi_algae2")
        longname = 'Sea ice algae flux 2 - flagellates'
        stdname  = 'seaice_algae_flux_2'
        units    = 'mmol C m-2 s-1'
        attname  = 'Fioi_algae2'
        call metadata_set(attname, longname, stdname, units)

        ! Sea ice algae flux 3 - phaeocyctis?
        call seq_flds_add(i2x_fluxes,"Fioi_algae3")
        call seq_flds_add(x2o_fluxes,"Fioi_algae3")
        longname = 'Sea ice algae flux 3 - phaeocyctis'
        stdname  = '_algae_flux_3'
        units    = 'mmol C m-2 s-1'
        attname  = 'Fioi_algae3'
        call metadata_set(attname, longname, stdname, units)

        ! Sea ice dissolved organic carbon flux 1 - saccharides?
        call seq_flds_add(i2x_fluxes,"Fioi_doc1")
        call seq_flds_add(x2o_fluxes,"Fioi_doc1")
        longname = 'Sea ice dissolved organic carbon flux 1 - saccharides'
        stdname  = 'seaice_dissolved_organic_carbon_flux_1'
        units    = 'mmol C m-2 s-1'
        attname  = 'Fioi_doc1'
        call metadata_set(attname, longname, stdname, units)

        ! Sea ice dissolved organic carbon flux 2 - lipids?
        call seq_flds_add(i2x_fluxes,"Fioi_doc2")
        call seq_flds_add(x2o_fluxes,"Fioi_doc2")
        longname = 'Sea ice dissolved organic carbon flux 2 - lipids'
        stdname  = 'seaice_dissolved_organic_carbon_flux_2'
        units    = 'mmol C m-2 s-1'
        attname  = 'Fioi_doc2'
        call metadata_set(attname, longname, stdname, units)

        ! Sea ice dissolved organic carbon flux 3 - tbd?
        call seq_flds_add(i2x_fluxes,"Fioi_doc3")
        call seq_flds_add(x2o_fluxes,"Fioi_doc3")
        longname = 'Sea ice dissolved organic carbon flux 3 - tbd'
        stdname  = 'seaice_dissolved_organic_carbon_flux_3'
        units    = 'mmol C m-2 s-1'
        attname  = 'Fioi_doc3'
        call metadata_set(attname, longname, stdname, units)

        ! Sea ice dissolved inorganic carbon flux 1
        call seq_flds_add(i2x_fluxes,"Fioi_dic1")
        call seq_flds_add(x2o_fluxes,"Fioi_dic1")
        longname = 'Sea ice dissolved inorganic carbon flux 1'
        stdname  = 'seaice_dissolved_inorganic_carbon_flux_1'
        units    = 'mmol C m-2 s-1'
        attname  = 'Fioi_dic1'
        call metadata_set(attname, longname, stdname, units)

        ! Sea ice dissolved organic nitrogen flux 1
        call seq_flds_add(i2x_fluxes,"Fioi_don1")
        call seq_flds_add(x2o_fluxes,"Fioi_don1")
        longname = 'Sea ice dissolved organic nitrogen flux 1'
        stdname  = 'seaice_dissolved_organic_nitrogen_flux_1'
        units    = 'mmol N m-2 s-1'
        attname  = 'Fioi_don1'
        call metadata_set(attname, longname, stdname, units)

        ! Sea ice nitrate flux
        call seq_flds_add(i2x_fluxes,"Fioi_no3")
        call seq_flds_add(x2o_fluxes,"Fioi_no3")
        longname = 'Sea ice nitrate flux'
        stdname  = 'seaice_nitrate_flux'
        units    = 'mmol N m-2 s-1'
        attname  = 'Fioi_no3'
        call metadata_set(attname, longname, stdname, units)

        ! Sea ice silicate flux
        call seq_flds_add(i2x_fluxes,"Fioi_sio3")
        call seq_flds_add(x2o_fluxes,"Fioi_sio3")
        longname = 'Sea ice silicate flux'
        stdname  = 'seaice_silicate_flux'
        units    = 'mmol Si m-2 s-1'
        attname  = 'Fioi_sio3'
        call metadata_set(attname, longname, stdname, units)

        ! Sea ice ammonium flux
        call seq_flds_add(i2x_fluxes,"Fioi_nh4")
        call seq_flds_add(x2o_fluxes,"Fioi_nh4")
        longname = 'Sea ice ammonium flux'
        stdname  = 'seaice_ammonium_flux'
        units    = 'mmol N m-2 s-1'
        attname  = 'Fioi_nh4'
        call metadata_set(attname, longname, stdname, units)

        ! Sea ice dimethyl sulfide (DMS) flux
        call seq_flds_add(i2x_fluxes,"Fioi_dms")
        call seq_flds_add(x2o_fluxes,"Fioi_dms")
        longname = 'Sea ice dimethyl sulfide flux'
        stdname  = 'seaice_dimethyl_sulfide_flux'
        units    = 'mmol S m-2 s-1'
        attname  = 'Fioi_dms'
        call metadata_set(attname, longname, stdname, units)

        ! Sea ice DMSPp flux
        call seq_flds_add(i2x_fluxes,"Fioi_dmspp")
        call seq_flds_add(x2o_fluxes,"Fioi_dmspp")
        longname = 'Sea ice DSMPp flux'
        stdname  = 'seaice_DSMPp_flux'
        units    = 'mmol S m-2 s-1'
        attname  = 'Fioi_dmspp'
        call metadata_set(attname, longname, stdname, units)

        ! Sea ice DMSPd flux
        call seq_flds_add(i2x_fluxes,"Fioi_dmspd")
        call seq_flds_add(x2o_fluxes,"Fioi_dmspd")
        longname = 'Sea ice DSMPd flux'
        stdname  = 'seaice_DSMPd_flux'
        units    = 'mmol S m-2 s-1'
        attname  = 'Fioi_dmspd'
        call metadata_set(attname, longname, stdname, units)

        ! Sea ice DOCr flux
        call seq_flds_add(i2x_fluxes,"Fioi_docr")
        call seq_flds_add(x2o_fluxes,"Fioi_docr")
        longname = 'Sea ice DOCr flux'
        stdname  = 'seaice_DOCr_flux'
        units    = 'mmol C m-2 s-1'
        attname  = 'Fioi_docr'
        call metadata_set(attname, longname, stdname, units)

        ! Sea ice particulate iron flux 1
        call seq_flds_add(i2x_fluxes,"Fioi_fep1")
        call seq_flds_add(x2o_fluxes,"Fioi_fep1")
        longname = 'Sea ice particulate iron flux 1'
        stdname  = 'seaice_particulate_iron_flux_1'
        units    = 'umol Fe m-2 s-1'
        attname  = 'Fioi_fep1'
        call metadata_set(attname, longname, stdname, units)

        ! Sea ice particulate iron flux 2
        call seq_flds_add(i2x_fluxes,"Fioi_fep2")
        call seq_flds_add(x2o_fluxes,"Fioi_fep2")
        longname = 'Sea ice particulate iron flux 2'
        stdname  = 'seaice_particulate_iron_flux_2'
        units    = 'umol Fe m-2 s-1'
        attname  = 'Fioi_fep2'
        call metadata_set(attname, longname, stdname, units)

        ! Sea ice dissolved iron flux 1
        call seq_flds_add(i2x_fluxes,"Fioi_fed1")
        call seq_flds_add(x2o_fluxes,"Fioi_fed1")
        longname = 'Sea ice dissolved iron flux 1'
        stdname  = 'seaice_dissolved_iron_flux_1'
        units    = 'umol Fe m-2 s-1'
        attname  = 'Fioi_fed1'
        call metadata_set(attname, longname, stdname, units)

        ! Sea ice dissolved iron flux 2
        call seq_flds_add(i2x_fluxes,"Fioi_fed2")
        call seq_flds_add(x2o_fluxes,"Fioi_fed2")
        longname = 'Sea ice dissolved iron flux 2'
        stdname  = 'seaice_dissolved_iron_flux_2'
        units    = 'umol Fe m-2 s-1'
        attname  = 'Fioi_fed2'
        call metadata_set(attname, longname, stdname, units)

        ! Sea ice iron dust
        call seq_flds_add(i2x_fluxes,"Fioi_dust1")
        call seq_flds_add(x2o_fluxes,"Fioi_dust1")
        longname = 'Sea ice iron dust 1'
        stdname  = 'seaice_iron_dust_1'
        units    = 'kg m-2 s-1'
        attname  = 'Fioi_dust1'
        call metadata_set(attname, longname, stdname, units)

     endif


     !-----------------------------
     ! lnd->rof exchange
     ! TODO: put in attributes below
     !-----------------------------

     call seq_flds_add(l2x_fluxes,'Flrl_rofsur')
     call seq_flds_add(x2r_fluxes,'Flrl_rofsur')
     longname = 'Water flux from land (liquid surface)'
     stdname  = 'water_flux_into_runoff_surface'
     units    = 'kg m-2 s-1'
     attname  = 'Flrl_rofsur'
     call metadata_set(attname, longname, stdname, units)

     call seq_flds_add(l2x_fluxes,'Flrl_rofgwl')
     call seq_flds_add(x2r_fluxes,'Flrl_rofgwl')
     longname = 'Water flux from land (liquid glacier, wetland, and lake)'
     stdname  = 'water_flux_into_runoff_from_gwl'
     units    = 'kg m-2 s-1'
     attname  = 'Flrl_rofgwl'
     call metadata_set(attname, longname, stdname, units)

     call seq_flds_add(l2x_fluxes,'Flrl_rofsub')
     call seq_flds_add(x2r_fluxes,'Flrl_rofsub')
     longname = 'Water flux from land (liquid subsurface)'
     stdname  = 'water_flux_into_runoff_subsurface'
     units    = 'kg m-2 s-1'
     attname  = 'Flrl_rofsub'
     call metadata_set(attname, longname, stdname, units)

     call seq_flds_add(l2x_fluxes,'Flrl_rofdto')
     call seq_flds_add(x2r_fluxes,'Flrl_rofdto')
     longname = 'Water flux from land direct to ocean'
     stdname  = 'water_flux_direct_to_ocean'
     units    = 'kg m-2 s-1'
     attname  = 'Flrl_rofdto'
     call metadata_set(attname, longname, stdname, units)

     call seq_flds_add(l2x_fluxes,'Flrl_rofi')
     call seq_flds_add(x2r_fluxes,'Flrl_rofi')
     longname = 'Water flux from land (frozen)'
     stdname  = 'frozen_water_flux_into_runoff'
     units    = 'kg m-2 s-1'
     attname  = 'Flrl_rofi'
     call metadata_set(attname, longname, stdname, units)

     !-----------------------------
     ! rof->ocn (runoff) and rof->lnd (flooding)
     !-----------------------------

     call seq_flds_add(r2x_fluxes,'Forr_rofl')
     call seq_flds_add(x2o_fluxes,'Foxx_rofl')
     longname = 'Water flux due to runoff (liquid)'
     stdname  = 'water_flux_into_sea_water'
     units    = 'kg m-2 s-1'
     attname  = 'Forr_rofl'
     call metadata_set(attname, longname, stdname, units)
     attname  = 'Foxx_rofl'
     call metadata_set(attname, longname, stdname, units)

     call seq_flds_add(r2x_fluxes,'Forr_rofi')
     call seq_flds_add(x2o_fluxes,'Foxx_rofi')
     longname = 'Water flux due to runoff (frozen)'
     stdname  = 'frozen_water_flux_into_sea_water'
     units    = 'kg m-2 s-1'
     attname  = 'Forr_rofi'
     call metadata_set(attname, longname, stdname, units)
     attname  = 'Foxx_rofi'
     call metadata_set(attname, longname, stdname, units)

     call seq_flds_add(r2x_fluxes,'Firr_rofi')
     call seq_flds_add(x2i_fluxes,'Fixx_rofi')
     longname = 'Water flux due to runoff (frozen)'
     stdname  = 'frozen_water_flux_into_sea_ice'
     units    = 'kg m-2 s-1'
     attname  = 'Firr_rofi'
     call metadata_set(attname, longname, stdname, units)
     attname  = 'Fixx_rofi'
     call metadata_set(attname, longname, stdname, units)

     call seq_flds_add(r2x_fluxes,'Flrr_flood')
     call seq_flds_add(x2l_fluxes,'Flrr_flood')
     longname = 'Waterrflux due to flooding'
     stdname  = 'flooding_water_flux'
     units    = 'kg m-2 s-1'
     attname  = 'Flrr_flood'
     call metadata_set(attname, longname, stdname, units)

     call seq_flds_add(r2x_fluxes,'Flrr_volr')
     call seq_flds_add(x2l_fluxes,'Flrr_volr')
     longname = 'River channel total water volume'
     stdname  = 'rtm_volr'
     units    = 'm'
     attname  = 'Flrr_volr'
     call metadata_set(attname, longname, stdname, units)

     call seq_flds_add(r2x_fluxes,'Flrr_volrmch')
     call seq_flds_add(x2l_fluxes,'Flrr_volrmch')
     longname = 'River channel main channel water volume'
     stdname  = 'rtm_volrmch'
     units    = 'm'
     attname  = 'Flrr_volrmch'
     call metadata_set(attname, longname, stdname, units)

     !-----------------------------
     ! wav->ocn and ocn->wav
     !-----------------------------

     call seq_flds_add(w2x_states,'Sw_lamult')
     call seq_flds_add(x2o_states,'Sw_lamult')
     longname = 'Langmuir multiplier'
     stdname  = 'wave_model_langmuir_multiplier'
     units    = ''
     attname  = 'Sw_lamult'
     call metadata_set(attname, longname, stdname, units)

     call seq_flds_add(w2x_states,'Sw_ustokes')
     call seq_flds_add(x2o_states,'Sw_ustokes')
     longname = 'Stokes drift u component'
     stdname  = 'wave_model_stokes_drift_eastward_velocity'
     units    = 'm/s'
     attname  = 'Sw_ustokes'
     call metadata_set(attname, longname, stdname, units)

     call seq_flds_add(w2x_states,'Sw_vstokes')
     call seq_flds_add(x2o_states,'Sw_vstokes')
     longname = 'Stokes drift v component'
     stdname  = 'wave_model_stokes_drift_northward_velocity'
     units    = 'm/s'
     attname  = 'Sw_vstokes'
     call metadata_set(attname, longname, stdname, units)

     call seq_flds_add(w2x_states,'Sw_hstokes')
     call seq_flds_add(x2o_states,'Sw_hstokes')
     longname = 'Stokes drift depth'
     stdname  = 'wave_model_stokes_drift_depth'
     units    = 'm'
     attname  = 'Sw_hstokes'
     call metadata_set(attname, longname, stdname, units)

     !-----------------------------
     ! New xao_states diagnostic
     ! fields for history output only 
     !-----------------------------

     call seq_flds_add(xao_fluxes,"Faox_swdn")
     longname = 'Downward solar radiation'
     stdname  = 'surface_downward_shortwave_flux'
     units    = 'W m-2'
     attname  = 'Faox_swdn'
     call metadata_set(attname, longname, stdname, units)

     call seq_flds_add(xao_fluxes,"Faox_swup")
     longname = 'Upward solar radiation'
     stdname  = 'surface_upward_shortwave_flux'
     units    = 'W m-2'
     attname  = 'Faox_swup'
     call metadata_set(attname, longname, stdname, units)

     call seq_flds_add(xao_diurnl,"So_tbulk_diurn")
     longname = 'atm/ocn flux temperature bulk'
     stdname  = 'aoflux_tbulk'
     units    = 'K'
     attname  = 'So_tbulk_diurn'
     call metadata_set(attname, longname, stdname, units)

     call seq_flds_add(xao_diurnl,"So_tskin_diurn")
     longname = 'atm/ocn flux temperature skin'
     stdname  = 'aoflux_tskin'
     units    = 'K'
     attname  = 'So_tskin_diurn'
     call metadata_set(attname, longname, stdname, units)

     call seq_flds_add(xao_diurnl,"So_tskin_night_diurn")
     longname = 'atm/ocn flux temperature skin at night'
     stdname  = 'aoflux_tskin_night'
     units    = 'K'
     attname  = 'So_tskin_night_diurn'
     call metadata_set(attname, longname, stdname, units)

     call seq_flds_add(xao_diurnl,"So_tskin_day_diurn")
     longname = 'atm/ocn flux temperature skin at day'
     stdname  = 'aoflux_tskin_day'
     units    = 'K'
     attname  = 'So_tskin_day_diurn'
     call metadata_set(attname, longname, stdname, units)

     call seq_flds_add(xao_diurnl,"So_cskin_diurn")
     longname = 'atm/ocn flux cool skin'
     stdname  = 'aoflux_cskin'
     units    = 'K'
     attname  = 'So_cskin_diurn'
     call metadata_set(attname, longname, stdname, units)

     call seq_flds_add(xao_diurnl,"So_cskin_night_diurn")
     longname = 'atm/ocn flux cool skin at night'
     stdname  = 'aoflux_cskin_night'
     units    = 'K'
     attname  = 'So_cskin_night_diurn'
     call metadata_set(attname, longname, stdname, units)

     call seq_flds_add(xao_diurnl,"So_warm_diurn")
     longname = 'atm/ocn flux warming'
     stdname  = 'aoflux_warm'
     units    = 'unitless'
     attname  = 'So_warm_diurn'
     call metadata_set(attname, longname, stdname, units)

     call seq_flds_add(xao_diurnl,"So_salt_diurn")
     longname = 'atm/ocn flux salting'
     stdname  = 'aoflux_salt'
     units    = 'unitless'
     attname  = 'So_salt_diurn'
     call metadata_set(attname, longname, stdname, units)

     call seq_flds_add(xao_diurnl,"So_speed_diurn")
     longname = 'atm/ocn flux speed'
     stdname  = 'aoflux_speed'
     units    = 'unitless'
     attname  = 'So_speed_diurn'
     call metadata_set(attname, longname, stdname, units)

     call seq_flds_add(xao_diurnl,"So_regime_diurn")
     longname = 'atm/ocn flux regime'
     stdname  = 'aoflux_regime'
     units    = 'unitless'
     attname  = 'So_regime_diurn'
     call metadata_set(attname, longname, stdname, units)

     call seq_flds_add(xao_diurnl,"So_warmmax_diurn")
     longname = 'atm/ocn flux warming dialy max'
     stdname  = 'aoflux_warmmax'
     units    = 'unitless'
     attname  = 'So_warmmax_diurn'
     call metadata_set(attname, longname, stdname, units)

     call seq_flds_add(xao_diurnl,"So_windmax_diurn")
     longname = 'atm/ocn flux wind daily max'
     stdname  = 'aoflux_windmax'
     units    = 'unitless'
     attname  = 'So_windmax_diurn'
     call metadata_set(attname, longname, stdname, units)

     call seq_flds_add(xao_diurnl,"So_qsolavg_diurn")
     longname = 'atm/ocn flux q-solar daily avg'
     stdname  = 'aoflux_qsolavg'
     units    = 'unitless'
     attname  = 'So_qsolavg_diurn'
     call metadata_set(attname, longname, stdname, units)

     call seq_flds_add(xao_diurnl,"So_windavg_diurn")
     longname = 'atm/ocn flux wind daily avg'
     stdname  = 'aoflux_windavg'
     units    = 'unitless'
     attname  = 'So_windavg_diurn'
     call metadata_set(attname, longname, stdname, units)

     call seq_flds_add(xao_diurnl,"So_warmmaxinc_diurn")
     longname = 'atm/ocn flux daily max increment'
     stdname  = 'aoflux_warmmaxinc'
     units    = 'unitless'
     attname  = 'So_warmmaxinc_diurn'
     call metadata_set(attname, longname, stdname, units)

     call seq_flds_add(xao_diurnl,"So_windmaxinc_diurn")
     longname = 'atm/ocn flux wind daily max increment'
     stdname  = 'aoflux_windmaxinc'
     units    = 'unitless'
     attname  = 'So_windmaxinc_diurn'
     call metadata_set(attname, longname, stdname, units)

     call seq_flds_add(xao_diurnl,"So_qsolinc_diurn")
     longname = 'atm/ocn flux q-solar increment'
     stdname  = 'aoflux_qsolinc'
     units    = 'unitless'
     attname  = 'So_qsolinc_diurn'
     call metadata_set(attname, longname, stdname, units)

     call seq_flds_add(xao_diurnl,"So_windinc_diurn")
     longname = 'atm/ocn flux wind increment'
     stdname  = 'aoflux_windinc'
     units    = 'unitless'
     attname  = 'So_windinc_diurn'
     call metadata_set(attname, longname, stdname, units)

     call seq_flds_add(xao_diurnl,"So_ninc_diurn")
     longname = 'atm/ocn flux increment counter'
     stdname  = 'aoflux_ninc'
     units    = 'unitless'
     attname  = 'So_ninc_diurn'
     call metadata_set(attname, longname, stdname, units)

     !-----------------------------
     ! glc fields
     !-----------------------------

     name = 'Fogg_rofl'
     call seq_flds_add(g2x_fluxes,trim(name))
     longname = 'glc liquid runoff flux to ocean'
     stdname  = 'glacier_liquid_runoff_flux_to_ocean'
     units    = 'kg m-2 s-1'
     attname  = 'Fogg_rofl'
     call metadata_set(attname, longname, stdname, units)

     name = 'Fogg_rofi'
     call seq_flds_add(g2x_fluxes,trim(name))
     longname = 'glc frozen runoff flux to ocean'
     stdname  = 'glacier_frozen_runoff_flux_to_ocean'
     units    = 'kg m-2 s-1'
     attname  = 'Fogg_rofi'
     call metadata_set(attname, longname, stdname, units)

     name = 'Figg_rofi'
     call seq_flds_add(g2x_fluxes,trim(name))
     longname = 'glc frozen runoff_iceberg flux to ice'
     stdname  = 'glacier_frozen_runoff_flux_to_seaice'
     units    = 'kg m-2 s-1'
     attname  = 'Figg_rofi'
     call metadata_set(attname, longname, stdname, units)

     name = 'Sg_icemask'
     call seq_flds_add(g2x_states,trim(name))     
     call seq_flds_add(g2x_states_to_lnd,trim(name))     
     call seq_flds_add(x2l_states,trim(name))
     call seq_flds_add(x2l_states_from_glc,trim(name))
     longname = 'Ice sheet grid coverage on global grid'
     stdname  = 'ice_sheet_grid_mask'
     units    = '1'
     attname  = 'Sg_icemask'
     call metadata_set(attname, longname, stdname, units)     

     name = 'Sg_icemask_coupled_fluxes'
     call seq_flds_add(g2x_states,trim(name))     
     call seq_flds_add(g2x_states_to_lnd,trim(name))     
     call seq_flds_add(x2l_states,trim(name))
     call seq_flds_add(x2l_states_from_glc,trim(name))
     longname = 'Ice sheet mask where we are potentially sending non-zero fluxes'
     stdname  = 'icemask_coupled_fluxes'
     units    = '1'
     attname  = 'Sg_icemask_coupled_fluxes'
     call metadata_set(attname, longname, stdname, units)     

     ! glc fields with multiple elevation classes: lnd->glc
     !
     ! Note that these fields are sent in multiple elevation classes from lnd->cpl, but
     ! the fields sent from cpl->glc do NOT have elevation classes
     !
     ! Also note that we need to keep track of the l2x fields destined for glc in the
     ! additional variables, l2x_fluxes_to_glc and l2x_states_to_glc. This is needed so that
     ! we can set up an additional attribute vector holding accumulated quantities of just
     ! these fields. (We can't determine these field lists with a call to
     ! mct_aVect_initSharedFields, because the field names differ between l2x and x2g.)
     
     name = 'Flgl_qice'
     longname = 'New glacier ice flux'
     stdname  = 'ice_flux_out_of_glacier'
     units    = 'kg m-2 s-1'
     attname  = 'Fgll_qice'
     call set_glc_elevclass_field(name, attname, longname, stdname, units, l2x_fluxes)
     call set_glc_elevclass_field(name, attname, longname, stdname, units, l2x_fluxes_to_glc, &
          additional_list = .true.)
     call seq_flds_add(x2g_fluxes,trim(name))
     call metadata_set(attname, longname, stdname, units)

     name = 'Sl_tsrf'
     longname = 'Surface temperature of glacier'
     stdname  = 'surface_temperature'
     units    = 'deg C'
     attname  = 'Sl_tsrf'
     call set_glc_elevclass_field(name, attname, longname, stdname, units, l2x_states)
     call set_glc_elevclass_field(name, attname, longname, stdname, units, l2x_states_to_glc, &
          additional_list = .true.)
     call seq_flds_add(x2g_states,trim(name))
     call metadata_set(attname, longname, stdname, units)

     ! Sl_topo is sent from lnd -> cpl, but is NOT sent to glc (it is only used for the
     ! remapping in the coupler)
     name = 'Sl_topo'
     longname = 'Surface height'
     stdname  = 'height'
     units    = 'm'
     attname  = 'Sl_topo'
     call set_glc_elevclass_field(name, attname, longname, stdname, units, l2x_states)
     call set_glc_elevclass_field(name, attname, longname, stdname, units, l2x_states_to_glc, &
          additional_list = .true.)

     ! glc fields with multiple elevation classes: glc->lnd
     !
     ! Note that the fields sent from glc->cpl do NOT have elevation classes, but the
     ! fields from cpl->lnd are broken into multiple elevation classes

     name = 'Sg_ice_covered'
     longname = 'Fraction of glacier area'
     stdname  = 'glacier_area_fraction'
     units    = '1'    
     attname  = 'Sg_ice_covered'
     call seq_flds_add(g2x_states,trim(name))
     call seq_flds_add(g2x_states_to_lnd,trim(name))
     call metadata_set(attname, longname, stdname, units)
     call set_glc_elevclass_field(name, attname, longname, stdname, units, x2l_states)
     call set_glc_elevclass_field(name, attname, longname, stdname, units, x2l_states_from_glc, &
          additional_list = .true.)
     
     name = 'Sg_topo'
     longname = 'Surface height of glacier'
     stdname  = 'height'
     units    = 'm'
     attname  = 'Sg_topo'
     call seq_flds_add(g2x_states,trim(name))
     call seq_flds_add(g2x_states_to_lnd,trim(name))
     call metadata_set(attname, longname, stdname, units)
     call set_glc_elevclass_field(name, attname, longname, stdname, units, x2l_states)
     call set_glc_elevclass_field(name, attname, longname, stdname, units, x2l_states_from_glc, &
          additional_list = .true.)

     name = 'Flgg_hflx'
     longname = 'Downward heat flux from glacier interior'
     stdname  = 'downward_heat_flux_in_glacier'
     units    = 'W m-2'    
     attname  = 'Flgg_hflx'
     call seq_flds_add(g2x_fluxes,trim(name))
     call seq_flds_add(g2x_fluxes_to_lnd,trim(name))
     call metadata_set(attname, longname, stdname, units)
     call set_glc_elevclass_field(name, attname, longname, stdname, units, x2l_fluxes)
     call set_glc_elevclass_field(name, attname, longname, stdname, units, x2l_fluxes_from_glc, &
          additional_list = .true.)

     ! Done glc fields
     
     if (flds_co2a) then

        call seq_flds_add(a2x_states, "Sa_co2prog")
        call seq_flds_add(x2l_states, "Sa_co2prog")
        longname = 'Prognostic CO2 at the lowest model level'
        stdname  = ''
        units    = '1e-6 mol/mol'
        attname  = 'Sa_co2prog'
        call metadata_set(attname, longname, stdname, units)

        call seq_flds_add(a2x_states, "Sa_co2diag")
        call seq_flds_add(x2l_states, "Sa_co2diag")
        longname = 'Diagnostic CO2 at the lowest model level'
        stdname  = ''
        units    = '1e-6 mol/mol'
        attname  = 'Sa_co2diag'
        call metadata_set(attname, longname, stdname, units)

     else if (flds_co2b) then

        call seq_flds_add(a2x_states,  "Sa_co2prog")
        call seq_flds_add(x2l_states,  "Sa_co2prog")
        longname = 'Prognostic CO2 at the lowest model level'
        stdname  = ''
        units    = '1e-6 mol/mol'
        attname  = 'Sa_co2prog'
        call metadata_set(attname, longname, stdname, units)

        call seq_flds_add(a2x_states,  "Sa_co2diag")
        call seq_flds_add(x2l_states,  "Sa_co2diag")
        longname = 'Diagnostic CO2 at the lowest model level'
        stdname  = ''
        units    = '1e-6 mol/mol'
        attname  = 'Sa_co2diag'
        call metadata_set(attname, longname, stdname, units)

        call seq_flds_add(l2x_fluxes,  "Fall_fco2_lnd")
        call seq_flds_add(x2a_fluxes,  "Fall_fco2_lnd")
        longname = 'Surface flux of CO2 from land'
        stdname  = 'surface_upward_flux_of_carbon_dioxide_where_land'
        units    = 'moles m-2 s-1'
        attname  = 'Fall_fco2_lnd'
        call metadata_set(attname, longname, stdname, units)

     else if (flds_co2c) then

        call seq_flds_add(a2x_states, "Sa_co2prog")
        call seq_flds_add(x2l_states, "Sa_co2prog")
        call seq_flds_add(x2o_states, "Sa_co2prog")
        longname = 'Prognostic CO2 at the lowest model level'
        stdname  = ''
        units    = '1e-6 mol/mol'
        attname  = 'Sa_co2prog'
        call metadata_set(attname, longname, stdname, units)
        
        call seq_flds_add(a2x_states, "Sa_co2diag")
        call seq_flds_add(x2l_states, "Sa_co2diag")
        call seq_flds_add(x2o_states, "Sa_co2diag")
        longname = 'Diagnostic CO2 at the lowest model level'
        stdname  = ''
        units    = '1e-6 mol/mol'
        attname  = 'Sa_co2diag'
        call metadata_set(attname, longname, stdname, units)
        
        call seq_flds_add(l2x_fluxes, "Fall_fco2_lnd")
        call seq_flds_add(x2a_fluxes, "Fall_fco2_lnd")
        longname = 'Surface flux of CO2 from land'
        stdname  = 'surface_upward_flux_of_carbon_dioxide_where_land'
        units    = 'moles m-2 s-1'
        attname  = 'Fall_foc2_lnd' 
        call metadata_set(attname, longname, stdname, units)
        
        call seq_flds_add(o2x_fluxes, "Faoo_fco2_ocn")
        call seq_flds_add(x2a_fluxes, "Faoo_fco2_ocn")
        longname = 'Surface flux of CO2 from ocean'
        stdname  = 'surface_upward_flux_of_carbon_dioxide_where_open_sea'
        units    = 'moles m-2 s-1'
        attname  = 'Faoo_fco2_ocn' 
        call metadata_set(attname, longname, stdname, units)
        
     else if (flds_co2_dmsa) then

        call seq_flds_add(a2x_states, "Sa_co2prog")
        call seq_flds_add(x2l_states, "Sa_co2prog")
        longname = 'Prognostic CO2 at the lowest model level'
        stdname  = ''
        units    = '1e-6 mol/mol'
        attname  = 'Sa_co2prog'
        call metadata_set(attname, longname, stdname, units)
        
        call seq_flds_add(a2x_states, "Sa_co2diag")
        call seq_flds_add(x2l_states, "Sa_co2diag")
        longname = 'Diagnostic CO2 at the lowest model level'
        stdname  = ''
        units    = '1e-6 mol/mol'
        attname  = 'Sa_co2diag'
        call metadata_set(attname, longname, stdname, units)
        
        call seq_flds_add(o2x_fluxes, "Faoo_fdms_ocn")
        call seq_flds_add(x2a_fluxes, "Faoo_fdms_ocn")
        longname = 'Surface flux of DMS'
        stdname  = 'surface_upward_flux_of_dimethyl_sulfide'
        units    = 'moles m-2 s-1'
        attname  = 'Faoo_fdms'     
        call metadata_set(attname, longname, stdname, units)
        
        call seq_flds_add(l2x_fluxes, "Fall_fco2_lnd")
        call seq_flds_add(x2a_fluxes, "Fall_fco2_lnd")
        longname = 'Surface flux of CO2 from land'
        stdname  = 'surface_upward_flux_of_carbon_dioxide_where_land'
        units    = 'moles m-2 s-1'
        attname  = 'Fall_foc2_lnd' 
        call metadata_set(attname, longname, stdname, units)
        
        call seq_flds_add(o2x_fluxes, "Faoo_fco2_ocn")
        call seq_flds_add(x2a_fluxes, "Faoo_fco2_ocn")
        longname = 'Surface flux of CO2 from ocean'
        stdname  = 'surface_upward_flux_of_carbon_dioxide_where_open_sea'
        units    = 'moles m-2 s-1'
        attname  = 'Faoo_fco2_ocn' 
        call metadata_set(attname, longname, stdname, units)
        
     endif

     !-----------------------------------------------------------------------------
     ! optional per thickness category fields
     !-----------------------------------------------------------------------------

     if (seq_flds_i2o_per_cat) then
        do num = 1, ice_ncat
           write(cnum,'(i2.2)') num

           ! Fractional ice coverage wrt ocean

           name = 'Si_ifrac_' // cnum
           call seq_flds_add(i2x_states,name)
           call seq_flds_add(x2o_states,name)
           longname = 'fractional ice coverage wrt ocean for thickness category ' // cnum
           stdname  = 'sea_ice_area_fraction'
           units    = '1'
           attname  = name
           call metadata_set(attname, longname, stdname, units)

           ! Net shortwave radiation

           name = 'PFioi_swpen_ifrac_' // cnum
           call seq_flds_add(i2x_fluxes,name)
           call seq_flds_add(x2o_fluxes,name)
           longname = 'net shortwave radiation penetrating into ice and ocean times ice fraction for thickness category ' // cnum
           stdname  = 'product_of_net_downward_shortwave_flux_at_sea_water_surface_and_sea_ice_area_fraction'
           units    = 'W m-2'
           attname  = name
           call metadata_set(attname, longname, stdname, units)

        end do

        ! Fractional atmosphere coverage wrt ocean

        name = 'Sf_afrac'
        call seq_flds_add(x2o_states,name)
        longname = 'fractional atmosphere coverage wrt ocean'
        stdname  = 'atmosphere_area_fraction'
        units    = '1'
        attname  = name
        call metadata_set(attname, longname, stdname, units)

        name = 'Sf_afracr'
        call seq_flds_add(x2o_states,name)
        longname = 'fractional atmosphere coverage used in radiation computations wrt ocean'
        stdname  = 'atmosphere_area_fraction'
        units    = '1'
        attname  = name
        call metadata_set(attname, longname, stdname, units)

        ! Net shortwave radiation

        name = 'Foxx_swnet_afracr'
        call seq_flds_add(x2o_fluxes,name)
        longname = 'net shortwave radiation times atmosphere fraction'
        stdname = 'product_of_net_downward_shortwave_flux_at_sea_water_surface_and_atmosphere_area_fraction'
        units = 'W m-2'
        attname = name
        call metadata_set(attname, longname, stdname, units)
     endif

     !-----------------------------------------------------------------------------
     ! Read namelist for CARMA 
     ! if carma_flds are specified then setup fields for CLM to CAM communication
     !-----------------------------------------------------------------------------

     call shr_carma_readnl(nlfilename='drv_flds_in', carma_fields=carma_fields)
     if (carma_fields /= ' ') then
        call seq_flds_add(l2x_fluxes, trim(carma_fields))
        call seq_flds_add(x2a_fluxes, trim(carma_fields))
        longname = 'Volumetric soil water'
        stdname  = 'soil_water'
        units    = 'm3/m3'
        call metadata_set(carma_fields, longname, stdname, units)
     endif

     !-----------------------------------------------------------------------------
     ! Read namelist for MEGAN
     ! if MEGAN emission are specified then setup fields for CLM to CAM communication 
     ! (emissions fluxes)
     !-----------------------------------------------------------------------------

     call shr_megan_readnl(nlfilename='drv_flds_in', ID=ID, megan_fields=megan_voc_fields)
     if (shr_megan_mechcomps_n>0) then
        call seq_flds_add(l2x_fluxes, trim(megan_voc_fields))
        call seq_flds_add(x2a_fluxes, trim(megan_voc_fields))
        longname = 'MEGAN emission fluxes'
        stdname  = 'megan_fluxes'
        units    = 'molecules/m2/sec'
        call metadata_set(megan_voc_fields, longname, stdname, units)
     endif

     !-----------------------------------------------------------------------------
     ! Read namelist for Fire Emissions
     ! if fire emission are specified then setup fields for CLM to CAM communication 
     ! (emissions fluxes)
     !-----------------------------------------------------------------------------

     call shr_fire_emis_readnl(nlfilename='drv_flds_in', ID=ID, emis_fields=fire_emis_fields)
     if (shr_fire_emis_mechcomps_n>0) then
        call seq_flds_add(l2x_fluxes, trim(fire_emis_fields))
        call seq_flds_add(x2a_fluxes, trim(fire_emis_fields))
        longname = 'wild fire emission fluxes'
        stdname  = 'fire_emis'
        units    = 'kg/m2/sec'
        call metadata_set(fire_emis_fields, longname, stdname, units)

        call seq_flds_add(l2x_states, trim(shr_fire_emis_ztop_token))
        call seq_flds_add(x2a_states, trim(shr_fire_emis_ztop_token))
        longname = 'wild fire plume height'
        stdname  = 'fire_plume_top'
        units    = 'm'
        
        call metadata_set(shr_fire_emis_ztop_token, longname, stdname, units)

     endif

     !-----------------------------------------------------------------------------
     ! Dry Deposition fields
     ! First read namelist and figure out the drydep field list to pass
     ! Then check if file exists and if not, n_drydep will be zero
     ! Then add dry deposition fields to land export and atmosphere import states
     ! Then initialize dry deposition fields
     ! Note: CAM and CLM will then call seq_drydep_setHCoeff
     !-----------------------------------------------------------------------------

     call seq_drydep_readnl(nlfilename="drv_flds_in", ID=ID, seq_drydep_fields=seq_drydep_fields)
     if ( lnd_drydep ) then
        call seq_flds_add(l2x_states, seq_drydep_fields)
        call seq_flds_add(x2a_states, seq_drydep_fields)
        
        longname = 'dry deposition velocity'
        stdname  = 'drydep_vel'
        units    = 'cm/sec'
        call metadata_set(seq_drydep_fields, longname, stdname, units)

     endif
     call seq_drydep_init( )

     !----------------------------------------------------------------------------
     ! state + flux fields
     !----------------------------------------------------------------------------

     seq_flds_dom_coord  = trim(dom_coord )
     seq_flds_a2x_states = trim(a2x_states)
     seq_flds_x2a_states = trim(x2a_states)
     seq_flds_i2x_states = trim(i2x_states)
     seq_flds_x2i_states = trim(x2i_states)
     seq_flds_l2x_states = trim(l2x_states)
     seq_flds_l2x_states_to_glc = trim(l2x_states_to_glc)
     seq_flds_x2l_states = trim(x2l_states)
     seq_flds_x2l_states_from_glc = trim(x2l_states_from_glc)
     seq_flds_o2x_states = trim(o2x_states)
     seq_flds_x2o_states = trim(x2o_states)
     seq_flds_g2x_states = trim(g2x_states)
     seq_flds_g2x_states_to_lnd = trim(g2x_states_to_lnd)
     seq_flds_x2g_states = trim(x2g_states)
     seq_flds_xao_states = trim(xao_states)
     seq_flds_xao_albedo = trim(xao_albedo)
     seq_flds_xao_diurnl = trim(xao_diurnl)
     seq_flds_r2x_states = trim(r2x_states)
     seq_flds_x2r_states = trim(x2r_states)
     seq_flds_w2x_states = trim(w2x_states)
     seq_flds_x2w_states = trim(x2w_states)

     seq_flds_dom_other  = trim(dom_other )
     seq_flds_a2x_fluxes = trim(a2x_fluxes)
     seq_flds_x2a_fluxes = trim(x2a_fluxes)
     seq_flds_i2x_fluxes = trim(i2x_fluxes)
     seq_flds_x2i_fluxes = trim(x2i_fluxes)
     seq_flds_l2x_fluxes = trim(l2x_fluxes)
     seq_flds_l2x_fluxes_to_glc = trim(l2x_fluxes_to_glc)
     seq_flds_x2l_fluxes = trim(x2l_fluxes)
     seq_flds_x2l_fluxes_from_glc = trim(x2l_fluxes_from_glc)
     seq_flds_o2x_fluxes = trim(o2x_fluxes)
     seq_flds_x2o_fluxes = trim(x2o_fluxes)
     seq_flds_g2x_fluxes = trim(g2x_fluxes)
     seq_flds_g2x_fluxes_to_lnd = trim(g2x_fluxes_to_lnd)
     seq_flds_x2g_fluxes = trim(x2g_fluxes)
     seq_flds_xao_fluxes = trim(xao_fluxes)
     seq_flds_r2x_fluxes = trim(r2x_fluxes)
     seq_flds_x2r_fluxes = trim(x2r_fluxes)
     seq_flds_w2x_fluxes = trim(w2x_fluxes)
     seq_flds_x2w_fluxes = trim(x2w_fluxes)

     if (seq_comm_iamroot(ID)) then
        write(logunit,"(A)") subname//': seq_flds_a2x_states= ',trim(seq_flds_a2x_states)
        write(logunit,"(A)") subname//': seq_flds_a2x_fluxes= ',trim(seq_flds_a2x_fluxes)
        write(logunit,"(A)") subname//': seq_flds_x2a_states= ',trim(seq_flds_x2a_states)
        write(logunit,"(A)") subname//': seq_flds_x2a_fluxes= ',trim(seq_flds_x2a_fluxes)
        write(logunit,"(A)") subname//': seq_flds_l2x_states= ',trim(seq_flds_l2x_states)
        write(logunit,"(A)") subname//': seq_flds_l2x_fluxes= ',trim(seq_flds_l2x_fluxes)
        write(logunit,"(A)") subname//': seq_flds_x2l_states= ',trim(seq_flds_x2l_states)
        write(logunit,"(A)") subname//': seq_flds_x2l_fluxes= ',trim(seq_flds_x2l_fluxes)
        write(logunit,"(A)") subname//': seq_flds_i2x_states= ',trim(seq_flds_i2x_states)
        write(logunit,"(A)") subname//': seq_flds_i2x_fluxes= ',trim(seq_flds_i2x_fluxes)
        write(logunit,"(A)") subname//': seq_flds_x2i_states= ',trim(seq_flds_x2i_states)
        write(logunit,"(A)") subname//': seq_flds_x2i_fluxes= ',trim(seq_flds_x2i_fluxes)
        write(logunit,"(A)") subname//': seq_flds_o2x_states= ',trim(seq_flds_o2x_states)
        write(logunit,"(A)") subname//': seq_flds_o2x_fluxes= ',trim(seq_flds_o2x_fluxes)
        write(logunit,"(A)") subname//': seq_flds_x2o_states= ',trim(seq_flds_x2o_states)
        write(logunit,"(A)") subname//': seq_flds_x2o_fluxes= ',trim(seq_flds_x2o_fluxes)
        write(logunit,"(A)") subname//': seq_flds_g2x_states= ',trim(seq_flds_g2x_states)
        write(logunit,"(A)") subname//': seq_flds_g2x_fluxes= ',trim(seq_flds_g2x_fluxes)
        write(logunit,"(A)") subname//': seq_flds_x2g_states= ',trim(seq_flds_x2g_states)
        write(logunit,"(A)") subname//': seq_flds_x2g_fluxes= ',trim(seq_flds_x2g_fluxes)
        write(logunit,"(A)") subname//': seq_flds_xao_states= ',trim(seq_flds_xao_states)
        write(logunit,"(A)") subname//': seq_flds_xao_fluxes= ',trim(seq_flds_xao_fluxes)
        write(logunit,"(A)") subname//': seq_flds_xao_albedo= ',trim(seq_flds_xao_albedo)
        write(logunit,"(A)") subname//': seq_flds_xao_diurnl= ',trim(seq_flds_xao_diurnl)
        write(logunit,"(A)") subname//': seq_flds_r2x_states= ',trim(seq_flds_r2x_states)
        write(logunit,"(A)") subname//': seq_flds_r2x_fluxes= ',trim(seq_flds_r2x_fluxes)
        write(logunit,"(A)") subname//': seq_flds_x2r_states= ',trim(seq_flds_x2r_states)
        write(logunit,"(A)") subname//': seq_flds_x2r_fluxes= ',trim(seq_flds_x2r_fluxes)
        write(logunit,"(A)") subname//': seq_flds_w2x_states= ',trim(seq_flds_w2x_states)
        write(logunit,"(A)") subname//': seq_flds_w2x_fluxes= ',trim(seq_flds_w2x_fluxes)
        write(logunit,"(A)") subname//': seq_flds_x2w_states= ',trim(seq_flds_x2w_states)
        write(logunit,"(A)") subname//': seq_flds_x2w_fluxes= ',trim(seq_flds_x2w_fluxes)
     end if

     call catFields(seq_flds_dom_fields, seq_flds_dom_coord , seq_flds_dom_other )
     call catFields(seq_flds_a2x_fields, seq_flds_a2x_states, seq_flds_a2x_fluxes)
     call catFields(seq_flds_x2a_fields, seq_flds_x2a_states, seq_flds_x2a_fluxes)
     call catFields(seq_flds_i2x_fields, seq_flds_i2x_states, seq_flds_i2x_fluxes)
     call catFields(seq_flds_x2i_fields, seq_flds_x2i_states, seq_flds_x2i_fluxes)
     call catFields(seq_flds_l2x_fields, seq_flds_l2x_states, seq_flds_l2x_fluxes)
     call catFields(seq_flds_l2x_fields_to_glc, seq_flds_l2x_states_to_glc, seq_flds_l2x_fluxes_to_glc)
     call catFields(seq_flds_x2l_fields, seq_flds_x2l_states, seq_flds_x2l_fluxes)
     call catFields(seq_flds_x2l_fields_from_glc, seq_flds_x2l_states_from_glc, seq_flds_x2l_fluxes_from_glc)
     call catFields(seq_flds_o2x_fields, seq_flds_o2x_states, seq_flds_o2x_fluxes)
     call catFields(seq_flds_x2o_fields, seq_flds_x2o_states, seq_flds_x2o_fluxes)
     call catFields(seq_flds_g2x_fields, seq_flds_g2x_states, seq_flds_g2x_fluxes)
     call catFields(seq_flds_g2x_fields_to_lnd, seq_flds_g2x_states_to_lnd, seq_flds_g2x_fluxes_to_lnd)
     call catFields(seq_flds_x2g_fields, seq_flds_x2g_states, seq_flds_x2g_fluxes)
     call catFields(seq_flds_xao_fields, seq_flds_xao_albedo, seq_flds_xao_states)
     call catFields(stringtmp          , seq_flds_xao_fields, seq_flds_xao_fluxes)
     call catFields(seq_flds_xao_fields, stringtmp          , seq_flds_xao_diurnl)
     call catFields(seq_flds_r2x_fields, seq_flds_r2x_states, seq_flds_r2x_fluxes)
     call catFields(seq_flds_x2r_fields, seq_flds_x2r_states, seq_flds_x2r_fluxes)
     call catFields(seq_flds_w2x_fields, seq_flds_w2x_states, seq_flds_w2x_fluxes)
     call catFields(seq_flds_x2w_fields, seq_flds_x2w_states, seq_flds_x2w_fluxes)

   end subroutine seq_flds_set

   !===============================================================================
   !BOP ===========================================================================
   !
   ! !IROUTINE: seq_flds_add
   !
   ! !DESCRIPTION:
   !  Returns new concatentated field list 
   !  in the output character string {\tt outfld}.
   !
   ! !REVISION HISTORY:
   !  2011-Nov-27  - M. Vertenstein - first version
   !
   ! !INTERFACE: ------------------------------------------------------------------

   subroutine seq_flds_add(outfld, str)

     ! !USES:

     ! !INPUT/OUTPUT PARAMETERS:

     character(len=*),intent(in)    :: str      ! string 
     character(len=*),intent(inout) :: outfld   ! output field name

     !EOP

     character(len=*),parameter :: subname = '(seq_flds_add) '
     !-------------------------------------------------------------------------------
     !
     !-------------------------------------------------------------------------------

     if (trim(outfld) == '') then
        outfld = trim(str)
     else
        outfld = trim(outfld)//':'//trim(str)
     end if
     if (len_trim(outfld) >= CXX) then
        write(logunit,*)'fields are = ',trim(outfld)
        write(logunit,*)'fields length = ',len_trim(outfld)  
        call shr_sys_abort(subname//'ERROR: maximum length of xxx_states or xxx_fluxes has been exceeded')
     end if

   end subroutine seq_flds_add

   !===============================================================================
   !BOP ===========================================================================
   !
   ! !IROUTINE: catFields
   !
   ! !DESCRIPTION:
   !  Returns {\tt nfld} concatentated field lists
   !  in the output character string {\tt outfield}.
   !
   ! !REVISION HISTORY:
   !  2003-Jan-24  - T. Craig - first version
   !
   ! !INTERFACE: ------------------------------------------------------------------

   subroutine catFields(outfield, str1, str2)

     ! !USES:

     ! !INPUT/OUTPUT PARAMETERS:

     character(len=*),intent(inout) :: outfield   ! output field name
     character(len=*),intent(in)    :: str1       ! string1 
     character(len=*),intent(in )   :: str2       ! string2

     !EOP

     character(len=*),parameter :: subname = '(seq_flds_catFields) '
     !-------------------------------------------------------------------------------
     !
     !-------------------------------------------------------------------------------

     outfield = ''
     if (len_trim(str1) > 0 .and. len_trim(str2) > 0) then
        if (len_trim(str1) + len_trim(str2) + 1 > len(outfield)) then
           call shr_sys_abort(subname//' ERROR: maximum length of string has been exceeded sum')
        endif
        outfield = trim(str1)//':'//trim(str2)
     else
        if (len_trim(str1) > 0) then
           if (len_trim(str1) > len(outfield)) then
              call shr_sys_abort(subname//' ERROR: maximum length of string has been exceeded str1')
           endif
           outfield = trim(str1)
        endif
        if (len_trim(str2) > 0) then
           if (len_trim(str2) > len(outfield)) then
              call shr_sys_abort(subname//' ERROR: maximum length of string has been exceeded str2')
           endif
           outfield = trim(str2)
        endif
     endif

   end subroutine catFields

   !===============================================================================
   !BOP ===========================================================================
   !
   ! !IROUTINE: seq_flds_getField
   !
   ! !DESCRIPTION:
   !  Returns {\tt nfld} element of the colon-delimited string {\tt cstring}
   !  in the output character string {\tt outfield}.
   !
   ! !REVISION HISTORY:
   !  2003-Jan-24  - T. Craig - first version
   !
   ! !INTERFACE: ------------------------------------------------------------------

   subroutine seq_flds_getField(outfield, nfld, cstring)

     ! !USES:
     use mct_mod

     ! !INPUT/OUTPUT PARAMETERS:

     character(len=*),intent(out) :: outfield   ! output field name
     integer         ,intent(in ) :: nfld       ! field number
     character(len=*),intent(in ) :: cstring    ! colon delimited field string

     !EOP

     type(mct_list)   :: mctIstr  ! mct list from input cstring
     type(mct_string) :: mctOStr  ! mct string for output outfield
     character(len=*),parameter :: subname = '(seq_flds_getField) '

     !-------------------------------------------------------------------------------
     !
     !-------------------------------------------------------------------------------

     outfield = ''

     call mct_list_init(mctIstr,cstring)
     call mct_list_get(mctOStr,nfld,mctIstr)
     outfield = mct_string_toChar(mctOStr)
     call mct_list_clean(mctIstr)
     call mct_string_clean(mctOStr)

   end subroutine seq_flds_getField

   !===============================================================================
! If the attname passed in contains colons it is assumed to be a list of fields 
! all of which have the same names and units
   subroutine metadata_set(attname , longname, stdname , units   )

     ! !USES:
     implicit none

     ! !INPUT/OUTPUT PARAMETERS:
     character(len=*), intent(in) :: attname  
     character(len=*), intent(in) :: longname
     character(len=*), intent(in) :: stdname  
     character(len=*), intent(in) :: units    

     !EOP
     character(len=*),parameter :: subname = '(seq_flds_metadata_set) '
     integer :: i, j
     
     i = index(attname,':')
     j=1

     do while(i>j .and. i<=len_trim(attname))
        n_entries = n_entries + 1
        lookup_entry(n_entries,1) = attname(j:i-1) 
        lookup_entry(n_entries,2) = trim(longname)
        lookup_entry(n_entries,3) = trim(stdname )
        lookup_entry(n_entries,4) = trim(units   )
        j=i+1
        i =  index(attname(j:),':') + j - 1
     enddo
     n_entries = n_entries + 1
     i = len_trim(attname)
     lookup_entry(n_entries,1) = attname(j:i)
     lookup_entry(n_entries,2) = trim(longname)
     lookup_entry(n_entries,3) = trim(stdname )
     lookup_entry(n_entries,4) = trim(units   )




     if (n_entries .ge. nmax) then
        write(logunit,*)'n_entries= ',n_entries,' nmax = ',nmax,' attname= ',trim(attname)
        call shr_sys_abort(subname//'ERROR: nmax fields in lookup_entry table exceeded') 
     end if

   end subroutine metadata_set

   !===============================================================================

   subroutine set_glc_elevclass_field(name, attname, longname, stdname, units, fieldlist, &
                                      additional_list)

     ! Sets a coupling field for all glc elevation classes (1:glc_nec) plus bare land
     ! (index 0).
     !
     ! Note that, if glc_nec = 0, then we don't create any coupling fields (not even the
     ! bare land (0) index)
     !
     ! Puts the coupling fields in the given fieldlist, and also does the appropriate
     ! metadata_set calls.
     !
     ! additional_list should be .false. (or absent) the first time this is called for a
     ! given set of coupling fields. However, if this same set of coupling fields is being
     ! added to multiple field lists, then additional_list should be set to true for the
     ! second and subsequent calls; in this case, the metadata_set calls are not done
     ! (because they have already been done).
     !
     ! name, attname and longname give the base name of the field; the elevation class
     ! index will be appended as a suffix

     ! !USES:
     use glc_elevclass_mod, only : glc_get_num_elevation_classes, glc_elevclass_as_string

     ! !INPUT/OUTPUT PARAMETERS:
     character(len=*), intent(in) :: name     ! base field name to add to fieldlist
     character(len=*), intent(in) :: attname  ! base field name for metadata
     character(len=*), intent(in) :: longname ! base long name for metadata
     character(len=*), intent(in) :: stdname  ! standard name for metadata
     character(len=*), intent(in) :: units    ! units for metadata
     character(len=*), intent(inout) :: fieldlist  ! field list into which the fields should be added

     logical, intent(in), optional :: additional_list  ! whether this is an additional list for the same set of coupling fields (see above for details; defaults to false)
     
     !EOP
     integer            :: num
     character(len= 16) :: cnum
     logical :: l_additional_list  ! local version of the optional additional_list argument

     l_additional_list = .false.
     if (present(additional_list)) then
        l_additional_list = additional_list
     end if
     
     if (glc_get_num_elevation_classes() > 0) then
        do num = 0, glc_get_num_elevation_classes()
           cnum = glc_elevclass_as_string(num)

           call seq_flds_add(fieldlist, trim(name) // trim(cnum))

           if (.not. l_additional_list) then
              call metadata_set(attname  = trim(attname) // trim(cnum), &
                   longname = trim(longname) // ' of elevation class ' // trim(cnum), &
                   stdname  = stdname, &
                   units    = units)
           end if
        end do
     end if
   end subroutine set_glc_elevclass_field

   !===============================================================================

   subroutine seq_flds_esmf_metadata_get(shortname, longname, stdname, units)

     ! !USES:
     use shr_string_mod, only : shr_string_lastindex
     implicit none

     ! !INPUT/OUTPUT PARAMETERS:
     character(len=*), intent(in)  :: shortname 
     character(len=*),optional, intent(out) :: longname
     character(len=*),optional, intent(out) :: stdname  
     character(len=*),optional, intent(out) :: units    

     !EOP

     !--- local ---
     integer :: i,n
     character(len=CSS) :: llongname, lstdname, lunits, lshortname  ! local copies
     character(len=*),parameter :: undef = 'undefined'
     character(len=*),parameter :: unknown = 'unknown'
     logical :: found
     character(len=*),parameter :: subname = '(seq_flds_esmf_metadata_get) '

     !--- define field metadata (name, long_name, standard_name, units) ---

     llongname = trim(unknown)
     lstdname  = trim(unknown)
     lunits    = trim(unknown)

     found = .false.

     if (.not.found) then
        i = 1
        do while (i <= n_entries .and. .not.found)
           lshortname = trim(shortname)
           if (trim(lshortname) == trim(lookup_entry(i,1))) then
              llongname = trim(lookup_entry(i,2)) 
              lstdname  = trim(lookup_entry(i,3))
              lunits    = trim(lookup_entry(i,4))    
              found     =.true.
           end if
           i = i + 1
        end do
     endif

     if (.not.found) then
        i = 1
        do while (i <= n_entries .and. .not.found)
           n = shr_string_lastIndex(shortname,"_")
           lshortname = ""
           if (n < len_trim(shortname)) lshortname = shortname(n+1:len_trim(shortname))
           if (trim(lshortname) == trim(lookup_entry(i,1))) then
              llongname = trim(lookup_entry(i,2)) 
              lstdname  = trim(lookup_entry(i,3))
              lunits    = trim(lookup_entry(i,4))    
              found     = .true.
           end if
           i = i + 1
        end do
     endif

     if (present(longname)) then
        longname = trim(llongname)
     endif
     if (present(stdname))  then
        stdname = trim(lstdname)
     endif
     if (present(units)) then
        units = trim(lunits)
     endif

   end subroutine seq_flds_esmf_metadata_get

 end module seq_flds_mod
<|MERGE_RESOLUTION|>--- conflicted
+++ resolved
@@ -335,12 +335,13 @@
      integer :: glc_nec
 
      namelist /seq_cplflds_inparm/  &
-<<<<<<< HEAD
-          flds_co2a, flds_co2b, flds_co2c, flds_co2_dmsa, glc_nec, &
-          ice_ncat, seq_flds_i2o_per_cat
-=======
-          flds_co2a, flds_co2b, flds_co2c, flds_co2_dmsa, flds_bgc, glc_nec
->>>>>>> 71017964
+! JGF NEED HELP
+! <<<<<<< HEAD
+!          flds_co2a, flds_co2b, flds_co2c, flds_co2_dmsa, glc_nec, &
+!          ice_ncat, seq_flds_i2o_per_cat
+! =======
+!          flds_co2a, flds_co2b, flds_co2c, flds_co2_dmsa, flds_bgc, glc_nec
+! >>>>>>> acme_master
 
      ! user specified new fields
      integer,  parameter :: nfldmax = 200
