--- conflicted
+++ resolved
@@ -534,8 +534,6 @@
 	"OPENMP = $(OPENMP)" \
 	"CPPFLAGS = $(MODEL_FORMULATION) -D_MPI" )
 
-<<<<<<< HEAD
-=======
 nag:
 	( $(MAKE) all \
 	"FC_PARALLEL = mpifort" \
@@ -561,7 +559,6 @@
 	"OPENMP = $(OPENMP)" \
 	"CPPFLAGS = $(MODEL_FORMULATION) -D_MPI -DUNDERSCORE -DNAG_COMPILER" )
 
->>>>>>> c54541b3
 CPPINCLUDES =
 FCINCLUDES =
 LIBS =
