--- conflicted
+++ resolved
@@ -3960,8 +3960,6 @@
 
       call read_met_close()
 
-<<<<<<< HEAD
-
       !
       ! Check how many distinct levels we actually found in the meteorological data
       !
@@ -3980,11 +3978,6 @@
       ! 
       if (minval(p_fg(1:nfglevels_actual,1:nCellsSolve)) == 0.0 .and. &
           maxval(p_fg(1:nfglevels_actual,1:nCellsSolve)) == 0.0) then
-=======
-      ! Fix for isobaric data
-      if (minval(p_fg(:,:)) == 0.0 .and. &
-          maxval(p_fg(:,:)) == 0.0) then
->>>>>>> a74709f7
          write(0,*) 'Setting pressure field for isobaric data'
          do k=1,config_nfglevels
             if (vert_level(k) /= 200100.0) then
@@ -3996,15 +3989,10 @@
       else
          call mpas_pool_get_array(fg, 'z', z_fg)
          call mpas_pool_get_array(fg, 'soilz', soilz)
-<<<<<<< HEAD
          write(0,*) 'Assuming model-level input data'
          do k=1,config_nfglevels
             if (vert_level(k) == 200100.0) then
                p_fg(k,:) = psfc(:)
-=======
-         do k=1,config_nfglevels
-            if (vert_level(k) == 200100.0) then
->>>>>>> a74709f7
                z_fg(k,:) = soilz(:)
             end if
          end do
@@ -4033,13 +4021,8 @@
 
       do k = 1, config_nfgsoillevels
          if (sm_fg(k,iCell) <= 0.0) then
-<<<<<<< HEAD
             write(0,*) 'Bad sm_fg ', sm_fg(k,iCell), k, iCell
             sm_fg(k,iCell) = 0.001
-=======
-            write(0,*) 'Bad sm_fg ', k, iCell
-            sm_fg(k,iCell) = 0.01
->>>>>>> a74709f7
          end if
       end do
       !LDF end.
