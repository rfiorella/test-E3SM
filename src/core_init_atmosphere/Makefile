--- conflicted
+++ resolved
@@ -1,26 +1,5 @@
 .SUFFIXES: .F .o
 
-<<<<<<< HEAD
-OBJS = mpas_init_atm_core.o \
-       mpas_init_atm_core_interface.o \
-       mpas_init_atm_cases.o \
-       mpas_atm_advection.o \
-       mpas_init_atm_read_met.o \
-       mpas_init_atm_llxy.o \
-       mpas_init_atm_bitarray.o \
-       mpas_init_atm_queue.o \
-       mpas_init_atm_hinterp.o \
-       mpas_init_atm_static.o \
-       mpas_init_atm_surface.o \
-	      mpas_init_atm_vinterp.o \
-	      mpas_init_atm_gocart.o \
-       read_geogrid.o \
-       mpas_atmphys_constants.o \
-       mpas_atmphys_date_time.o \
-							mpas_atmphys_functions.o \
-       mpas_atmphys_initialize_real.o \
-       mpas_atmphys_utilities.o
-=======
 OBJS =  \
 	mpas_init_atm_core.o \
 	mpas_init_atm_core_interface.o \
@@ -33,13 +12,14 @@
 	mpas_init_atm_hinterp.o \
 	mpas_init_atm_static.o \
 	mpas_init_atm_surface.o \
+	mpas_init_atm_vinterp.o \
+	mpas_init_atm_gocart.o \
 	read_geogrid.o \
 	mpas_atmphys_constants.o \
 	mpas_atmphys_date_time.o \
 	mpas_atmphys_functions.o \
 	mpas_atmphys_initialize_real.o \
 	mpas_atmphys_utilities.o
->>>>>>> 76005fea
 
 all: core_hyd
 
