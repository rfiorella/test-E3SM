<?xml version="1.0"?>

<?xml-stylesheet type="text/xsl" href="definitions_components.xsl" ?>

<entry_id version="3.0">

<<<<<<< HEAD
  <!-- NOTE that the description block determines what DESP% values can appear in the compset name 
       For DESP this is determined by the DESP_MODE values -->

  <description submodes="required">
    <desc compset="DESP%NOOP">no modification of any model data</desc>
    <desc compset="DESP%TEST">test modification of any model data</desc>
=======
  <!-- modifier_mode allowed values are
       '*' 0 or more modifiers (default)
       '1' exactly 1 modifier
       '?' 0 or 1 modifiers
       '+' 1 or more modifiers

       This file may have esp desc entries.
  -->

  <description modifier_mode="1">
    <desc esp="DESP[%NOOP][%TEST]">Data External System Processor (DESP)</desc>
    <desc option="NOOP">no modification of any model data</desc>
    <desc option="TEST">test modification of any model data</desc>
>>>>>>> 808774d9
  </description>

  <entry id="COMP_ESP">
    <type>char</type>
    <valid_values>desp</valid_values>
    <default_value>desp</default_value>
    <group>case_comp</group>
    <file>env_case.xml</file>
    <desc>Name of external system processing component</desc>
  </entry>

  <entry id="DESP_MODE">
    <type>char</type>
    <valid_values>NOCHANGE,DATATEST</valid_values>
    <default_value>NOCHANGE</default_value>
    <group>run_component_desp</group>
    <file>env_run.xml</file>
    <desc>Mode for external system processing component.
      The default is NOOP, do not modify any model data.</desc>
    <values match="last">
      <value compset="%NOOP"  >NOCHANGE</value>
      <value compset="%TEST"  >DATATEST</value>
    </values>
  </entry>

  <help>
    =========================================
    DESP naming conventions in compset name
    =========================================
  </help>

</entry_id><|MERGE_RESOLUTION|>--- conflicted
+++ resolved
@@ -4,14 +4,6 @@
 
 <entry_id version="3.0">
 
-<<<<<<< HEAD
-  <!-- NOTE that the description block determines what DESP% values can appear in the compset name 
-       For DESP this is determined by the DESP_MODE values -->
-
-  <description submodes="required">
-    <desc compset="DESP%NOOP">no modification of any model data</desc>
-    <desc compset="DESP%TEST">test modification of any model data</desc>
-=======
   <!-- modifier_mode allowed values are
        '*' 0 or more modifiers (default)
        '1' exactly 1 modifier
@@ -25,7 +17,6 @@
     <desc esp="DESP[%NOOP][%TEST]">Data External System Processor (DESP)</desc>
     <desc option="NOOP">no modification of any model data</desc>
     <desc option="TEST">test modification of any model data</desc>
->>>>>>> 808774d9
   </description>
 
   <entry id="COMP_ESP">
