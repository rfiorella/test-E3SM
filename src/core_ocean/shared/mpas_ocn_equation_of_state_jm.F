--- conflicted
+++ resolved
@@ -307,7 +307,7 @@
 
       if (displacementType == 'surfaceDisplaced') then
 
-         !$omp do schedule(runtime) private(k,tq,sq)
+         !$omp do schedule(runtime)
          do iCell=1,nCells
          do k=1,nVertLevels
             tq = min(tracersSurfaceLayerValue(indexT,iCell), &
@@ -322,7 +322,7 @@
 
       else
 
-         !$omp do schedule(runtime) private(k,tq,sq)
+         !$omp do schedule(runtime)
          do iCell=1,nCells
          do k = 1, nVertLevels
             tq = min(tracers(indexT,k,iCell), ocnEqStateTmax)
@@ -341,8 +341,7 @@
       !$acc parallel loop gang vector collapse(2) &
       !$acc&   present(density, p, p2, tracerTemp, tracerSalt)
 #else
-      !$omp  do schedule(runtime) &
-      !$omp& private(k,tq,sq,t2,sqr,bulkMod,rhosfc,work1,work2,work3,work4)
+      !$omp  do schedule(runtime)
 #endif
       do iCell=1,nCells
       do k=1,nVertLevels
@@ -569,7 +568,6 @@
          enddo
       endif
 
-<<<<<<< HEAD
       !*** compute modified T,S to account for displacement and
       !*** valid range
 
@@ -580,70 +578,8 @@
       !$omp barrier
 
       if (displacementType == 'surfaceDisplaced') then
-=======
-      !$omp do schedule(runtime)
-      do iCell=1,nCells
-         if (displacement_type == 'surfaceDisplaced') then
-           if(present(tracersSurfaceLayerValue)) then
-             do k=1,nVertLevels
-               tracerTemp(k) = tracersSurfaceLayerValue(indexT,iCell)
-               tracerSalt(k) = tracersSurfaceLayerValue(indexS,iCell)
-             enddo
-           else
-             call mpas_log_write( &
-               'tracersSurfaceLayerValue must be present in JM EOS call',  &
-               MPAS_LOG_CRIT)
-           endif
-         else
-           do k = 1, nVertLevels
-              tracerTemp(k) = tracers(indexT, k, iCell)
-              tracerSalt(k) = tracers(indexS, k, iCell)
-           end do
-         endif
-
-         do k=1,maxLevelCell(iCell)
-            SQ(k)  = max(min(tracerSalt(k),smax),smin)
-            TQ(k)  = max(min(tracerTemp(k),tmax),tmin)
-
-            SQR(k) = sqrt(SQ(k))
-            T2(k)  = TQ(k)*TQ(k)
-
-            !***
-            !*** first calculate surface (p=0) values from UNESCO eqns.
-            !***
-
-            WORK1(k) = uns1t0 + uns1t1*TQ(k) + &
-                   (uns1t2 + uns1t3*TQ(k) + uns1t4*T2(k))*T2(k)
-            WORK2(k) = SQR(k)*(unsqt0 + unsqt1*TQ(k) + unsqt2*T2(k))
-
-            RHO_S(k) = unt1*TQ(k) + (unt2 + unt3*TQ(k) + (unt4 + unt5*TQ(k))*T2(k))*T2(k) &
-                            + (uns2t0*SQ(k) + WORK1(k) + WORK2(k))*SQ(k)
-
-            !***
-            !*** now calculate bulk modulus at pressure p from
-            !*** Jackett and McDougall formula
-            !***
-
-            WORK3(k) = bup0s1t0 + bup0s1t1*TQ(k) +                    &
-                    (bup0s1t2 + bup0s1t3*TQ(k))*T2(k) +                &
-                    p(k) *(bup1s1t0 + bup1s1t1*TQ(k) + bup1s1t2*T2(k)) + &
-                    p2(k)*(bup2s1t0 + bup2s1t1*TQ(k) + bup2s1t2*T2(k))
-            WORK4(k) = SQR(k)*(bup0sqt0 + bup0sqt1*TQ(k) + bup0sqt2*T2(k) + &
-                         bup1sqt0*p(k))
-
-            BULK_MOD(k)  = bup0s0t0 + bup0s0t1*TQ(k) +                    &
-                        (bup0s0t2 + bup0s0t3*TQ(k) + bup0s0t4*T2(k))*T2(k) + &
-                        p(k) *(bup1s0t0 + bup1s0t1*TQ(k) +                &
-                        (bup1s0t2 + bup1s0t3*TQ(k))*T2(k)) +           &
-                        p2(k)*(bup2s0t0 + bup2s0t1*TQ(k) + bup2s0t2*T2(k)) + &
-                        SQ(k)*(WORK3(k) + WORK4(k))
-
-            DENOMK(k) = 1.0/(BULK_MOD(k) - p(k))
-
-            density(k, iCell) = (unt0 + RHO_S(k))*BULK_MOD(k)*DENOMK(k)
->>>>>>> 495edca1
-
-         !$omp do schedule(runtime) private(k,tq,sq)
+
+         !$omp do schedule(runtime)
          do iCell=1,nCells
          do k=1,nVertLevels
             tq = min(tracersSurfaceLayerValue(indexT,iCell), &
@@ -658,7 +594,7 @@
 
       else
 
-         !$omp do schedule(runtime) private(k,tq,sq)
+         !$omp do schedule(runtime)
          do iCell=1,nCells
          do k = 1, nVertLevels
             tq = min(tracers(indexT,k,iCell), ocnEqStateTmax)
@@ -681,7 +617,7 @@
       !$acc&           thermalExpansionCoeff,         &
       !$acc&           salineContractionCoeff)
 #else
-      !$omp do schedule(runtime) private(k, tq, sq, t2, sqr, rhosfc, &
+      !$omp do schedule(runtime)
       !$omp&   bulkMod, denomk, work1, work2, work3, work4, &
       !$omp&   drdt0, drds0, dkdt, dkds, drhodt, drhods)
 #endif
