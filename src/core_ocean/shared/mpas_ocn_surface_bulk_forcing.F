--- conflicted
+++ resolved
@@ -373,13 +373,8 @@
       type(mpas_pool_type),pointer :: tracersSurfaceFluxPool
 
       real (kind=RKIND), dimension(:), pointer :: latentHeatFlux, sensibleHeatFlux, longWaveHeatFluxUp, longWaveHeatFluxDown, &
-<<<<<<< HEAD
-                                                  seaIceHeatFlux
-      real (kind=RKIND), dimension(:), pointer :: seaIceFreshWaterFlux, seaIceSalinityFlux, iceRunoffFlux, riverRunoffFlux
-=======
                                                   seaIceHeatFlux, evaporationFlux, riverRunoffFlux
       real (kind=RKIND), dimension(:), pointer :: seaIceFreshWaterFlux, seaIceSalinityFlux, iceRunoffFlux
->>>>>>> 4fe4b6cf
       real (kind=RKIND), dimension(:), pointer :: shortWaveHeatFlux, penetrativeTemperatureFlux
 
       real (kind=RKIND), dimension(:), pointer :: snowFlux, rainFlux
@@ -434,10 +429,11 @@
       if (bulkThicknessFluxOn) then
          !$omp do schedule(runtime)
          do iCell = 1, nCells
-<<<<<<< HEAD
+
            ! Accumulate fluxes that use the surface temperature
-           tracersSurfaceFlux(index_temperature_flux, iCell) = tracersSurfaceFlux(index_temperature_flux, iCell) &
-               + rainFlux(iCell) * tracerGroup(index_temperature_flux,1,iCell) / rho_sw
+            tracersSurfaceFlux(index_temperature_flux, iCell) = tracersSurfaceFlux(index_temperature_flux, iCell) &
+                      + (rainFlux(iCell) + riverRunoffFlux(iCell) + evaporationFlux(iCell)) *  &
+                       tracerGroup(index_temperature_flux,1,iCell) / rho_sw
 
            ! Accumulate fluxes that use the freezing point
            tracersSurfaceFlux(index_temperature_flux, iCell) = tracersSurfaceFlux(index_temperature_flux, iCell) &
@@ -447,19 +443,6 @@
            !    snowFlux
            !    iceRunoffFlux
 
-           tracersSurfaceFluxRunoff(index_temperature_flux, iCell) =  tracersSurfaceFluxRunoff(index_temperature_flux, iCell) &
-               + riverRunoffFlux(iCell)*tracerGroup(index_temperature_flux,1,iCell) / rho_sw
-=======
-            tracersSurfaceFlux(index_temperature_flux, iCell) = tracersSurfaceFlux(index_temperature_flux, iCell) &
-                      + (rainFlux(iCell) + riverRunoffFlux(iCell) + evaporationFlux(iCell)) *  &
-                       tracerGroup(index_temperature_flux,1,iCell) / rho_sw
-
-            !Assume sea ice and iceRunoff are at freezing temperature of ocean
-            tracersSurfaceFlux(index_temperature_flux, iCell) = tracersSurfaceFlux(index_temperature_flux, iCell) &
-                      + (iceRunoffFlux(iCell) + seaIceFreshWaterFlux(iCell))   &
-                      * (-1.8_RKIND) / rho_sw
-
->>>>>>> 4fe4b6cf
          end do
          !$omp end do
       endif ! bulkThicknessFluxOn
