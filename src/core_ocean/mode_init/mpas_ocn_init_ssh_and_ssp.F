! Copyright (c) 2013,  Los Alamos National Security, LLC (LANS)
! and the University Corporation for Atmospheric Research (UCAR).
!
! Unless noted otherwise source code is licensed under the BSD license.
! Additional copyright and license information can be found in the LICENSE file
! distributed with this code, or at http://mpas-dev.github.com/license.html
!
!|||||||||||||||||||||||||||||||||||||||||||||||||||||||||||||||||||||||
!
!  ocn_init_ssh_and_ssp
!
!> \brief MPAS ocean initialize matching SSH and SSP
!> \author Xylar Asay-Davis
!> \date   06/05/2015
!> \details
!>  This module contains the routines for aiding in initializing the 
!>  sea-surface pressure (SSP) based on the sea-surface height (SSH)
!>  so that the barotropic pressure-gradient force (PGF) is initially small
!
!-----------------------------------------------------------------------

module ocn_init_ssh_and_ssp

   use mpas_kind_types
   use mpas_io_units
   use mpas_derived_types
   use mpas_pool_routines
   use mpas_constants

   use ocn_constants
   use ocn_init_interpolation
   use ocn_init_vertical_grids

   use ocn_equation_of_state

   implicit none
   private
   save

   !--------------------------------------------------------------------
   !
   ! Public parameters
   !
   !--------------------------------------------------------------------

   !--------------------------------------------------------------------
   !
   ! Public member functions
   !
   !--------------------------------------------------------------------

   public :: ocn_init_ssh_and_ssp_vertical_grid, &
             ocn_init_ssh_and_ssp_balance


   !--------------------------------------------------------------------
   !
   ! Private module variables
   !
   !--------------------------------------------------------------------

!***********************************************************************

contains


!***********************************************************************
!
!  routine ocn_init_ssh_and_ssp_vertical_grid
!
!> \brief   Initialize z* vertical grid based on SSH
!> \author  Xylar Asay-Davis
!> \date    10/21/2015
!> \details 
!>  This routine sets up the vertical grid (layerThickness, 
!>  zMid and restingThickness) needed for computing SSH from
!>  SSP or visa versa. bottomDepth, refBottomDepth and maxLevelCell
!>  must have been computed by the test case before calling this
!>  routine.  If config_iterative_init_variable = 'ssp', the test 
!>  case must compute refSSH before calling this routine.
!>  modifySSHMask should be set to 1 wherever the ssh or ssp
!>  should be modified for consistency (e.g. under land ice).

!-----------------------------------------------------------------------

   subroutine ocn_init_ssh_and_ssp_vertical_grid(domain, iErr)!{{{

   !--------------------------------------------------------------------

     type (domain_type), intent(inout) :: domain
     integer, intent(out) :: iErr

   !--------------------------------------------------------------------

     iErr = 0
     call ocn_init_vertical_grid(domain, iErr, updateOnly=.false.)

   end subroutine ocn_init_ssh_and_ssp_vertical_grid

!***********************************************************************
!
!  routine ocn_init_ssh_and_ssp_balance
!
!> \brief   Compute the balance SSP given the SSH or visa versa
!> \author  Xylar Asay-Davis
!> \date    10/21/2015
!> \details 
!>  This routine either updates SSH based on SSP (if config_iterative_init_variable = 'ssh')
!>  or visa versa (if config_iterative_init_variable = 'ssp').  The routine either produces
!>  and initial guess at SSP or SSH (if config_read_ssh_and_ssp_from_stream = .false.) 
!>  or it updates SSP or SSH based on the change in SSH over a forward run
!>  (if config_read_ssh_and_ssp_from_stream = .true.).  
!>  The SSP and SSH are approximately consistent with one another
!>  in the sense that the horizontal pressure-gradient force (HPGF)
!>  should be small at the ocean surface.
!>  ocn_init_ssh_and_ssp_vertical_grid should be called to produce
!>  the appropriate vertical grid before calling this subroutine.  
!>  activeTracers should be initialized based on this vertical grid.
!>  Upon completion, the vertical grid will have been updated (if necessary)
!>  to be consistent with the SSH, in which case the activeTracers will have been
!>  interpolated to the new grid. 

!-----------------------------------------------------------------------

   subroutine ocn_init_ssh_and_ssp_balance(domain, iErr)!{{{

   !--------------------------------------------------------------------

     type (domain_type), intent(inout) :: domain
     integer, intent(out) :: iErr

     logical, pointer :: config_read_ssh_and_ssp_from_stream

     character (len=StrKIND), pointer :: config_iterative_init_variable

   !--------------------------------------------------------------------

     iErr = 0

     call mpas_pool_get_config(ocnConfigs, 'config_read_ssh_and_ssp_from_stream', config_read_ssh_and_ssp_from_stream)
     call mpas_pool_get_config(ocnConfigs, 'config_iterative_init_variable', config_iterative_init_variable)


     if(config_read_ssh_and_ssp_from_stream) then
       if(config_iterative_init_variable == 'ssp') then
         call ocn_update_ssp_from_ssh(domain, iErr)

         if(iErr .ne. 0) then
           write(stderrUnit,*) 'ERROR: ocn_update_ssp_from_ssh failed.'
           return
         end if
       end if
     else
       ! In this case, also recompute activeTracers, zMid and layerThickness taking 
       ! the ssh into account
       call initial_guess_ssp_ssh(domain, iErr)

       if(iErr .ne. 0) then
         write(stderrUnit,*) 'ERROR: initial_guess_ssp_ssh failed.'
         return
       end if
     end if

   !--------------------------------------------------------------------

   end subroutine ocn_init_ssh_and_ssp_balance

!***********************************************************************
!
! PRIVATE SUBROUTINES
!
!***********************************************************************

!***********************************************************************
!
!  routine ocn_init_vertical_grid
!
!> \brief   Initialize z* vertical grid based on SSH
!> \author  Xylar Asay-Davis
!> \date    10/21/2015
!> \details 
!>  This routine sets up the vertical grid (layerThickness, 
!>  zMid and restingThickness) needed for computing SSH from
!>  SSP or visa versa. bottomDepth, refBottomDepth and maxLevelCell
!>  must have been computed by the test case before calling this
!>  routine.  If config_iterative_init_variable = 'ssp', the test 
!>  case must compute refSSH before calling this routine.

!-----------------------------------------------------------------------

   subroutine ocn_init_vertical_grid(domain, iErr, updateOnly)!{{{

   !--------------------------------------------------------------------

     type (domain_type), intent(inout) :: domain
     integer, intent(out) :: iErr
     logical, intent(in) :: updateOnly

     type (block_type), pointer :: block_ptr

     type (mpas_pool_type), pointer :: meshPool, statePool, diagnosticsPool, verticalMeshPool

     logical, pointer :: config_read_ssh_and_ssp_from_stream , &
<<<<<<< HEAD
                         config_modify_open_ocean_ssh
=======
                         config_update_ssh_not_ssp, &
                         config_use_rx1_constraint
>>>>>>> 191b1398

     character (len=StrKIND), pointer :: config_iterative_init_variable

     ! Define dimension pointers
     integer, pointer :: nCells, nVertLevels

     ! Define variable pointers
     integer, dimension(:), pointer :: maxLevelCell, modifySSHMask
     real (kind=RKIND), dimension(:), pointer :: refBottomDepth, bottomDepth, deltaSSH, &
                                                 refSSH, ssh
     real (kind=RKIND), dimension(:,:), pointer :: layerThickness, restingThickness, zMid

     integer :: iCell

     logical :: initWithSSH, initZStarWithSSH, initZStarWithoutSSH, initRx1WithSSH

   !--------------------------------------------------------------------

     iErr = 0

     call mpas_pool_get_config(ocnConfigs, 'config_read_ssh_and_ssp_from_stream', config_read_ssh_and_ssp_from_stream)
<<<<<<< HEAD
     call mpas_pool_get_config(ocnConfigs, 'config_iterative_init_variable', config_iterative_init_variable)

     if(config_iterative_init_variable .ne. 'ssh' &
        .and. config_iterative_init_variable .ne. 'ssp') then
       iErr = 1
       write(stderrUnit,*) 'ERROR: invalid value for config_iterative_init_variable', trim(config_iterative_init_variable)
       return
     end if
=======
     call mpas_pool_get_config(ocnConfigs, 'config_update_ssh_not_ssp', config_update_ssh_not_ssp)
     call mpas_pool_get_config(ocnConfigs, 'config_use_rx1_constraint', config_use_rx1_constraint)
>>>>>>> 191b1398

     initWithSSH = updateOnly .or. config_read_ssh_and_ssp_from_stream
     initZStarWithSSH = initWithSSH .and. .not. config_use_rx1_constraint
     initZStarWithoutSSH = .not. initWithSSH
     initRx1WithSSH = initWithSSH .and. config_use_rx1_constraint

     if(.not. updateOnly) then
       ! we haven't computed deltaSSH yet and may need to modify ssh

       block_ptr => domain % blocklist
       do while(associated(block_ptr))
         call mpas_pool_get_subpool(block_ptr % structs, 'mesh', meshPool)
         call mpas_pool_get_subpool(block_ptr % structs, 'diagnostics', diagnosticsPool)
         call mpas_pool_get_subpool(block_ptr % structs, 'state', statePool)
  
         call mpas_pool_get_dimension(meshPool, 'nCells', nCells)
  
         call mpas_pool_get_array(statePool, 'ssh', ssh, 1)
  
         call mpas_pool_get_array(diagnosticsPool, 'refSSH', refSSH)
         call mpas_pool_get_array(diagnosticsPool, 'deltaSSH', deltaSSH)
         call mpas_pool_get_array(diagnosticsPool, 'modifySSHMask', modifySSHMask)
  
         if(config_read_ssh_and_ssp_from_stream) then
           where(modifySSHMask(:) == 1)
             deltaSSH(:) = ssh(:) - refSSH(:)
           elsewhere
             deltaSSH(:) = 0.0_RKIND
           end where
         end if
         if(config_iterative_init_variable == 'ssp') then
           ! we're updating SSP so we want to keep ssh fixed refSSH
           ssh(:) = refSSH(:)
         end if
  
         do iCell = 1, nCells
           if(modifySSHMask(iCell) == 0) then
             ! we don't want the SSH to be modified here, so set it back to zero
             ssh(iCell) = 0.0_RKIND
           end if
         end do !iCell

         block_ptr => block_ptr % next
       end do !block_ptr
     end if

     block_ptr => domain % blocklist
     do while(associated(block_ptr))
       call mpas_pool_get_subpool(block_ptr % structs, 'mesh', meshPool)
       call mpas_pool_get_subpool(block_ptr % structs, 'diagnostics', diagnosticsPool)
       call mpas_pool_get_subpool(block_ptr % structs, 'state', statePool)
       call mpas_pool_get_subpool(block_ptr % structs, 'verticalMesh', verticalMeshPool)

       call mpas_pool_get_dimension(meshPool, 'nCells', nCells)
       call mpas_pool_get_dimension(meshPool, 'nVertLevels', nVertLevels)

       call mpas_pool_get_array(meshPool, 'refBottomDepth', refBottomDepth)
       call mpas_pool_get_array(meshPool, 'bottomDepth', bottomDepth)
       call mpas_pool_get_array(meshPool, 'maxLevelCell', maxLevelCell)

       call mpas_pool_get_array(statePool, 'layerThickness', layerThickness, 1)
       call mpas_pool_get_array(statePool, 'ssh', ssh, 1)

       call mpas_pool_get_array(verticalMeshPool, 'restingThickness', restingThickness)

       call mpas_pool_get_array(diagnosticsPool, 'zMid', zMid)
       call mpas_pool_get_array(diagnosticsPool, 'refSSH', refSSH)
       call mpas_pool_get_array(diagnosticsPool, 'deltaSSH', deltaSSH)
       call mpas_pool_get_array(diagnosticsPool, 'modifySSHMask', modifySSHMask)

       do iCell = 1, nCells
         if(initZStarWithoutSSH) then
           ! We don't know the ssh or ssp yet, and we need tracers on a reference grid to figure it out.
           ! compute restingThickness and reference layerThickness and zMid based on topography with ssh=0
           ! (omitting ssh argument)
           call ocn_compute_layerThickness_zMid_from_bottomDepth(layerThickness(:,iCell),zMid(:,iCell), &
                refBottomDepth,bottomDepth(iCell), &
                maxLevelCell(iCell),nVertLevels,iErr, &
                restingThickness=restingThickness(:,iCell))
         else if(initZStarWithSSH) then
           ! we already know the ssh and ssp we want to use.
           ! compute the layer thicknesses and zMid based on topography and ssh
           call ocn_compute_layerThickness_zMid_from_bottomDepth(layerThickness(:,iCell),zMid(:,iCell), &
                refBottomDepth,bottomDepth(iCell), &
                maxLevelCell(iCell),nVertLevels,iErr, &
                restingThickness=restingThickness(:,iCell), &
                ssh=ssh(iCell))
         end if

         if(iErr .ne. 0) then
           write(stderrUnit,*) 'ERROR: ocn_compute_layerThickness_zMid_from_bottomDepth failed.'
           return
         end if
       end do !iCell

       block_ptr => block_ptr % next
     end do !block_ptr

     if(initRx1WithSSH) then
       ! We already know the ssh and ssp we want to use.
       ! Compute the layer thicknesses and zMid based on topography and ssh.
       ! Use rx1 constraint to recompute the vertical grid.
       call ocn_init_vertical_grid_with_max_rx1(domain, iErr)

       if(iErr .ne. 0) then
         write(stderrUnit,*) 'ERROR: ocn_init_vertical_grid_with_max_rx1 failed.'
         return
       end if

     end if

   end subroutine ocn_init_vertical_grid

!***********************************************************************
!
!  routine initial_guess_ssp_ssh
!
!> \brief   Compute the balance SSP given the SSH or visa versa
!> \author  Xylar Asay-Davis
!> \date    10/12/2015
!> \details 
!>  This routine computes the SSH that is approximately consistent
!>  with a given SSP or visa versa, given reference temperature and 
!>  salinity fields. activeTracers should be initialized  to reference 
!>  T and S and will contain T and S interpolated at zMid on completion.  
!>  This subroutine assumes that zMid and/or layerThickness are needed 
!>  from computing the reference T and S and have already been computed
!>  with ocn_compute_layerThickness_zMid_from_bottomDepth (omitting the 
!>  ssh argument) before calling this routine.  zMid and layerThickness
!>  are recomputed taking the SSH into account in this routine.
!>  The density and bottom pressure are also computed by this routine.

!-----------------------------------------------------------------------

   subroutine initial_guess_ssp_ssh(domain, iErr)!{{{

   !--------------------------------------------------------------------

     type (domain_type), intent(inout) :: domain
     integer, intent(out) :: iErr

     type (block_type), pointer :: block_ptr

     type (mpas_pool_type), pointer :: meshPool, forcingPool, statePool, diagnosticsPool, &
                                       verticalMeshPool, scratchPool

     type (mpas_pool_type), pointer :: tracersPool

     integer, dimension(:), pointer :: maxLevelCell
     real (kind=RKIND), dimension(:), pointer :: ssh

     real (kind=RKIND), dimension(:,:,:), pointer :: activeTracers
     real (kind=RKIND), dimension(:,:), pointer :: layerThickness, zMid

     real (kind=RKIND), dimension(:,:), pointer :: density
     real (kind=RKIND), dimension(:), pointer :: seaSurfacePressure, &
                                                 bottomPressure


     real(kind=RKIND), dimension(:,:), pointer :: refZMid
     type (field2DReal), pointer :: refZMidField
     integer, pointer :: nCells, nVertLevels

     character (len=StrKIND), pointer :: config_iterative_init_variable

     integer :: iCell

     iErr = 0

     call mpas_pool_get_config(ocnConfigs, 'config_iterative_init_variable', config_iterative_init_variable)
     call mpas_pool_get_subpool(domain % blocklist % structs, 'scratch', scratchPool)

     call mpas_pool_get_field(scratchPool, 'scratchZMid', refZMidField)
     call mpas_allocate_scratch_field(refZMidField, .false.)

     block_ptr => domain % blocklist
     do while(associated(block_ptr))
       call mpas_pool_get_subpool(block_ptr % structs, 'mesh', meshPool)
       call mpas_pool_get_subpool(block_ptr % structs, 'scratch', scratchPool)
       call mpas_pool_get_subpool(block_ptr % structs, 'verticalMesh', verticalMeshPool)
       call mpas_pool_get_subpool(block_ptr % structs, 'state', statePool)
       call mpas_pool_get_subpool(block_ptr % structs, 'forcing', forcingPool)
       call mpas_pool_get_subpool(block_ptr % structs, 'diagnostics', diagnosticsPool)
       call mpas_pool_get_subpool(statePool, 'tracers', tracersPool)

       call mpas_pool_get_dimension(meshPool, 'nCells', nCells)
       call mpas_pool_get_dimension(meshPool, 'nVertLevels', nVertLevels)

       call mpas_pool_get_array(meshPool, 'maxLevelCell', maxLevelCell)

       call mpas_pool_get_array(statePool, 'layerThickness', layerThickness, 1)

       call mpas_pool_get_array(forcingPool, 'seaSurfacePressure', seaSurfacePressure)

       call mpas_pool_get_array(statePool, 'ssh', ssh, 1)
       call mpas_pool_get_array(diagnosticsPool, 'bottomPressure', bottomPressure)
       call mpas_pool_get_array(diagnosticsPool, 'density', density)

       call mpas_pool_get_array(diagnosticsPool, 'zMid', zMid)
       call mpas_pool_get_array(scratchPool, 'scratchZMid', refZMid)

       ! compute the bottom pressure assuming ssh = 0 (the full weight of the water column)
       call compute_density_and_bottom_pressure(meshPool, statePool, diagnosticsPool, scratchPool, &
                                              layerThickness, density, bottomPressure, iErr)
       if(iErr .ne. 0) then
         write(stderrUnit,*) 'ERROR: compute_density_and_bottom_pressure failed.'
         return
       end if

       if(config_iterative_init_variable == 'ssh') then
         do iCell = 1, nCells
           ! compute ssh where pressure equals seaSurfacePressure
           ssh(iCell) = find_z_given_pressure(seaSurfacePressure(iCell), density(:,iCell), &
                                              layerThickness(:,iCell), nVertLevels, maxLevelCell(iCell))
         end do
       end if

       ! save the old zMid for use in tracer inerpolation
       refZMid(:,:) = zMid(:,:)

       block_ptr => block_ptr % next
     end do !block_ptr

     ! update the vertical grid based on the new ssh
     call ocn_init_vertical_grid(domain, iErr, updateOnly=.true.)

     if(iErr .ne. 0) then
       write(stderrUnit,*) 'ERROR: ocn_init_vertical_grid failed.'
       return
     end if

     block_ptr => domain % blocklist
     do while(associated(block_ptr))
       call mpas_pool_get_subpool(block_ptr % structs, 'mesh', meshPool)
       call mpas_pool_get_subpool(block_ptr % structs, 'scratch', scratchPool)
       call mpas_pool_get_subpool(block_ptr % structs, 'verticalMesh', verticalMeshPool)
       call mpas_pool_get_subpool(block_ptr % structs, 'state', statePool)
       call mpas_pool_get_subpool(block_ptr % structs, 'forcing', forcingPool)
       call mpas_pool_get_subpool(block_ptr % structs, 'diagnostics', diagnosticsPool)
       call mpas_pool_get_subpool(statePool, 'tracers', tracersPool)

       call mpas_pool_get_dimension(meshPool, 'nCells', nCells)

       call mpas_pool_get_array(tracersPool, 'activeTracers', activeTracers, 1)
       call mpas_pool_get_array(statePool, 'layerThickness', layerThickness, 1)

       call mpas_pool_get_array(forcingPool, 'seaSurfacePressure', seaSurfacePressure)

       call mpas_pool_get_array(diagnosticsPool, 'zMid', zMid)
       call mpas_pool_get_array(diagnosticsPool, 'bottomPressure', bottomPressure)
       call mpas_pool_get_array(diagnosticsPool, 'density', density)

       call mpas_pool_get_array(scratchPool, 'scratchZMid', refZMid)

       ! interpolate active tracers to the new zMid 
       call interpolate_activeTracers(meshPool, refZMid, zMid, &
                                      activeTracers, iErr)
       if(iErr .ne. 0) then
         write(stderrUnit,*) 'ERROR: interpolate_activeTracers failed.'
         return
       end if
       call mpas_deallocate_scratch_field(refZMidField,.true.)

       if(config_iterative_init_variable == 'ssp') then
         ! now compute what the weight of each ocean column with the new layer thickness,
         ! stored temporarily in seaSurfacePressure to not require an extra scratch variable
         call compute_density_and_bottom_pressure(meshPool, statePool, diagnosticsPool, scratchPool, &
                                                  layerThickness, density, seaSurfacePressure, iErr)

         if(iErr .ne. 0) then
            write(stderrUnit,*) 'ERROR: compute_density_and_bottom_pressure failed.'
            return
         end if

         ! the SSP is the weight of the full ocean column minus the weight of the column
         ! with the SSH applied (temporarily stored in seaSurfacePressure)
         seaSurfacePressure(:) = bottomPressure(:) - seaSurfacePressure(:)
       end if

       block_ptr => block_ptr % next
     end do !block_ptr

     call mpas_deallocate_scratch_field(refZMidField, .false.)

   !--------------------------------------------------------------------

   end subroutine initial_guess_ssp_ssh!}}}

!***********************************************************************
!
!  routine ocn_update_ssp_from_ssh
!
!> \brief   Update the SSP based on a change in SSH
!> \author  Xylar Asay-Davis
!> \date    10/20/2015
!> \details 
!>  This routine adds a perturbation to the sea-surface pressure (SSP)
!>  based on the change in the sea-surface height (SSH) over a short
!>  forward run as part of an iterative process for finding a compatible
!>  SSP given a desired SSH.

!-----------------------------------------------------------------------

   subroutine ocn_update_ssp_from_ssh(domain, iErr)!{{{

   !--------------------------------------------------------------------

     type (domain_type), intent(inout) :: domain
     integer, intent(out) :: iErr

     type (block_type), pointer :: block_ptr

     type (mpas_pool_type), pointer :: meshPool, statePool, diagnosticsPool, verticalMeshPool, scratchPool, forcingPool

     real (kind=RKIND), dimension(:), pointer :: deltaSSH

     real (kind=RKIND), dimension(:,:), pointer :: layerThickness

     real (kind=RKIND), dimension(:,:), pointer :: density
     real (kind=RKIND), dimension(:), pointer :: seaSurfacePressure, &
                                                 bottomPressure
     integer, dimension(:), pointer :: modifySSHMask

     integer, pointer :: nCells
     logical, pointer :: config_modify_open_ocean_ssh
     integer :: iCell

     iErr = 0

     call mpas_pool_get_config(ocnConfigs, 'config_modify_open_ocean_ssh', config_modify_open_ocean_ssh)

     block_ptr => domain % blocklist
     do while(associated(block_ptr))
       call mpas_pool_get_subpool(block_ptr % structs, 'mesh', meshPool)
       call mpas_pool_get_subpool(block_ptr % structs, 'scratch', scratchPool)
       call mpas_pool_get_subpool(block_ptr % structs, 'state', statePool)
       call mpas_pool_get_subpool(block_ptr % structs, 'forcing', forcingPool)
       call mpas_pool_get_subpool(block_ptr % structs, 'diagnostics', diagnosticsPool)

       call mpas_pool_get_dimension(meshPool, 'nCells', nCells)

       call mpas_pool_get_array(statePool, 'layerThickness', layerThickness, 1)

       call mpas_pool_get_array(forcingPool, 'seaSurfacePressure', seaSurfacePressure)

       call mpas_pool_get_array(diagnosticsPool, 'bottomPressure', bottomPressure)
       call mpas_pool_get_array(diagnosticsPool, 'density', density)
       call mpas_pool_get_array(diagnosticsPool, 'deltaSSH', deltaSSH)
       call mpas_pool_get_array(diagnosticsPool, 'modifySSHMask', modifySSHMask)

       ! compute the density and weight of each water column (stored in bottomPressure)
       call compute_density_and_bottom_pressure(meshPool, statePool, diagnosticsPool, scratchPool, &
                                                layerThickness, density, bottomPressure, iErr)

       if(iErr .ne. 0) then
          write(stderrUnit,*) 'ERROR: compute_density_and_bottom_pressure failed.'
          return
       end if

       do iCell = 1,nCells
         if(modifySSHMask(iCell) == 1) then
           ! Moving the SSH up or down by deltaSSH would change the SSP by density(SSH)*g*deltaSSH.
           ! If deltaSSH is positive (moving up), it means the SSP is too small and if deltaSSH
           ! is negative (moving down), it means SSP is too large, the sign of the second term
           ! makes sense.
           seaSurfacePressure(iCell) = seaSurfacePressure(iCell) + density(1,iCell)*gravity*deltaSSH(iCell)
         else
           ! the SSP should remain zero in the open ocean, though it may be that we are allowing the SSH to evolve here
           seaSurfacePressure(iCell) = 0.0_RKIND
         end if

         ! add the SSP, since bottomPressure only contains the weight of the water column up to now
         bottomPressure(iCell) = bottomPressure(iCell) + seaSurfacePressure(iCell)
       end do

       block_ptr => block_ptr % next
     end do !block_ptr 

   !--------------------------------------------------------------------

   end subroutine ocn_update_ssp_from_ssh!}}}

!***********************************************************************
!
!  routine compute_density_and_bottom_pressure
!
!> \brief   Compute bottom pressure from current state
!> \author  Xylar Asay-Davis
!> \date    06/05/2015
!> \details 
!>  This routine computes bottom pressure from layerThickness and density
!>  based on T and S from the current state. The bottom pressure with and 
!>  without the ssh can be used to determine a seaSurfacePressure that
!>  roughly consistent with the ssh. 
!>  bottomDepth, restingThickness, layerThicknesses, zMid, maxLevelCell, 
!>  temperature and salinity should have already been initialized before 
!>  calling this routine.

!----------------------------------------------------------------------

   subroutine compute_density_and_bottom_pressure(meshPool, statePool, diagnosticsPool, &
                                                  scratchPool, layerThickness, density, &
                                                  bottomPressure, iErr)!{{{

   !--------------------------------------------------------------------

      type (mpas_pool_type), intent(in) :: meshPool, statePool
      type (mpas_pool_type), intent(inout) :: diagnosticsPool, scratchPool
      real (kind=RKIND), dimension(:,:), intent(in) :: layerThickness
                                                       

      real (kind=RKIND), dimension(:,:), intent(out) :: density
      real (kind=RKIND), dimension(:), intent(out) :: bottomPressure
      integer, intent(out) :: iErr

      ! Define dimension pointers
      integer, pointer :: nCells, nVertLevels

      integer, dimension(:), pointer :: maxLevelCell

      ! Define variable pointers
      integer :: iCell, k


      iErr = 0

      call mpas_pool_get_dimension(meshPool, 'nVertLevels', nVertLevels)
      call mpas_pool_get_dimension(meshPool, 'nCells', nCells)
      call mpas_pool_get_array(meshPool, 'maxLevelCell', maxLevelCell)

      call ocn_equation_of_state_density(statePool, diagnosticsPool, meshPool, scratchPool, 0, 'relative', density, iErr, &
           timeLevelIn=1)

      if(iErr .ne. 0) then
        write(stderrUnit,*) 'ERROR: ocn_equation_of_state_density failed.'
        return
      end if

      do iCell = 1, nCells
        if(maxLevelCell(iCell) <= 0) cycle
        bottomPressure(iCell) = 0.0_RKIND
        do k=1,maxLevelCell(iCell)
          bottomPressure(iCell) = bottomPressure(iCell) &
             + density(k,iCell)*gravity*layerThickness(k,iCell)
        end do
      end do

   !--------------------------------------------------------------------

   end subroutine compute_density_and_bottom_pressure!}}}

!***********************************************************************
!
!  routine interpolate_activeTracers
!
!> \brief   interpolate the active tracers from reference fields
!> \author  Xylar Asay-Davis
!> \date    10/12/2015
!> \details 
!>  Perform linear interpolation of T and S from reference fields without
!>  the sea-surface height (SSH) displacement at refZMid to new locations
!>  zMid that take the SSH into account.

!-----------------------------------------------------------------------

   subroutine interpolate_activeTracers(meshPool, refZMid, zMid, &
                                        activeTracers, iErr)!{{{

   !--------------------------------------------------------------------

      type (mpas_pool_type), intent(in) :: meshPool
      real (kind=RKIND), dimension(:,:), intent(in) :: refZMid, zMid

      real (kind=RKIND), dimension(:,:,:), intent(inout) :: activeTracers
      integer, intent(out) :: iErr

      ! Define dimension pointers
      integer, pointer :: nCells, nVertLevels

      integer, dimension(:), pointer :: maxLevelCell

      ! Define variable pointers
      integer :: iCell, k, kRef, kMax
      real (kind=RKIND) :: z, frac

      real (kind=RKIND), dimension(:), allocatable :: inTracerColumn, outTracerColumn

      integer :: nTracers, iTracer

      iErr = 0

      call mpas_pool_get_dimension(meshPool, 'nVertLevels', nVertLevels)
      call mpas_pool_get_dimension(meshPool, 'nCells', nCells)
      call mpas_pool_get_array(meshPool, 'maxLevelCell', maxLevelCell)

      nTracers = size(activeTracers, dim=1)
      allocate(inTracerColumn(nVertLevels),outTracerColumn(nVertLevels))

      do iCell = 1, nCells
        if(maxLevelCell(iCell) <= 0) cycle

        do iTracer = 1, nTracers
          inTracerColumn(:) = activeTracers(iTracer,:,iCell)
          call ocn_init_interpolation_linear_vert(refZMid(:,iCell), inTracerColumn(:), nVertLevels, zMid(:,iCell), outTracerColumn(:), nVertLevels, extrapolate=.true.)
          activeTracers(iTracer,:,iCell) = outTracerColumn(:)
        end do
      end do

      deallocate(inTracerColumn, outTracerColumn)

   !--------------------------------------------------------------------

   end subroutine interpolate_activeTracers!}}}

!***********************************************************************
!
!  funciton find_z_given_pressure
!
!> \brief   interpolate the active tracers from reference fields
!> \author  Xylar Asay-Davis
!> \date    10/13/2015
!> \details 
!>  In a column, find the depth at which the hydrostatic pressure reaches a given
!>  value provided a density profile.

!-----------------------------------------------------------------------

   function find_z_given_pressure(pressure, density, layerThickness, nVertLevels, maxLevelCell) result(z)
      real (kind=RKIND), intent(in) :: pressure
      real (kind=RKIND), intent(in), dimension(nVertLevels) :: density, layerThickness
      integer, intent(in) :: nVertLevels, maxLevelCell
      real (kind=RKIND) :: z

      integer :: k
      real (kind=RKIND) :: pressureTop, pressureBot

      pressureTop = 0.0_RKIND
      z = 0.0_RKIND

      if(maxLevelCell <= 0) return

      do k = 1, maxLevelCell
        pressureBot = pressureTop + density(k)*gravity*layerThickness(k)
        if(pressure < pressureBot) then
           ! note: this will simply extrapolate if presssure is negative for some reason
           z = z - (pressure - pressureTop)/(pressureBot - pressureTop)*layerThickness(k)
           return
        end if
        z = z - layerThickness(k)
        pressureTop = pressureBot
     end do

   end function find_z_given_pressure

!***********************************************************************

end module ocn_init_ssh_and_ssp

!|||||||||||||||||||||||||||||||||||||||||||||||||||||||||||||||||||||||
! vim: foldmethod=marker<|MERGE_RESOLUTION|>--- conflicted
+++ resolved
@@ -201,12 +201,8 @@
      type (mpas_pool_type), pointer :: meshPool, statePool, diagnosticsPool, verticalMeshPool
 
      logical, pointer :: config_read_ssh_and_ssp_from_stream , &
-<<<<<<< HEAD
-                         config_modify_open_ocean_ssh
-=======
-                         config_update_ssh_not_ssp, &
+                         config_modify_open_ocean_ssh, &
                          config_use_rx1_constraint
->>>>>>> 191b1398
 
      character (len=StrKIND), pointer :: config_iterative_init_variable
 
@@ -228,7 +224,6 @@
      iErr = 0
 
      call mpas_pool_get_config(ocnConfigs, 'config_read_ssh_and_ssp_from_stream', config_read_ssh_and_ssp_from_stream)
-<<<<<<< HEAD
      call mpas_pool_get_config(ocnConfigs, 'config_iterative_init_variable', config_iterative_init_variable)
 
      if(config_iterative_init_variable .ne. 'ssh' &
@@ -237,10 +232,7 @@
        write(stderrUnit,*) 'ERROR: invalid value for config_iterative_init_variable', trim(config_iterative_init_variable)
        return
      end if
-=======
-     call mpas_pool_get_config(ocnConfigs, 'config_update_ssh_not_ssp', config_update_ssh_not_ssp)
      call mpas_pool_get_config(ocnConfigs, 'config_use_rx1_constraint', config_use_rx1_constraint)
->>>>>>> 191b1398
 
      initWithSSH = updateOnly .or. config_read_ssh_and_ssp_from_stream
      initZStarWithSSH = initWithSSH .and. .not. config_use_rx1_constraint
