--- conflicted
+++ resolved
@@ -38,15 +38,8 @@
        cice_init_column_shortwave, &
        cice_column_aggregate, &
        cice_column_initial_air_drag_coefficient, &
-<<<<<<< HEAD
-       cice_column_reinitialize_fluxes
-=======
        cice_column_reinitialize_fluxes, &
        cice_column_reinitialize_diagnostics
-
-  ! constants
-  real(kind=RKIND), parameter :: puny = 1e-11_RKIND
->>>>>>> 5613a97d
        
   ! tracer object
   type, private :: ciceTracerObjectType
