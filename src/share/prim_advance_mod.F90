--- conflicted
+++ resolved
@@ -78,11 +78,7 @@
     use bndry_mod, only : bndry_exchangev
     use control_mod, only : prescribed_wind, qsplit, tstep_type, rsplit, qsplit, moisture, integration
     use derivative_mod, only : derivative_t, vorticity, divergence, gradient, gradient_wk
-<<<<<<< HEAD
-    use dimensions_mod, only : np, nlev, nlevp, nvar, nelemd
-=======
-    use dimensions_mod, only : np, nlev, nlevp, nvar, nc
->>>>>>> 6ea15b65
+    use dimensions_mod, only : np, nlev, nlevp, nvar, nc, nelemd
 !    use prim_state_mod, only : prim_printstate
     use edge_mod, only : edgevpack, edgevunpack, initEdgeBuffer
     use edgetype_mod, only : EdgeBuffer_t
@@ -1980,13 +1976,9 @@
   use hybvcoord_mod, only : hvcoord_t
   use element_mod, only : element_t
   use derivative_mod, only : derivative_t, laplace_sphere_wk, vlaplace_sphere_wk
-<<<<<<< HEAD
+  use derivative_mod, only : subcell_Laplace_fluxes, subcell_dss_fluxes
   use edge_mod, only : edgevpack, edgevunpack
   use edgetype_mod, only : EdgeBuffer_t
-=======
-  use derivative_mod, only : subcell_Laplace_fluxes, subcell_dss_fluxes
-  use edge_mod, only : EdgeBuffer_t, edgevpack, edgevunpack
->>>>>>> 6ea15b65
   use bndry_mod, only : bndry_exchangev
   use viscosity_mod, only : biharmonic_wk_dp3d
   use physical_constants, only: Cp
@@ -2192,16 +2184,12 @@
            kptr=nlev
            call edgeVunpack(edge3, vtens(:,:,:,:,ie), 2*nlev, kptr, ie)
            kptr=3*nlev
-<<<<<<< HEAD
-           call edgeVunpack(edge3, dptens(:,:,:,ie), nlev, kptr, ie)
-=======
            if (0<ntrac) then
              do k=1,nlev
                temp(:,:,k) = dptens(:,:,k,ie) / elem(ie)%spheremp
              enddo
            endif
-           call edgeVunpack(edge3, dptens(:,:,:,ie), nlev, kptr, elem(ie)%desc)
->>>>>>> 6ea15b65
+           call edgeVunpack(edge3, dptens(:,:,:,ie), nlev, kptr, ie)
 
 
            ! apply inverse mass matrix, accumulate tendencies
@@ -2581,11 +2569,7 @@
   !
   ! ===================================
   use kinds, only : real_kind
-<<<<<<< HEAD
-  use dimensions_mod, only : np, np, nlev, nelemd
-=======
-  use dimensions_mod, only : np, np, nc, nlev, ntrac
->>>>>>> 6ea15b65
+  use dimensions_mod, only : np, np, nc, nlev, ntrac, nelemd
   use hybrid_mod, only : hybrid_t
   use element_mod, only : element_t,PrintElem
   use derivative_mod, only : derivative_t, divergence_sphere, gradient_sphere, vorticity_sphere
@@ -3103,8 +3087,8 @@
               elem(ie)%state%dp3d(:,:,k,np1) = -elem(ie)%spheremp(:,:)*&
               (divdp(:,:,k) + eta_dot_dpdn(:,:,k+1)-eta_dot_dpdn(:,:,k))
            if (0<rsplit.and.0<ntrac.and.eta_ave_w.ne.0.) then
-              v(:,:,1) =  elem(ie)%Dinv(1,1,:,:)*vdp(:,:,1,k) + elem(ie)%Dinv(1,2,:,:)*vdp(:,:,2,k)
-              v(:,:,2) =  elem(ie)%Dinv(2,1,:,:)*vdp(:,:,1,k) + elem(ie)%Dinv(2,2,:,:)*vdp(:,:,2,k)
+              v(:,:,1) =  elem(ie)%Dinv(:,:,1,1)*vdp(:,:,1,k) + elem(ie)%Dinv(:,:,1,2)*vdp(:,:,2,k)
+              v(:,:,2) =  elem(ie)%Dinv(:,:,2,1)*vdp(:,:,1,k) + elem(ie)%Dinv(:,:,2,2)*vdp(:,:,2,k)
               tempflux =  eta_ave_w*subcell_div_fluxes(v, np, nc, elem(ie)%metdet)
               elem(ie)%sub_elem_mass_flux(:,:,:,k) = elem(ie)%sub_elem_mass_flux(:,:,:,k) - tempflux
            end if
@@ -3125,8 +3109,8 @@
 
 
            if (0<rsplit.and.0<ntrac.and.eta_ave_w.ne.0.) then
-              v(:,:,1) =  elem(ie)%Dinv(1,1,:,:)*vdp(:,:,1,k) + elem(ie)%Dinv(1,2,:,:)*vdp(:,:,2,k)
-              v(:,:,2) =  elem(ie)%Dinv(2,1,:,:)*vdp(:,:,1,k) + elem(ie)%Dinv(2,2,:,:)*vdp(:,:,2,k)
+              v(:,:,1) =  elem(ie)%Dinv(:,:,1,1)*vdp(:,:,1,k) + elem(ie)%Dinv(:,:,1,2)*vdp(:,:,2,k)
+              v(:,:,2) =  elem(ie)%Dinv(:,:,2,1)*vdp(:,:,1,k) + elem(ie)%Dinv(:,:,2,2)*vdp(:,:,2,k)
               tempflux =  eta_ave_w*subcell_div_fluxes(v, np, nc, elem(ie)%metdet)
               elem(ie)%sub_elem_mass_flux(:,:,:,k) = elem(ie)%sub_elem_mass_flux(:,:,:,k) - tempflux
            end if
@@ -3182,10 +3166,7 @@
         endif
 
         kptr=kptr+2*nlev
-<<<<<<< HEAD
         call edgeVunpack(edge3p1, elem(ie)%state%dp3d(:,:,:,np1),nlev,kptr,ie)
-=======
-        call edgeVunpack(edge3p1, elem(ie)%state%dp3d(:,:,:,np1),nlev,kptr,elem(ie)%desc)
 
         if  (0<ntrac.and.eta_ave_w.ne.0.) then
           do k=1,nlev
@@ -3196,7 +3177,6 @@
             elem(ie)%sub_elem_mass_flux(:,:,:,k) = elem(ie)%sub_elem_mass_flux(:,:,:,k) + tempflux
           end do
         end if   
->>>>>>> 6ea15b65
      endif
 
      ! ====================================================
