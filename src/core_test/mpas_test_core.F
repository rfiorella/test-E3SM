! Copyright (c) 2013,  Los Alamos National Security, LLC (LANS)
! and the University Corporation for Atmospheric Research (UCAR).
!
! Unless noted otherwise source code is licensed under the BSD license.
! Additional copyright and license information can be found in the LICENSE file
! distributed with this code, or at http://mpas-dev.github.com/license.html
!
module test_core

   use mpas_framework
   use mpas_timekeeping

   use test_core_halo_exch
   use mpas_stream_manager

   type (MPAS_Clock_type), pointer :: clock

   contains

   !***********************************************************************
   !
   !  function test_core_init
   !
   !> \brief   MPAS Core Initialization Function
   !> \author  Doug Jacobsen
   !> \date    04/06/2015
   !> \details 
   !>  This function performs the necessary initialization of a core. This can
   !>   involve things like setting up coeffiecients for remapping and advection,
   !>   but more generally can include anything the core needs to initialize.
   !
   !-----------------------------------------------------------------------
   function test_core_init(domain, startTimeStamp) result(iErr)!{{{
   
      use mpas_derived_types
   
      implicit none
   
      type (domain_type), intent(inout) :: domain
      character(len=*), intent(out) :: startTimeStamp
   
      type (MPAS_Time_Type) :: startTime
      type (mpas_pool_type), pointer :: modelPool
      character (len=StrKIND), pointer :: xtime
      integer :: iErr


      iErr = 0

      !
      ! Set "local" clock to point to the clock contained in the domain type
      !
      clock => domain % clock

      !
      ! Set startTimeStamp based on the start time of the simulation clock
      !
      startTime = mpas_get_clock_time(clock, MPAS_START_TIME, iErr)
      call mpas_get_time(startTime, dateTimeString=startTimeStamp) 

      call mpas_pool_get_subpool(domain % blocklist % structs, 'model', modelPool)
      call mpas_pool_get_array(modelPool, 'xtime', xtime)
      xtime = startTimeStamp

      call mpas_stream_mgr_read(domain % streamManager, ierr=iErr)
      call mpas_stream_mgr_reset_alarms(domain % streamManager, direction=MPAS_STREAM_INPUT, ierr=iErr)

   end function test_core_init!}}}


   !***********************************************************************
   !
   !  function test_core_run
   !
   !> \brief   MPAS Core Run Function
   !> \author  Doug Jacobsen
   !> \date    04/06/2015
   !> \details 
   !>  This function performs a run of the MPAS core. This can involve time
   !>  stepping if the core requires time stepping, but more generally includes
   !>  anything a core would typically do after it was initialized.
   !
   !-----------------------------------------------------------------------
   function test_core_run(domain) result(iErr)!{{{
   
      use mpas_derived_types
      use mpas_kind_types
      use mpas_timer
      use mpas_vector_operations
      use mpas_geometry_utils
      use test_core_streams, only : test_core_streams_test
   
      implicit none
   
      type (domain_type), intent(inout) :: domain
      integer :: iErr

      type (mpas_pool_type), pointer :: pool
      type (mpas_pool_iterator_type) :: itr
      integer :: numThreads, threadLimit, maxThreads
      integer, dimension(:), allocatable :: threadErrs

      maxThreads = mpas_threading_get_max_threads()
      allocate(threadErrs(maxThreads))
      threadErrs(:) = 0

      iErr = 0

      call mpas_unit_test_fix_periodicity(iErr)
      call mpas_unit_test_triangle_signed_area_sphere(iErr)

      call mpas_unit_test_velocity_conversion(iErr)
      call mpas_unit_test_wachspress_hexagon(iErr)
      call mpas_unit_test_wachspress_triangle(iErr)

      !$omp parallel default(firstprivate) shared(domain, threadErrs)
      call test_core_halo_exch_test(domain, threadErrs, iErr)
      !$omp end parallel
      if ( iErr == 0 ) then
         write(stderrUnit, *) ' * Halo Exchange Test: SUCCESS'
      else
         write(stderrUnit, *) ' * Halo Exchange Test: FAILURE'
      end if

<<<<<<< HEAD
      call test_core_streams_test(domain, threadErrs, iErr)
      if ( iErr == 0 ) then
         write(stderrUnit, *) 'Stream I/O tests: SUCCESS'
      else
         write(stderrUnit, *) 'Stream I/O tests: FAILURE'
      end if
=======
      call mpas_stream_mgr_write(domain % streamManager, forceWriteNow=.true.)
>>>>>>> 5e766c7b

      deallocate(threadErrs)

   end function test_core_run!}}}

   !***********************************************************************
   !
   !  function test_core_finalize
   !
   !> \brief   MPAS Core Finalization Function
   !> \author  Doug Jacobsen
   !> \date    04/06/2015
   !> \details 
   !>  This function finalizes the MPAS core. It should at a minimum destroy the
   !>  simulation clock, but can perform any functions necessary to clean up the
   !>  MPAS core.
   !
   !-----------------------------------------------------------------------
   function test_core_finalize(domain) result(iErr)!{{{
   
      use mpas_derived_types
   
      implicit none

      type (domain_type), intent(inout) :: domain 
      integer :: iErr
 

      iErr = 0

      call mpas_destroy_clock(clock, iErr)

   end function test_core_finalize!}}}

end module test_core<|MERGE_RESOLUTION|>--- conflicted
+++ resolved
@@ -122,16 +122,14 @@
          write(stderrUnit, *) ' * Halo Exchange Test: FAILURE'
       end if
 
-<<<<<<< HEAD
       call test_core_streams_test(domain, threadErrs, iErr)
       if ( iErr == 0 ) then
          write(stderrUnit, *) 'Stream I/O tests: SUCCESS'
       else
          write(stderrUnit, *) 'Stream I/O tests: FAILURE'
       end if
-=======
+
       call mpas_stream_mgr_write(domain % streamManager, forceWriteNow=.true.)
->>>>>>> 5e766c7b
 
       deallocate(threadErrs)
 
