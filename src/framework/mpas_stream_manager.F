--- conflicted
+++ resolved
@@ -27,29 +27,19 @@
                                   MPAS_STREAM_INPUT_OUTPUT = 3, &
                                   MPAS_STREAM_NONE         = 4
 
-<<<<<<< HEAD
     integer, public, parameter :: MPAS_STREAM_PROPERTY_ACTIVE        =  5, &
                                   MPAS_STREAM_PROPERTY_IMMUTABLE     =  6, &
                                   MPAS_STREAM_PROPERTY_FILENAME      =  7, &
                                   MPAS_STREAM_PROPERTY_REF_TIME      =  8, &
                                   MPAS_STREAM_PROPERTY_RECORD_INTV   =  9, &
                                   MPAS_STREAM_PROPERTY_PRECISION     = 10, &
-                                  MPAS_STREAM_PROPERTY_FILENAME_INTV = 11
-=======
-    integer, public, parameter :: MPAS_STREAM_PROPERTY_ACTIVE      =  5, &
-                                  MPAS_STREAM_PROPERTY_IMMUTABLE   =  6, &
-                                  MPAS_STREAM_PROPERTY_FILENAME    =  7, &
-                                  MPAS_STREAM_PROPERTY_MAX_RECORDS =  8, &
-                                  MPAS_STREAM_PROPERTY_REF_TIME    =  9, &
-                                  MPAS_STREAM_PROPERTY_RECORD_INTV = 10, &
-                                  MPAS_STREAM_PROPERTY_PRECISION   = 11, &
-                                  MPAS_STREAM_PROPERTY_CLOBBER     = 12
+                                  MPAS_STREAM_PROPERTY_FILENAME_INTV = 11, &
+                                  MPAS_STREAM_PROPERTY_CLOBBER       = 12
 
     integer, public, parameter :: MPAS_STREAM_CLOBBER_NEVER     = 100, &
                                   MPAS_STREAM_CLOBBER_APPEND    = 101, &
                                   MPAS_STREAM_CLOBBER_TRUNCATE  = 102, &
                                   MPAS_STREAM_CLOBBER_OVERWRITE = 103
->>>>>>> a55ea0c6
 
     public :: MPAS_streamManager_type, &
               MPAS_stream_mgr_init, &
@@ -322,14 +312,9 @@
     !>  existing files (MPAS_STREAM_CLOBBER_NEVER).
     !
     !-----------------------------------------------------------------------
-<<<<<<< HEAD
     subroutine MPAS_stream_mgr_create_stream(manager, streamID, direction, filename, &
                                              filenameInterval, referenceTime, recordInterval, &
-                                             realPrecision, ierr) !{{{
-=======
-    subroutine MPAS_stream_mgr_create_stream(manager, streamID, direction, filename, maxRecords, &
-                                             referenceTime, recordInterval, realPrecision, clobberMode, ierr) !{{{
->>>>>>> a55ea0c6
+                                             realPrecision, clobberMode, ierr) !{{{
 
         implicit none
 
@@ -2256,7 +2241,6 @@
         ! stream, in which case we create the stream from scratch
         !
         if (.not. stream % valid) then
-<<<<<<< HEAD
             if ( stream % filename_interval /= 'none' ) then
                 now_time = mpas_get_clock_time(manager % streamClock, MPAS_NOW, ierr=local_ierr)
                 call mpas_set_timeInterval(filename_interval, timeString=stream % filename_interval)
@@ -2264,25 +2248,6 @@
             else
                 call mpas_get_time(stream % referenceTime, dateTimeString=time_string)
                 call mpas_expand_string(time_string, stream % filename_template, stream % filename)
-=======
-            if (stream % maxRecords == 0 .or. nAlarms == 0) then
-                call mpas_get_time(stream % referenceTime, dateTimeString=now_string, ierr=local_ierr)
-                call mpas_expand_string(now_string, stream % filename_template, stream % filename)
-                stream % nRecords = 1
-            else
-                now_time = mpas_get_clock_time(manager % streamClock, MPAS_NOW, ierr=local_ierr)
-                call mpas_get_time(now_time, dateTimeString=now_string, ierr=local_ierr)
-                call build_filename(stream % referenceTime, now_time, MPAS_STREAM_EXACT_TIME, stream % maxRecords, write_interval, &
-                                    stream % filename_template, stream % filename, stream % nRecords, local_ierr)
-            end if
-            if (local_ierr /= 0) then
-                if (local_ierr == 1) then
-                    STREAM_ERROR_WRITE('Could not find a file offset that exactly matches')
-                    STREAM_ERROR_WRITE('    combination of reference time, current time, and interval.')
-                end if
-                ierr = MPAS_STREAM_MGR_ERROR
-                return
->>>>>>> a55ea0c6
             end if
 
             stream % nRecords = 1
@@ -2291,14 +2256,9 @@
             ! Build stream from pools of fields and attributes
             !
             allocate(stream % stream)
-<<<<<<< HEAD
             call MPAS_createStream(stream % stream, stream % filename, MPAS_IO_PNETCDF, MPAS_IO_WRITE,  &
-                                   precision=stream % precision, ierr=local_ierr)
-=======
-            call MPAS_createStream(stream % stream, stream % filename, MPAS_IO_PNETCDF, MPAS_IO_WRITE, stream % maxRecords, &
-                                   precision=stream % precision, clobberRecords=clobberRecords, clobberFiles=clobberFiles, &
-                                   truncateFiles=truncateFiles, ierr=local_ierr)
->>>>>>> a55ea0c6
+                                   precision=stream % precision, clobberRecords=clobberRecords, &
+                                   clobberFiles=clobberFiles, truncateFiles=truncateFiles, ierr=local_ierr)
             if (local_ierr /= MPAS_STREAM_NOERR) then
                 if (local_ierr == MPAS_STREAM_CLOBBER_FILE) then
                     !
@@ -2327,7 +2287,6 @@
         else
             if ( stream % filename_interval /= 'none' ) then
                 now_time = mpas_get_clock_time(manager % streamClock, MPAS_NOW, ierr=local_ierr)
-<<<<<<< HEAD
                 call mpas_set_timeInterval(filename_interval, timeString=stream % filename_interval)
     
                 call build_filename(stream % referenceTime, now_time, filename_interval, stream % filename_template, temp_filename, ierr=local_ierr)
@@ -2335,26 +2294,11 @@
                 call mpas_get_time(stream % referenceTime, dateTimeString=time_string)
                 call mpas_expand_string(time_string, stream % filename_template, temp_filename)
             end if
-=======
-                call build_filename(stream % referenceTime, now_time, MPAS_STREAM_EXACT_TIME, stream % maxRecords, write_interval, &
-                                    stream % filename_template, temp_filename, stream % nRecords, local_ierr)
-                if (local_ierr /= 0) then
-                    if (local_ierr == 1) then
-                        STREAM_ERROR_WRITE('Could not find a file offset that exactly matches')
-                        STREAM_ERROR_WRITE('    combination of reference time, current time, and interval.')
-                    end if
-                    ierr = MPAS_STREAM_MGR_ERROR
-                    return
-                end if
-
-                if (temp_filename /= stream % filename) then
->>>>>>> a55ea0c6
 
             if (temp_filename /= stream % filename) then
 
                 stream % filename = temp_filename
 
-<<<<<<< HEAD
                 !
                 ! Close existing stream
                 !
@@ -2363,39 +2307,28 @@
                     ierr = MPAS_STREAM_MGR_ERROR
                     return
                 end if
-=======
-                    !
-                    ! Build new stream from pools of fields and attributes
-                    !
-                    call MPAS_createStream(stream % stream, stream % filename, MPAS_IO_PNETCDF, MPAS_IO_WRITE, &
-                                           stream % maxRecords, precision=stream % precision, clobberRecords=clobberRecords, &
-                                           clobberFiles=clobberFiles, truncateFiles=truncateFiles, ierr=local_ierr)
-                    if (local_ierr /= MPAS_STREAM_NOERR) then
-                        if (local_ierr == MPAS_STREAM_CLOBBER_FILE) then
-                            !
-                            ! We should have only reached this point if clobber_mode =  never_modify
-                            !
-                            write(err_string,'(a)') 'Writing to stream '''//trim(stream % name)//''' would clobber file '''//&
-                                                    trim(stream % filename)//''','
-                            STREAM_ERROR_WRITE(trim(err_string))
-                            write(err_string,'(a)') '    but clobber_mode is set to ''never_modify''.'
-                            STREAM_ERROR_WRITE(trim(err_string))
-                            ierr = MPAS_STREAM_MGR_ERR_CLOBBER_FILE
-                        else
-                            ierr = MPAS_STREAM_MGR_ERROR
-                        end if
-                        stream % valid = .false.
-                        return
-                    end if
->>>>>>> a55ea0c6
 
                 !
                 ! Build new stream from pools of fields and attributes
                 !
                 call MPAS_createStream(stream % stream, stream % filename, MPAS_IO_PNETCDF, MPAS_IO_WRITE, &
-                                       precision=stream % precision, ierr=local_ierr)
+                                       precision=stream % precision, clobberRecords=clobberRecords, &
+                                       clobberFiles=clobberFiles, truncateFiles=truncateFiles, ierr=local_ierr)
                 if (local_ierr /= MPAS_STREAM_NOERR) then
-                    ierr = MPAS_STREAM_MGR_ERROR
+                    if (local_ierr == MPAS_STREAM_CLOBBER_FILE) then
+                        !
+                        ! We should have only reached this point if clobber_mode =  never_modify
+                        !
+                        write(err_string,'(a)') 'Writing to stream '''//trim(stream % name)//''' would clobber file '''//&
+                                                trim(stream % filename)//''','
+                        STREAM_ERROR_WRITE(trim(err_string))
+                        write(err_string,'(a)') '    but clobber_mode is set to ''never_modify''.'
+                        STREAM_ERROR_WRITE(trim(err_string))
+                        ierr = MPAS_STREAM_MGR_ERR_CLOBBER_FILE
+                    else
+                        ierr = MPAS_STREAM_MGR_ERROR
+                    end if
+                    stream % valid = .false.
                     return
                 end if
 
@@ -4327,27 +4260,18 @@
 !!!!!!!!!!!!!!!!!!!!!!!!!!!!!!!!!!!!!!!!!!!!!!!!!!!!!!!!!!!!!!!!!!!!!!!!!!!!!!!!
 
 
-<<<<<<< HEAD
 subroutine stream_mgr_create_stream_c(manager_c, streamID_c, direction_c, filename_c, filename_intv_c, ref_time_c, rec_intv_c, &
-                                      immutable_c, precision_c, ierr_c) bind(c) !{{{
-=======
-subroutine stream_mgr_create_stream_c(manager_c, streamID_c, direction_c, filename_c, ref_time_c, rec_intv_c, &
-                                      maxRecords_c, immutable_c, precision_c, clobber_c, ierr_c) bind(c) !{{{
->>>>>>> a55ea0c6
+                                      immutable_c, precision_c, clobber_c, ierr_c) bind(c) !{{{
 
     use mpas_c_interfacing, only : mpas_c_to_f_string
     use iso_c_binding, only : c_char, c_int, c_ptr, c_f_pointer
     use mpas_stream_manager, only : MPAS_streamManager_type, MPAS_STREAM_MGR_NOERR, MPAS_STREAM_PROPERTY_FILENAME, &
-<<<<<<< HEAD
-                                    MPAS_STREAM_PROPERTY_REF_TIME, MPAS_STREAM_PROPERTY_RECORD_INTV, MPAS_STREAM_PROPERTY_PRECISION, &
-                                    MPAS_STREAM_PROPERTY_FILENAME_INTV, MPAS_stream_mgr_create_stream, MPAS_stream_mgr_set_property
-=======
-                                    MPAS_STREAM_PROPERTY_MAX_RECORDS, MPAS_STREAM_PROPERTY_REF_TIME, &
+                                    MPAS_STREAM_PROPERTY_FILENAME_INTV, MPAS_STREAM_PROPERTY_REF_TIME, &
                                     MPAS_STREAM_PROPERTY_RECORD_INTV, MPAS_STREAM_PROPERTY_PRECISION, &
                                     MPAS_STREAM_PROPERTY_CLOBBER, MPAS_STREAM_CLOBBER_NEVER, MPAS_STREAM_CLOBBER_APPEND, &
                                     MPAS_STREAM_CLOBBER_TRUNCATE, MPAS_STREAM_CLOBBER_OVERWRITE, MPAS_stream_mgr_create_stream, &
                                     MPAS_stream_mgr_set_property
->>>>>>> a55ea0c6
+
     use mpas_kind_types, only : StrKIND
     use mpas_io, only : MPAS_IO_SINGLE_PRECISION, MPAS_IO_DOUBLE_PRECISION, MPAS_IO_NATIVE_PRECISION
     use mpas_io_units, only : stderrUnit
@@ -4367,15 +4291,9 @@
     integer(kind=c_int) :: ierr_c
 
     type (MPAS_streamManager_type), pointer :: manager
-<<<<<<< HEAD
     character(len=StrKIND) :: streamID, filename, filename_interval, reference_time, record_interval
     integer :: direction, immutable, prec, ierr
-=======
-    character(len=StrKIND) :: streamID, filename, reference_time, record_interval
-    integer :: direction, maxRecords, immutable, prec, ierr
     integer :: clobber_mode
->>>>>>> a55ea0c6
-
 
     call c_f_pointer(manager_c, manager)
     call mpas_c_to_f_string(streamID_c, streamID)
@@ -4385,11 +4303,7 @@
     call mpas_c_to_f_string(ref_time_c, reference_time)
     call mpas_c_to_f_string(rec_intv_c, record_interval)
     immutable = immutable_c
-<<<<<<< HEAD
-=======
-    maxRecords = maxRecords_c
-
->>>>>>> a55ea0c6
+
     if (precision_c == 4) then
         prec = MPAS_IO_SINGLE_PRECISION
     else if (precision_c == 8) then
@@ -4434,12 +4348,8 @@
         call MPAS_stream_mgr_set_property(manager, streamID, MPAS_STREAM_PROPERTY_PRECISION, prec, ierr=ierr)
         call MPAS_stream_mgr_set_property(manager, streamID, MPAS_STREAM_PROPERTY_CLOBBER, clobber_mode, ierr=ierr)
     else
-<<<<<<< HEAD
-        call MPAS_stream_mgr_create_stream(manager, streamID, direction, filename, realPrecision=prec, ierr=ierr)
-=======
-        call MPAS_stream_mgr_create_stream(manager, streamID, direction, filename, maxRecords, realPrecision=prec, &
+        call MPAS_stream_mgr_create_stream(manager, streamID, direction, filename, realPrecision=prec, &
                                            clobberMode=clobber_mode, ierr=ierr)
->>>>>>> a55ea0c6
     end if
 
     if (reference_time /= 'initial_time') then
