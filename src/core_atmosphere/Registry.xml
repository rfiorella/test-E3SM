<?xml version="1.0"?>
<registry model="mpas" core="atmosphere" core_abbrev="atm" version="4.0">

<!-- **************************************************************************************** -->
<!-- ************************************** Dimensions ************************************** -->
<!-- **************************************************************************************** -->

        <dims>
                <dim name="nCells"
                     description="The number of Voronoi cells in the primal mesh"/>
                <dim name="nEdges"
                     description="The number of cell faces (edges) in the primal and dual meshes"/>
                <dim name="maxEdges"
                     description="The largest number of neighbors that a primal mesh cell may have"/>
                <dim name="maxEdges2"
                     description="Twice the value of maxEdges"/>
                <dim name="nVertices"
                     description="The number of Delaunay triangles in the dual mesh, equivalent to the number of cell corners in the primal mesh"/>
                <dim name="TWO"                definition="2"
                     description="A constant value of 2"/>
                <dim name="THREE"              definition="3"
                     description="A constant value of 3"/>
                <dim name="vertexDegree"
                     description="The number of edges or cells that meet at vertices"/>
                <dim name="FIFTEEN"            definition="15"
                     description="A constant value of 15"/>
                <dim name="TWENTYONE"          definition="21"
                     description="A constant value of 21"/>
                <dim name="R3"                 definition="3"
                     description="The dimensionality of vectors in $\Re^3$"/>
                <dim name="nVertLevels"
                     description="The number of atmospheric layers"/>
                <dim name="nVertLevelsP1"      definition="nVertLevels+1"
                     description="The number of atmospheric levels, always one more than the number of layers"/>
                <dim name="nMonths"            definition="namelist:months"
                     description="The number of months in a year"/>
                <dim name="nSoilLevels"        definition="namelist:num_soil_layers"
                     description="The number of soil layers used by the land-surface scheme"/>
                <dim name="nLags"              definition="namelist:input_soil_temperature_lag"
                     description="The number of days affecting the deep soil temperature"/>
                <dim name="nOznLevels"         definition="namelist:noznlev"
                     description="The number of prescribed pressure levels for input climatological ozone volume mixing ratios"/>
                <dim name="nAerLevels"         definition="namelist:naerlev"
                     description="number of prescribed pressure levels for input climatological aerosol mixing ratio"/>
                <dim name="cam_dim1"           definition="namelist:camdim1"
                     description="dimension of CAM radiation absorption save array"/>
                <dim name="nVertLevelsP2"      definition="nVertLevels+2"
                     description="Two more than the number of atmospheric layers"/>
        </dims>


<!-- **************************************************************************************** -->
<!-- ************************************** Namelists *************************************** -->
<!-- **************************************************************************************** -->

        <nml_record name="nhyd_model" in_defaults="true">
                <nml_option name="config_time_integration" type="character" default_value="SRK3" in_defaults="false"
                     units="-"
                     description="Time integration scheme"
                     possible_values="`SRK3'"/>

                <nml_option name="config_time_integration_order" type="integer" default_value="2"
                     units="-"
                     description="Order for RK time integration"
                     possible_values="2 or 3"/>

                <nml_option name="config_dt" type="real" default_value="720.0"
                     units="s"
                     description="Model time step, seconds"
                     possible_values="Positive real values"/>

                <nml_option name="config_calendar_type" type="character" default_value="gregorian" in_defaults="false"
                     units="-"
                     description="Simulation calendar type"
                     possible_values="`gregorian',`gregorian_noleap'"/>

                <nml_option name="config_start_time" type="character" default_value="2010-10-23_00:00:00"
                     units="-"
                     description="Starting time for model simulation"
                     possible_values="`YYYY-MM-DD_hh:mm:ss'"/>

                <nml_option name="config_stop_time" type="character" default_value="none" in_defaults="false"
                     units="-"
                     description="Stopping time for model simulation"
                     possible_values="`YYYY-MM-DD_hh:mm:ss'"/>

                <nml_option name="config_run_duration" type="character" default_value="5_00:00:00"
                     units="-"
                     description="Length of model simulation"
                     possible_values="[DDD_]hh:mm:ss"/>

                <nml_option name="config_split_dynamics_transport" type="logical" default_value="true"
                     units="-"
                     description="Whether to super-cycle scalar transport"
                     possible_values="Logical values"/>

                <nml_option name="config_number_of_sub_steps" type="integer" default_value="2"
                     units="-"
                     description="Number of acoustic steps per full RK step"
                     possible_values="Positive, even integer values, typically 2 or 6 depending on transport splitting"/>

                <nml_option name="config_dynamics_split_steps" type="integer" default_value="3"
                     units="-"
                     description="When config\_split\_dynamics\_transport = T, the number of RK steps per transport step"
                     possible_values="Positive integer values"/>

                <nml_option name="config_h_mom_eddy_visc2" type="real" default_value="0.0"
                     units="m^2 s^{-1}"
                     description="$\nabla^2$ eddy viscosity for horizontal diffusion of momentum"
                     possible_values="Positive real values"/>

                <nml_option name="config_h_mom_eddy_visc4" type="real" default_value="0.0"
                     units="m^4 s^{-1}"
                     description="$\nabla^4$ eddy hyper-viscosity for horizontal diffusion of momentum"
                     possible_values="Positive real values"/>

                <nml_option name="config_v_mom_eddy_visc2" type="real" default_value="0.0"
                     units="m^2 s^{-1}"
                     description="$\nabla^2$ eddy viscosity for vertical diffusion of momentum"
                     possible_values="Positive real values"/>

                <nml_option name="config_h_theta_eddy_visc2" type="real" default_value="0.0"
                     units="m^2 s^{-1}"
                     description="$\nabla^2$ eddy viscosity for horizontal diffusion of theta"
                     possible_values="Positive real values"/>

                <nml_option name="config_h_theta_eddy_visc4" type="real" default_value="0.0"
                     units="m^4 s^{-1}"
                     description="$\nabla^4$ eddy hyper-viscosity for horizontal diffusion of theta"
                     possible_values="Positive real values"/>

                <nml_option name="config_v_theta_eddy_visc2" type="real" default_value="0.0"
                     units="m^2 s^{-1}"
                     description="$\nabla^2$ eddy viscosity for vertical diffusion of theta"
                     possible_values="Positive real values"/>

                <nml_option name="config_horiz_mixing" type="character" default_value="2d_smagorinsky"
                     units="-"
                     description="Formulation of horizontal mixing"
                     possible_values="`2d_fixed' or `2d_smagorinsky'"/>

                <nml_option name="config_len_disp" type="real" default_value="120000.0"
                     units="m"
                     description="Horizontal length scale for Smagorinsky formulation of horizontal diffusion"
                     possible_values="Positive real values"/>

                <nml_option name="config_visc4_2dsmag" type="real" default_value="0.05"
                     units="-"
                     description="Scaling coefficient of $\delta x^3$ to obtain $\nabla^4$ diffusion coefficient"
                     possible_values="Non-negative real values"/>

                <nml_option name="config_del4u_div_factor" type="real" default_value="1.0" in_defaults="false"
                     units="-"
                     description="Scaling factor for the divergent component of $\nabla^4 u$ calculation"
                     possible_values="Positive real values"/>

                <nml_option name="config_w_adv_order" type="integer" default_value="3"
                     units="-"
                     description="Horizontal advection order for w"
                     possible_values="2, 3, or 4"/>

                <nml_option name="config_theta_adv_order" type="integer" default_value="3"
                     units="-"
                     description="Horizontal advection order for theta"
                     possible_values="2, 3, or 4"/>

                <nml_option name="config_scalar_adv_order" type="integer" default_value="3"
                     units="-"
                     description="Horizontal advection order for scalars"
                     possible_values="2, 3, or 4"/>

                <nml_option name="config_u_vadv_order" type="integer" default_value="3"
                     units="-"
                     description="Vertical advection order for normal velocities (u)"
                     possible_values="2, 3, or 4"/>

                <nml_option name="config_w_vadv_order" type="integer" default_value="3"
                     units="-"
                     description="Vertical advection order for w"
                     possible_values="2, 3, or 4"/>

                <nml_option name="config_theta_vadv_order" type="integer" default_value="3"
                     units="-"
                     description="Vertical advection order for theta"
                     possible_values="2, 3, or 4"/>

                <nml_option name="config_scalar_vadv_order" type="integer" default_value="3"
                     units="-"
                     description="Vertical advection order for scalars"
                     possible_values="2, 3, or 4"/>

                <nml_option name="config_scalar_advection" type="logical" default_value="true"
                     units="-"
                     description="Whether to advect scalar fields"
                     possible_values=".true. or .false."/>

                <nml_option name="config_positive_definite" type="logical" default_value="false"
                     units="-"
                     description="Whether to enable positive-definite advection of scalars"
                     possible_values=".true. or .false."/>

                <nml_option name="config_monotonic" type="logical" default_value="true"
                     units="-"
                     description="Whether to enable monotonic limiter in scalar advection"
                     possible_values=".true. or .false."/>

                <nml_option name="config_coef_3rd_order" type="real" default_value="0.25"
                     units="-"
                     description="Upwinding coefficient in the 3rd order advection scheme"
                     possible_values="0 $\leq$ config_coef_3rd_order $\leq$ 1"/>

                <nml_option name="config_smagorinsky_coef" type="real" default_value="0.125" in_defaults="false"
                     units="TBD"
                     description="TBD"
                     possible_values="TBD"/>

                <nml_option name="config_mix_full" type="logical" default_value="true" in_defaults="false"
                     units="-"
                     description="Mix full $\theta$ and $u$ fields, or mix perturbation from intitial state"
                     possible_values=".true. or .false."/>

                <nml_option name="config_epssm" type="real" default_value="0.1"
                     units="-"
                     description="Off-centering parameter for the vertically implicit acoustic integration"
                     possible_values="Positive real values"/>

                <nml_option name="config_smdiv" type="real" default_value="0.025"
                     units="-"
                     description="3-d divergence damping coefficient"
                     possible_values="Positive real values"/>

                <nml_option name="config_smdiv_p_forward" type="real" default_value="0.1"
                     units="TBD"
                     description="TBD"
                     possible_values="TBD"/>

                <nml_option name="config_apvm_upwinding" type="real" default_value="0.5" in_defaults="false"
                     units="-"
                     description="Amount of upwinding in APVM"
                     possible_values="0 $\leq$ config_apvm_upwinding $\leq$ 1"/>

                <nml_option name="config_h_ScaleWithMesh" type="logical" default_value="true"
                     units="-"
                     description="Scale eddy viscosities with mesh-density function for horizontal diffusion"
                     possible_values=".true. or .false."/>

                <nml_option name="config_num_halos" type="integer" default_value="2" in_defaults="false"
                     units="-"
                     description="Number of halo layers for fields"
                     possible_values="Integer values, typically 2 or 3; DO NOT CHANGE"/>
        </nml_record>

        <nml_record name="damping" in_defaults="true">
                <nml_option name="config_zd" type="real" default_value="22000.0"
                     units="m"
                     description="Height MSL to begin w-damping profile"
                     possible_values="Positive real values"/>

                <nml_option name="config_xnutr" type="real" default_value="0.2"
                     units="-"
                     description="Maximum w-damping coefficient at model top"
                     possible_values="0 $\leq$ config_xnutr $\leq$ 1"/>
        </nml_record>

        <nml_record name="io" in_defaults="true">
                <nml_option name="config_restart_timestamp_name" type="character" default_value="restart_timestamp" in_defaults="false"
                     units="-"
                     description="Filename used to store most recent restart time stamp"
                     possible_values="Any valid filename"/>

                <nml_option name="config_pio_num_iotasks" type="integer" default_value="0"
                     units="-"
                     description="Number of tasks to perform file I/O"
                     possible_values="Integer valued, 0 $\leq$ config_pio_num_iotasks $\leq$ \# MPI tasks, 0 indicates all tasks perform I/O"/>

                <nml_option name="config_pio_stride" type="integer" default_value="1"
                     units="-"
                     description="Stride between file I/O tasks"
                     possible_values="Integer valued, $\leq$ (\# MPI tasks) / config_pio_num_iotasks"/>
        </nml_record>

        <nml_record name="decomposition" in_defaults="true">
                <nml_option name="config_block_decomp_file_prefix" type="character" default_value="x1.40962.graph.info.part."
                     units="-"
                     description="Prefix of graph decomposition file, to be suffixed with the MPI task count"
                     possible_values="Any valid filename"/>

                <nml_option name="config_number_of_blocks" type="integer" default_value="0" in_defaults="false"
                     units="-"
                     description="Number of blocks to assign to each MPI task"
                     possible_values="Positive integer values"/>

                <nml_option name="config_explicit_proc_decomp" type="logical" default_value="false" in_defaults="false"
                     units="-"
                     description="Whether to use an explicit mapping of blocks to MPI tasks"
                     possible_values=".true. or .false."/>

                <nml_option name="config_proc_decomp_file_prefix" type="character" default_value="graph.info.part." in_defaults="false"
                     units="-"
                     description="Prefix of block mapping file"
                     possible_values="Any valid filename"/>
        </nml_record>

        <nml_record name="restart" in_defaults="true">
                <nml_option name="config_do_restart" type="logical" default_value="false"
                     units="-"
                     description="Whether this run of the model is to restart from a previous restart file or not"
                     possible_values=".true. or .false."/>

                <nml_option name="config_do_DAcycling" type="logical" default_value="false" in_defaults="false"
                     units="-"
                     description="Whether to re-compute coupled fields $\theta_m$, $\tilde{\rho}$, $\rho u$, etc. from uncoupled fields when restarting the model; used for cycling DA experiments that analyze uncoupled fields in restart files"
                     possible_values=".true. or .false."/>
        </nml_record>

        <nml_record name="printout" in_defaults="true">
                <nml_option name="config_print_global_minmax_vel" type="logical" default_value="true"
                     units="-"
                     description="Whether to print the global min/max of horizontal normal velocity and vertical velocity each timestep"
                     possible_values=".true. or .false."/>

                <nml_option name="config_print_detailed_minmax_vel" type="logical" default_value="false"
                     units="-"
                     description="Whether to print the global min/max of horizontal normal velocity and vertical velocity each timestep, along with the location in the domain where those extrema occurred"
                     possible_values=".true. or .false."/>

                <nml_option name="config_print_global_minmax_sca" type="logical" default_value="false" in_defaults="false"
                     units="-"
                     description="Whether to print the global min/max of scalar fields each timestep"
                     possible_values=".true. or .false."/>
        </nml_record>

        <nml_record name="IAU" in_defaults="true">
                <nml_option name="config_IAU_option" type="integer" default_value="0"
                     units="-"
                     description="Incremental Analysis Update scheme"
                     possible_values="0 or 1; 0 turns off IAU, 1 uses equal weighting of increments across the IAU window"/>
                <nml_option name="config_IAU_window_length_s" type="real" default_value="21600."
                     units="s"
                     description="Length of window over which analysis increments are applied"
                     possible_values="Non-negative real values"/>
	</nml_record>


<!-- **************************************************************************************** -->
<!-- **************************************  Packages  ************************************** -->
<!-- **************************************************************************************** -->

        <packages>
                <package name="mp_kessler_in" description="parameterization of kessler microphysics."/>
                <package name="mp_thompson_in" description="parameterization of Thompson cloud microphysics."/>
                <package name="mp_wsm6_in" description="parameterization of WSM6 cloud microphysics."/>
                <package name="cu_grell_freitas_in" description="parameterization of Grell-Freitas convection."/>
                <package name="cu_kain_fritsch_in" description="parameterization of Kain-Fritsch convection."/>
                <package name="cu_tiedtke_in" description="parameterization of Tiedtke convection."/>
                <package name="bl_ysu_in" description="parameterization of YSU Planetary Boundary Layer."/>
                <package name="bl_mynn_in" description="parameterization of MYNN Planetary Boundary Layer."/>

                <package name="iau" description="Incremental Analysis Update"/>
        </packages>


<!-- **************************************************************************************** -->
<!-- *************************************** Streams **************************************** -->
<!-- **************************************************************************************** -->

	<streams>
		<stream name="input" 
                        type="input" 
                        filename_template="x1.40962.init.nc" 
                        input_interval="initial_only"
                        immutable="true">

			<var name="latCell"/>
			<var name="lonCell"/>
			<var name="xCell"/>
			<var name="yCell"/>
			<var name="zCell"/>
			<var name="indexToCellID"/>
			<var name="latEdge"/>
			<var name="lonEdge"/>
			<var name="xEdge"/>
			<var name="yEdge"/>
			<var name="zEdge"/>
			<var name="indexToEdgeID"/>
			<var name="latVertex"/>
			<var name="lonVertex"/>
			<var name="xVertex"/>
			<var name="yVertex"/>
			<var name="zVertex"/>
			<var name="indexToVertexID"/>
			<var name="cellsOnEdge"/>
			<var name="nEdgesOnCell"/>
			<var name="nEdgesOnEdge"/>
			<var name="edgesOnCell"/>
			<var name="edgesOnEdge"/>
			<var name="weightsOnEdge"/>
			<var name="dvEdge"/>
			<var name="dcEdge"/>
			<var name="angleEdge"/>
			<var name="areaCell"/>
			<var name="areaTriangle"/>
			<var name="edgeNormalVectors"/>
			<var name="localVerticalUnitVectors"/>
			<var name="cellTangentPlane"/>
			<var name="cellsOnCell"/>
			<var name="verticesOnCell"/>
			<var name="verticesOnEdge"/>
			<var name="edgesOnVertex"/>
			<var name="cellsOnVertex"/>
			<var name="kiteAreasOnVertex"/>
			<var name="fEdge"/>
			<var name="fVertex"/>
			<var name="meshDensity"/>
			<var name="cf1"/>
			<var name="cf2"/>
			<var name="cf3"/>
			<var name="zgrid"/>
			<var name="rdzw"/>
			<var name="dzu"/>
			<var name="rdzu"/>
			<var name="fzm"/>
			<var name="fzp"/>
			<var name="zxu"/>
			<var name="zz"/>
			<var name="zb"/>
			<var name="zb3"/>
			<var name="dss"/>
			<var name="u_init"/>
			<var name="t_init"/>
			<var name="qv_init"/>
			<var name="deriv_two"/>
			<var name="defc_a"/>
			<var name="defc_b"/>
			<var name="coeffs_reconstruct"/>
			<var_array name="scalars"/>
			<var name="xtime"/>
			<var name="u"/>
			<var name="w"/>
			<var name="rho"/>
			<var name="theta"/>
			<var name="relhum"/>
			<var name="exner_base"/>
			<var name="pressure_base"/>
			<var name="rho_base"/>
			<var name="theta_base"/>
			<var name="surface_pressure"/>
			<var name="isltyp"/>
			<var name="ivgtyp"/>
			<var name="mminlu"/>
			<var name="landmask"/>
			<var name="shdmin"/>
			<var name="shdmax"/>
			<var name="snoalb"/>
			<var name="albedo12m"/>
			<var name="greenfrac"/>
			<var name="sfc_albbck"/>
			<var name="skintemp"/>
			<var name="snow"/>
			<var name="snowc"/>
			<var name="snowh"/>
			<var name="sst"/>
			<var name="tmn"/>
			<var name="vegfra"/>
			<var name="seaice"/>
			<var name="xice"/>
			<var name="xland"/>
			<var name="u10"/>
			<var name="v10"/>
			<var name="q2"/>
			<var name="t2m"/>
			<var name="precipw"/>
			<var name="dzs"/>
			<var name="sh2o"/>
			<var name="smois"/>
			<var name="tslb"/>
			<var name="var2d"/>
			<var name="con"/>
			<var name="oa1"/>
			<var name="oa2"/>
			<var name="oa3"/>
			<var name="oa4"/>
			<var name="ol1"/>
			<var name="ol2"/>
			<var name="ol3"/>
			<var name="ol4"/>
			<var name="h_oml_initial"/>
		</stream>

		<stream name="restart" 
                        type="input;output" 
                        filename_template="restart.$Y-$M-$D_$h.$m.$s.nc" 
                        input_interval="initial_only" 
                        output_interval="1_00:00:00" 
                        immutable="true">

			<var name="latCell"/>
			<var name="lonCell"/>
			<var name="xCell"/>
			<var name="yCell"/>
			<var name="zCell"/>
			<var name="indexToCellID"/>
			<var name="latEdge"/>
			<var name="lonEdge"/>
			<var name="xEdge"/>
			<var name="yEdge"/>
			<var name="zEdge"/>
			<var name="indexToEdgeID"/>
			<var name="latVertex"/>
			<var name="lonVertex"/>
			<var name="xVertex"/>
			<var name="yVertex"/>
			<var name="zVertex"/>
			<var name="indexToVertexID"/>
			<var name="cellsOnEdge"/>
			<var name="nEdgesOnCell"/>
			<var name="nEdgesOnEdge"/>
			<var name="edgesOnCell"/>
			<var name="edgesOnEdge"/>
			<var name="weightsOnEdge"/>
			<var name="dvEdge"/>
			<var name="dcEdge"/>
			<var name="angleEdge"/>
			<var name="areaCell"/>
			<var name="areaTriangle"/>
			<var name="edgeNormalVectors"/>
			<var name="localVerticalUnitVectors"/>
			<var name="cellTangentPlane"/>
			<var name="cellsOnCell"/>
			<var name="verticesOnCell"/>
			<var name="verticesOnEdge"/>
			<var name="edgesOnVertex"/>
			<var name="cellsOnVertex"/>
			<var name="kiteAreasOnVertex"/>
			<var name="fEdge"/>
			<var name="fVertex"/>
			<var name="meshDensity"/>
			<var name="meshScalingDel2"/>
			<var name="meshScalingDel4"/>
			<var name="cf1"/>
			<var name="cf2"/>
			<var name="cf3"/>
			<var name="zgrid"/>
			<var name="rdzw"/>
			<var name="dzu"/>
			<var name="rdzu"/>
			<var name="fzm"/>
			<var name="fzp"/>
			<var name="zxu"/>
			<var name="zz"/>
			<var name="zb"/>
			<var name="zb3"/>
			<var name="dss"/>
			<var name="u_init"/>
			<var name="t_init"/>
			<var name="qv_init"/>
			<var name="deriv_two"/>
			<var name="defc_a"/>
			<var name="defc_b"/>
			<var name="coeffs_reconstruct"/>
			<var name="east"/>
			<var name="north"/>
			<var_array name="scalars"/>
			<var name="rainprod" packages="mp_thompson_in"/>
			<var name="evapprod" packages="mp_thompson_in"/>
			<var name="re_cloud" packages="mp_thompson_in;mp_wsm6_in"/>
			<var name="re_ice" packages="mp_thompson_in;mp_wsm6_in"/>
			<var name="re_snow" packages="mp_thompson_in;mp_wsm6_in"/>
			<var name="nt_c" packages="mp_thompson_in"/>
			<var name="mu_c" packages="mp_thompson_in"/>
			<var name="xtime"/>
			<var name="u"/>
			<var name="w"/>
			<var name="rho_zz"/>
			<var name="theta_m"/>
			<var name="pressure_p"/>
			<var name="rho"/>
			<var name="theta"/>
			<var name="relhum"/>
			<var name="uReconstructZonal"/>
			<var name="uReconstructMeridional"/>
			<var name="circulation"/>
			<var name="exner"/>
			<var name="exner_base"/>
			<var name="rtheta_base"/>
			<var name="pressure_base"/>
			<var name="rho_base"/>
			<var name="theta_base"/>
			<var name="ru"/>
			<var name="ru_p"/>
			<var name="rw"/>
			<var name="rw_p"/>
			<var name="rtheta_p"/>
			<var name="rho_p"/>
			<var name="surface_pressure"/>
                        <var name="tend_sfc_pressure"/>
			<var name="rt_diabatic_tend"/>
			<var name="nsteps_accum"/>
			<var name="ndays_accum"/>
			<var name="tlag"/>
			<var name="tday_accum"/>
			<var name="tyear_mean"/>
			<var name="tyear_accum"/>
			<var name="refl10cm_max"/>
			<var name="i_rainnc"/>
			<var name="rainncv"/>
			<var name="rainnc"/>
			<var name="snownc"/>
			<var name="graupelnc"/>
			<var name="sr"/>
			<var name="i_rainc"/>
			<var name="cuprec"/>
			<var name="rainc"/>
			<var name="raincv"/>
			<var name="nca"/>
			<var name="cubot"/>
			<var name="cutop"/>
			<var name="w0avg"/>
                        <var name="qcg"/>
                        <var name="sh3d"/>
                        <var name="qke"/>
                        <var name="qke_adv"/>
                        <var name="cov"/>
                        <var name="qsq"/>
                        <var name="tsq"/>
                        <var name="tke_pbl"/>
                        <var name="wstar"/>
                        <var name="delta"/>
                        <var name="el_pbl"/>
                        <var name="ch"/>
			<var name="kpbl"/>
			<var name="hpbl"/>
			<var name="hfx"/>
			<var name="mavail"/>
			<var name="mol"/>
			<var name="qfx"/>
			<var name="qsfc"/>
			<var name="ust"/>
			<var name="ustm"/>
			<var name="zol"/>
			<var name="znt"/>
			<var name="br"/>
			<var name="cd"/>
			<var name="cda"/>
			<var name="chs"/>
			<var name="chs2"/>
			<var name="cqs2"/>
			<var name="ck"/>
			<var name="cka"/>
			<var name="cpm"/>
			<var name="flhc"/>
			<var name="flqc"/>
			<var name="gz1oz0"/>
			<var name="lh"/>
			<var name="psim"/>
			<var name="psih"/>
			<var name="qgh"/>
			<var name="regime"/>
			<var name="rmol"/>
			<var name="wspd"/>
			<var name="fh"/>
			<var name="fm"/>
			<var name="u10"/>
			<var name="v10"/>
			<var name="q2"/>
			<var name="t2m"/>
			<var name="th2m"/>
			<var name="dusfcg"/>
			<var name="dvsfcg"/>
			<var name="dtaux3d"/>
			<var name="dtauy3d"/>
			<var name="rubldiff"/>
			<var name="rvbldiff"/>
			<var name="i_acswdnb"/>
			<var name="i_acswdnbc"/>
			<var name="i_acswdnt"/>
			<var name="i_acswdntc"/>
			<var name="i_acswupb"/>
			<var name="i_acswupbc"/>
			<var name="i_acswupt"/>
			<var name="i_acswuptc"/>
			<var name="acswdnb"/>
			<var name="acswdnbc"/>
			<var name="acswdnt"/>
			<var name="acswdntc"/>
			<var name="acswupb"/>
			<var name="acswupbc"/>
			<var name="acswupt"/>
			<var name="acswuptc"/>
			<var name="gsw"/>
			<var name="i_aclwdnb"/>
			<var name="i_aclwdnbc"/>
			<var name="i_aclwdnt"/>
			<var name="i_aclwdntc"/>
			<var name="i_aclwupb"/>
			<var name="i_aclwupbc"/>
			<var name="i_aclwupt"/>
			<var name="i_aclwuptc"/>
			<var name="aclwdnb"/>
			<var name="aclwdnbc"/>
			<var name="aclwdnt"/>
			<var name="aclwdntc"/>
			<var name="aclwupb"/>
			<var name="aclwupbc"/>
			<var name="aclwupt"/>
			<var name="aclwuptc"/>
			<var name="glw"/>
			<var name="o3clim"/>
			<var name="o3vmr"/>
			<var name="acsnom"/>
			<var name="acsnow"/>
			<var name="canwat"/>
			<var name="chklowq"/>
			<var name="grdflx"/>
			<var name="lai"/>
			<var name="noahres"/>
			<var name="potevp"/>
			<var name="sfc_albedo"/>
			<var name="sfc_emiss"/>
			<var name="sfc_emibck"/>
			<var name="sfcrunoff"/>
			<var name="smstav"/>
			<var name="smstot"/>
			<var name="snopcx"/>
			<var name="snotime"/>
			<var name="sstsk"/>
			<var name="sstsk_dtc"/>
			<var name="sstsk_dtw"/>
			<var name="thc"/>
			<var name="udrunoff"/>
			<var name="xicem"/>
			<var name="z0"/>
			<var name="zs"/>
			<var name="k22_shallow"/>
			<var name="kbcon_shallow"/>
			<var name="ktop_shallow"/>
			<var name="ktop_deep"/>
			<var name="xmb_total"/>
			<var name="xmb_shallow"/>
			<var name="qc_cu"/>
			<var name="qi_cu"/>
			<var name="rthcuten"/>
			<var name="rqvcuten"/>
			<var name="rqccuten"/>
			<var name="rqicuten"/>
			<var name="rqrcuten"/>
			<var name="rqscuten"/>
			<var name="rqvdynten"/>
			<var name="rthdynten"/>
			<var name="rucuten"/>
			<var name="rvcuten"/>
			<var name="rublten"/>
			<var name="rvblten"/>
			<var name="rthblten"/>
			<var name="rqvblten"/>
			<var name="rqcblten"/>
			<var name="rqiblten"/>
			<var name="rniblten"/>
			<var name="rthratensw"/>
			<var name="rthratenlw"/>
			<var name="pin"/>
			<var name="ozmixm"/>
			<var name="isltyp"/>
			<var name="ivgtyp"/>
			<var name="mminlu"/>
			<var name="landmask"/>
			<var name="shdmin"/>
			<var name="shdmax"/>
			<var name="snoalb"/>
			<var name="albedo12m"/>
			<var name="greenfrac"/>
			<var name="sfc_albbck"/>
			<var name="skintemp"/>
			<var name="snow"/>
			<var name="snowc"/>
			<var name="snowh"/>
			<var name="sst"/>
			<var name="tmn"/>
			<var name="vegfra"/>
			<var name="seaice"/>
			<var name="xice"/>
			<var name="xland"/>
			<var name="dzs"/>
			<var name="smcrel"/>
			<var name="sh2o"/>
			<var name="smois"/>
			<var name="tslb"/>
			<var name="var2d"/>
			<var name="con"/>
			<var name="oa1"/>
			<var name="oa2"/>
			<var name="oa3"/>
			<var name="oa4"/>
			<var name="ol1"/>
			<var name="ol2"/>
			<var name="ol3"/>
			<var name="ol4"/>
			<var name="t_oml"/>
			<var name="t_oml_initial"/>
			<var name="t_oml_200m_initial"/>
			<var name="h_oml"/>
			<var name="h_oml_initial"/>
			<var name="hu_oml"/>
			<var name="hv_oml"/>
		</stream>

		<stream name="output" 
                        type="output" 
                        filename_template="history.$Y-$M-$D_$h.$m.$s.nc" 
                        output_interval="6:00:00"
                        runtime_format="separate_file">

			<var name="latCell"/>
			<var name="lonCell"/>
			<var name="xCell"/>
			<var name="yCell"/>
			<var name="zCell"/>
			<var name="indexToCellID"/>
			<var name="latEdge"/>
			<var name="lonEdge"/>
			<var name="xEdge"/>
			<var name="yEdge"/>
			<var name="zEdge"/>
			<var name="indexToEdgeID"/>
			<var name="latVertex"/>
			<var name="lonVertex"/>
			<var name="xVertex"/>
			<var name="yVertex"/>
			<var name="zVertex"/>
			<var name="indexToVertexID"/>
			<var name="cellsOnEdge"/>
			<var name="nEdgesOnCell"/>
			<var name="nEdgesOnEdge"/>
			<var name="edgesOnCell"/>
			<var name="edgesOnEdge"/>
			<var name="weightsOnEdge"/>
			<var name="dvEdge"/>
			<var name="dcEdge"/>
			<var name="angleEdge"/>
			<var name="areaCell"/>
			<var name="areaTriangle"/>
			<var name="cellsOnCell"/>
			<var name="verticesOnCell"/>
			<var name="verticesOnEdge"/>
			<var name="edgesOnVertex"/>
			<var name="cellsOnVertex"/>
			<var name="kiteAreasOnVertex"/>
			<var name="meshDensity"/>
			<var name="zgrid"/>
			<var name="fzm"/>
			<var name="fzp"/>
			<var name="zz"/>
			<var name="xtime"/>
			<var name="u"/>
			<var name="w"/>
			<var name="pressure"/>
			<var name="surface_pressure"/>
			<var name="rho"/>
			<var name="theta"/>
			<var_array name="scalars"/>
			<var name="relhum"/>
			<var name="divergence"/>
			<var name="vorticity"/>
			<var name="ke"/>
			<var name="uReconstructZonal"/>
			<var name="uReconstructMeridional"/>

                        <!-- Begin Ertel PV diagnostics defined in diagnostics/Registry_pv.xml -->
			<var name="ertel_pv"/>
			<var name="u_pv"/>
			<var name="v_pv"/>
			<var name="theta_pv"/>
			<var name="vort_pv"/>
			<var name="depv_dt_lw"/>
			<var name="depv_dt_sw"/>
			<var name="depv_dt_bl"/>
			<var name="depv_dt_cu"/>
			<var name="depv_dt_mix"/>
			<var name="dtheta_dt_mp"/>
			<var name="depv_dt_mp"/>
			<var name="depv_dt_diab"/>
			<var name="depv_dt_fric"/>
			<var name="depv_dt_diab_pv"/>
			<var name="depv_dt_fric_pv"/>
			<var name="iLev_DT"/>
                        <!-- End Ertel PV diagnostics defined in diagnostics/Registry_pv.xml -->

			<var name="i_rainnc"/>
			<var name="rainnc"/>
			<var name="precipw"/>
			<var name="cuprec"/>
			<var name="i_rainc"/>
			<var name="rainc"/>
			<var name="kpbl"/>
			<var name="hpbl"/>
			<var name="hfx"/>
			<var name="qfx"/>
			<var name="cd"/>
			<var name="cda"/>
			<var name="ck"/>
			<var name="cka"/>
			<var name="lh"/>
			<var name="u10"/>
			<var name="v10"/>
			<var name="q2"/>
			<var name="t2m"/>
			<var name="th2m"/>
			<var name="gsw"/>
			<var name="glw"/>
			<var name="acsnow"/>
			<var name="pin"/>
			<var name="ozmixm"/>
			<var name="mminlu"/>
			<var name="xland"/>
			<var name="skintemp"/>
			<var name="snow"/>
			<var name="snowh"/>
			<var name="sst"/>
			<var name="vegfra"/>
			<var name="xice"/>
			<var name="sh2o"/>
			<var name="smois"/>
			<var name="tslb"/>
		</stream>

		<stream name="diagnostics" 
                        type="output" 
                        filename_template="diag.$Y-$M-$D_$h.$m.$s.nc" 
                        output_interval="3:00:00"
                        runtime_format="separate_file">

			<var name="xtime"/>
			<var name="olrtoa"/>
			<var name="rainc"/>
			<var name="rainnc"/>
			<var name="refl10cm_max"/>
			<var name="refl10cm_1km"/>
			<var name="refl10cm_1km_max"/>
			<var name="precipw"/>
			<var name="u10"/>
			<var name="v10"/>
			<var name="q2"/>
			<var name="t2m"/>
			<var name="th2m"/>

                        <!-- Begin isobaric diagnostics defined in diagnostics/Registry_isobaric.xml -->
			<var name="mslp"/>
			<var name="relhum_200hPa"/>
			<var name="relhum_250hPa"/>
			<var name="relhum_500hPa"/>
			<var name="relhum_700hPa"/>
			<var name="relhum_850hPa"/>
			<var name="relhum_925hPa"/>
			<var name="dewpoint_200hPa"/>
			<var name="dewpoint_250hPa"/>
			<var name="dewpoint_500hPa"/>
			<var name="dewpoint_700hPa"/>
			<var name="dewpoint_850hPa"/>
			<var name="dewpoint_925hPa"/>
			<var name="temperature_200hPa"/>
			<var name="temperature_250hPa"/>
			<var name="temperature_500hPa"/>
			<var name="temperature_700hPa"/>
			<var name="temperature_850hPa"/>
			<var name="temperature_925hPa"/>
			<var name="height_200hPa"/>
			<var name="height_250hPa"/>
			<var name="height_500hPa"/>
			<var name="height_700hPa"/>
			<var name="height_850hPa"/>
			<var name="height_925hPa"/>
			<var name="uzonal_200hPa"/>
			<var name="uzonal_250hPa"/>
			<var name="uzonal_500hPa"/>
			<var name="uzonal_700hPa"/>
			<var name="uzonal_850hPa"/>
			<var name="uzonal_925hPa"/>
			<var name="umeridional_200hPa"/>
			<var name="umeridional_250hPa"/>
			<var name="umeridional_500hPa"/>
			<var name="umeridional_700hPa"/>
			<var name="umeridional_850hPa"/>
			<var name="umeridional_925hPa"/>
			<var name="w_200hPa"/>
			<var name="w_250hPa"/>
			<var name="w_500hPa"/>
			<var name="w_700hPa"/>
			<var name="w_850hPa"/>
			<var name="w_925hPa"/>
			<var name="vorticity_200hPa"/>
			<var name="vorticity_250hPa"/>
			<var name="vorticity_500hPa"/>
			<var name="vorticity_700hPa"/>
			<var name="vorticity_850hPa"/>
			<var name="vorticity_925hPa"/>
			<var name="t_isobaric"/>
			<var name="t_iso_levels"/>
			<var name="z_isobaric"/>
			<var name="z_iso_levels"/>
			<var name="meanT_500_300"/>
                        <!-- End isobaric diagnostics defined in diagnostics/Registry_isobaric.xml -->

                        <!-- Begin convective diagnostics defined in diagnostics/Registry_convective.xml -->
                        <var name="cape"/>
                        <var name="cin"/>
                        <var name="lcl"/>
                        <var name="lfc"/>
                        <var name="srh_0_1km"/>
                        <var name="srh_0_3km"/>
                        <var name="uzonal_surface"/>
                        <var name="uzonal_1km"/>
                        <var name="uzonal_6km"/>
                        <var name="umeridional_surface"/>
                        <var name="umeridional_1km"/>
                        <var name="umeridional_6km"/>
                        <var name="temperature_surface"/>
                        <var name="dewpoint_surface"/>
			<var name="updraft_helicity_max"/>
			<var name="w_velocity_max"/>
			<var name="wind_speed_level1_max"/>
                        <!-- End convective diagnostics defined in diagnostics/Registry_convective.xml -->

			<var name="t_oml"/>
			<var name="t_oml_initial"/>
			<var name="t_oml_200m_initial"/>
			<var name="h_oml"/>
			<var name="h_oml_initial"/>
			<var name="hu_oml"/>
			<var name="hv_oml"/>
		</stream>

		<stream name="surface" 
                        type="input" 
                        filename_template="x1.40962.sfc_update.nc" 
                        input_interval="none"
                        filename_interval="none"
                        runtime_format="separate_file">

			<var name="sst"/>
			<var name="xice"/>
		</stream>

	        <stream name="iau" 
                        type="input" 
                        filename_template="x1.40962.AmB.$Y-$M-$D_$h.$m.$s.nc" 
                        input_interval="initial_only"
                        filename_interval="none"
                        immutable="true"
                        packages="iau">

			<var name="xtime"/>
			<var_struct name="tend_iau"/>
		</stream>
	</streams>


<!-- **************************************************************************************** -->
<!-- ************************************** Variables *************************************** -->
<!-- **************************************************************************************** -->

        <var_struct name="mesh" time_levs="1">

                <!-- horizontal grid structure -->
                <var name="latCell" type="real" dimensions="nCells" units="rad"
                     description="Latitude of cells"/>

                <var name="lonCell" type="real" dimensions="nCells" units="rad"
                     description="Longitude of cells"/>

                <var name="xCell" type="real" dimensions="nCells" units="m"
                     description="Cartesian x-coordinate of cells"/>

                <var name="yCell" type="real" dimensions="nCells" units="m"
                     description="Cartesian y-coordinate of cells"/>

                <var name="zCell" type="real" dimensions="nCells" units="m"
                     description="Cartesian z-coordinate of cells"/>

                <var name="indexToCellID" type="integer" dimensions="nCells" units="-"
                     description="Mapping from local array index to global cell ID"/>

                <var name="latEdge" type="real" dimensions="nEdges" units="rad"
                     description="Latitude of edges"/>

                <var name="lonEdge" type="real" dimensions="nEdges" units="rad"
                     description="Longitude of edges"/>

                <var name="xEdge" type="real" dimensions="nEdges" units="m"
                     description="Cartesian x-coordinate of edges"/>

                <var name="yEdge" type="real" dimensions="nEdges" units="m"
                     description="Cartesian y-coordinate of edges"/>

                <var name="zEdge" type="real" dimensions="nEdges" units="m"
                     description="Cartesian z-coordinate of edges"/>

                <var name="indexToEdgeID" type="integer" dimensions="nEdges" units="-"
                     description="Mapping from local array index to global edge ID"/>

                <var name="latVertex" type="real" dimensions="nVertices" units="rad"
                     description="Latitude of vertices"/>

                <var name="lonVertex" type="real" dimensions="nVertices" units="rad"
                     description="Longitude of vertices"/>

                <var name="xVertex" type="real" dimensions="nVertices" units="m"
                     description="Cartesian x-coordinate of vertices"/>

                <var name="yVertex" type="real" dimensions="nVertices" units="m"
                     description="Cartesian y-coordinate of vertices"/>

                <var name="zVertex" type="real" dimensions="nVertices" units="m"
                     description="Cartesian z-coordinate of vertices"/>

                <var name="indexToVertexID" type="integer" dimensions="nVertices" units="-"
                     description="Mapping from local array index to global vertex ID"/>

                <var name="cellsOnEdge" type="integer" dimensions="TWO nEdges" units="-"
                     description="IDs of cells divided by an edge"/>

                <var name="nEdgesOnCell" type="integer" dimensions="nCells" units="-"
                     description="Number of edges forming the boundary of a cell"/>

                <var name="nEdgesOnEdge" type="integer" dimensions="nEdges" units="-"
                     description="Number of edges involved in reconstruction of tangential velocity for an edge"/>

                <var name="edgesOnCell" type="integer" dimensions="maxEdges nCells" units="-"
                     description="IDs of edges forming the boundary of a cell"/>

                <var name="edgesOnEdge" type="integer" dimensions="maxEdges2 nEdges" units="-"
                     description="IDs of edges involved in reconstruction of tangential velocity for an edge"/>

                <var name="weightsOnEdge" type="real" dimensions="maxEdges2 nEdges" units="unitless"
                     description="Weights used in reconstruction of tangential velocity for an edge"/>

                <var name="dvEdge" type="real" dimensions="nEdges" units="m"
                     description="Spherical distance between vertex endpoints of an edge"/>

                <var name="invDvEdge" type="real" dimensions="nEdges" units="m^{-1}"
                     description="Inverse distance between vertex endpoints of an edge"/>

                <var name="dcEdge" type="real" dimensions="nEdges" units="m"
                     description="Spherical distance between cells separated by an edge"/>

                <var name="invDcEdge" type="real" dimensions="nEdges" units="m^{-1}"
                     description="Inverse distance between cells separated by an edge"/>

                <var name="angleEdge" type="real" dimensions="nEdges" units="rad"
                     description="Angle between local north and the positive tangential direction of an edge"/>

                <var name="areaCell" type="real" dimensions="nCells" units="m^2"
                     description="Spherical area of a Voronoi cell"/>

                <var name="invAreaCell" type="real" dimensions="nCells" units="m^{-2}"
                     description="Inverse of Voronoi cell area"/>

                <var name="areaTriangle" type="real" dimensions="nVertices" units="m^2"
                     description="Spherical area of a Delaunay triangle"/>

                <var name="invAreaTriangle" type="real" dimensions="nVertices" units="m^{-2}"
                     description="Inverse area of a Delaunay triangle"/>

                <var name="edgeNormalVectors" type="real" dimensions="R3 nEdges" units="unitless"
                     description="Cartesian components of the vector normal to an edge and tangential to the surface of the sphere"/>

                <var name="localVerticalUnitVectors" type="real" dimensions="R3 nCells" units="unitless"
                     description="Cartesian components of the vector pointing in the local vertical direction for a cell"/>

                <var name="cellTangentPlane" type="real" dimensions="R3 TWO nCells" units="unitless"
                     description="Components of a pair of vectors defining the tangent plane at a cell"/>

                <var name="cellsOnCell" type="integer" dimensions="maxEdges nCells" units="-"
                     description="IDs of cells neighboring a cell"/>

                <var name="verticesOnCell" type="integer" dimensions="maxEdges nCells" units="-"
                     description="IDs of vertices (corner points) of a cell"/>

                <var name="verticesOnEdge" type="integer" dimensions="TWO nEdges" units="-"
                     description="IDs of the two vertex endpoints of an edge"/>

                <var name="edgesOnVertex" type="integer" dimensions="vertexDegree nVertices" units="-"
                     description="IDs of the edges that meet at a vertex"/>

                <var name="cellsOnVertex" type="integer" dimensions="vertexDegree nVertices" units="-"
                     description="IDs of the cells that meet at a vertex"/>

                <var name="kiteAreasOnVertex" type="real" dimensions="vertexDegree nVertices" units="m^2"
                     description="Intersection areas between primal (Voronoi) and dual (triangular) mesh cells"/>

                <var name="fEdge" type="real" dimensions="nEdges" units="unitless"
                     description="Coriolis parameter at an edge"/>

                <var name="fVertex" type="real" dimensions="nVertices" units="unitless"
                     description="Coriolis parameter at a vertex"/>

                <var name="meshDensity" type="real" dimensions="nCells" units="unitless"
                     description="Mesh density function (used when generating the mesh) evaluated at a cell"/>

                <var name="meshScalingDel2" type="real" dimensions="nEdges" units="unitless"
                     description="Scaling coefficient for $\nabla^2$ eddy viscosity"/>

                <var name="meshScalingDel4" type="real" dimensions="nEdges" units="unitless"
                     description="Scaling coefficient for $\nabla^4$ eddy hyper-viscosity"/>

                <var name="edgesOnVertex_sign" type="real" dimensions="vertexDegree nVertices" units="TBD"
                     description="TBD"/>

                <var name="edgesOnCell_sign" type="real" dimensions="maxEdges nCells" units="TBD"
                     description="TBD"/>

                <var name="kiteForCell" type="integer" dimensions="maxEdges nCells" units="TBD"
                     description="TBD"/>

                <!-- coefficients for vertical extrapolation to the surface -->
                <var name="cf1" type="real" dimensions="" units="unitless"
                     description="Surface interpolation weight for level k=1 value"/>

                <var name="cf2" type="real" dimensions="" units="unitless"
                     description="Surface interpolation weight for level k=2 value"/>

                <var name="cf3" type="real" dimensions="" units="unitless"
                     description="Surface interpolation weight for level k=3 value"/>

                <!-- description of the vertical grid structure -->
                <var name="zgrid" type="real" dimensions="nVertLevelsP1 nCells" units="m MSL"
                     description="Geometric height of layer interfaces"/>

                <var name="rdzw" type="real" dimensions="nVertLevels" units="unitless"
                     description="Reciprocal dzw"/>

                <var name="dzu" type="real" dimensions="nVertLevels" units="unitless"
                     description="d(zeta) at w levels"/>

                <var name="rdzu" type="real" dimensions="nVertLevels" units="unitless"
                     description="Reciprocal dzu"/>

                <var name="fzm" type="real" dimensions="nVertLevels" units="unitless"
                     description="Weight for linear interpolation to w(k) point for u(k) level variable"/>

                <var name="fzp" type="real" dimensions="nVertLevels" units="unitless"
                     description="Weight for linear interpolation to w(k) point for u(k-1) level variable"/>

                <var name="zxu" type="real" dimensions="nVertLevels nEdges" units="unitless"
                     description="dz/dx on horizontal coordinate surfaces at u levels"/>

                <var name="zz" type="real" dimensions="nVertLevels nCells" units="unitless"
                     description="d(zeta)/dz, vertical metric term"/>

                <var name="zb" type="real" dimensions="nVertLevelsP1 TWO nEdges" units="unitless"
                     description="Coefficients for contribution from u to omega diagnosis"/>

                <var name="zb3" type="real" dimensions="nVertLevelsP1 TWO nEdges" units="unitless"
                     description="Coefficients for 3rd-order correction to contribution from u to omega diagnosis"/>

                <var name="zb_cell" type="real" dimensions="nVertLevelsP1 maxEdges nCells" units="TBD"
                     description="TBD"/>

                <var name="zb3_cell" type="real" dimensions="nVertLevelsP1 maxEdges nCells" units="TBD"
                     description="TBD"/>

                <!-- W-Rayleigh damping coefficients -->
                <var name="dss" type="real" dimensions="nVertLevels nCells" units="unitless"
                     description="w-damping coefficient"/>

                <!-- Reference profiles -->
                <var name="u_init" type="real" dimensions="nVertLevels" units="m s^{-1}"
                     description="u reference profile"/>

                <var name="t_init" type="real" dimensions="nVertLevels nCells" units="K"
                     description="theta reference profile"/>

                <var name="qv_init" type="real" dimensions="nVertLevels" units="kg kg^{-1}"
                     description="qv reference profile"/>

                <!-- Space needed for advection -->
                <var name="deriv_two" type="real" dimensions="FIFTEEN TWO nEdges" units="unitless"
                     description="weights for cell-centered second derivative, normal to edge, for transport scheme"/>

                <var name="adv_coefs" type="real" dimensions="FIFTEEN nEdges" units="unitless"
                     description="Weighting coefficents used for reconstructing cell-based foelds at edges"/>

                <var name="adv_coefs_3rd" type="real" dimensions="FIFTEEN nEdges" units="unitless"
                     description="Weighting coefficents used for reconstructing cell-based foelds at edges"/>

                <var name="advCellsForEdge" type="integer" dimensions="FIFTEEN nEdges" units="-"
                     description="Cells used to reconstruct a cell-based field at an edge"/>

                <var name="nAdvCellsForEdge" type="integer" dimensions="nEdges" units="-"
                     description="Number of cells used to reconstruct a cell-based field at an edge"/>

                <!-- Space needed for deformation calculation weights -->
                <var name="defc_a" type="real" dimensions="maxEdges nCells" units="unitless"
                     description="Coefficients for computing the off-diagonal components of the horizontal deformation"/>

                <var name="defc_b" type="real" dimensions="maxEdges nCells" units="unitless"
                     description="Coefficients for computing the diagonal components of the horizontal deformation"/>

                <!-- Arrays required for reconstruction of velocity field -->
                <var name="coeffs_reconstruct" type="real" dimensions="R3 maxEdges nCells" units="unitless"
                     description="Coefficients to reconstruct velocity vectors at cell centers"/>

                <var name="east" type="real" dimensions="R3 nCells" units="unitless"
                     description="Cartesian components of the local unit vector pointing east"/>

                <var name="north" type="real" dimensions="R3 nCells" units="unitless"
                     description="Cartesian components of the unit vector pointing north"/>

                <!-- Arrays needed only in the CAM LW and SW radiation codes: Aerosols -->
                <var name="m_hybi" type="real" dimensions="nAerLevels nCells" units="unitless"
                     description="Matched hybi (needs to be re-checked)"/>
        </var_struct>

        <var_struct name="state" time_levs="2">

                <var name="xtime" type="text" dimensions="Time" units="YYYY-MM-DD_hh:mm:ss"
                     description="Model valid time"/>

                <!-- Prognostic variables: read from input, saved in restart, and written to output -->
                <var name="u" type="real" dimensions="nVertLevels nEdges Time" units="m s^{-1}"
                     description="Horizontal normal velocity at edges"/>

                <var name="w" type="real" dimensions="nVertLevelsP1 nCells Time" units="m s^{-1}"
                     description="Vertical velocity at vertical cell faces"/>

                <var name="rho_zz" type="real" dimensions="nVertLevels nCells Time" units="kg m^{-3}"
                     description="Dry air density divided by d(zeta)/dz"/>

                <var name="theta_m" type="real" dimensions="nVertLevels nCells Time" units="K"
                     description="Moist potential temperature: theta*(1+q_v*R_v/R_d)"/>

                <var name="m_ps" type="real" dimensions="nCells Time" units="Pa"
                     description="Surface pressure from match on MPAS grid"/>

                <var_array name="scalars" type="real" dimensions="nVertLevels nCells Time">
                        <var name="qv" array_group="moist" units="kg kg^{-1}"
                             description="Water vapor mixing ratio"/>

                        <var name="qc" array_group="moist" units="kg kg^{-1}"
                             description="Cloud water mixing ratio"
                             packages="bl_mynn_in;bl_ysu_in;cu_tiedtke_in;mp_kessler_in;mp_thompson_in;mp_wsm6_in"/>

                        <var name="qr" array_group="moist" units="kg kg^{-1}"
                             description="Rain water mixing ratio"
                             packages="mp_kessler_in;mp_thompson_in;mp_wsm6_in"/>

                        <var name="qi" array_group="moist" units="kg kg^{-1}"
                             description="Ice mixing ratio"
                             packages="bl_mynn_in;bl_ysu_in;cu_tiedtke_in;mp_thompson_in;mp_wsm6_in"/>

                        <var name="qs" array_group="moist" units="kg kg^{-1}"
                             description="Snow mixing ratio"
                             packages="mp_thompson_in;mp_wsm6_in"/>

                        <var name="qg" array_group="moist" units="kg kg^{-1}"
                             description="Graupel mixing ratio"
                             packages="mp_thompson_in;mp_wsm6_in"/>

                        <var name="ni" array_group="number" units="nb kg^{-1}"
                             description="Cloud ice number concentration"
                             packages="bl_mynn_in;mp_thompson_in"/>

                        <var name="nr" array_group="number" units="nb kg^{-1}"
                             decription="Rain number concentration"
                             packages="mp_thompson_in"/>
                </var_array>

                <var_array name="aerosols" type="real" dimensions="nAerLevels nCells Time">
                        <var name="sul"     array_group="aer_cam" units="kg m^{-3}"
                             description="Sulfate soluble (SUL) aerosol concentration"/>

                        <var name="sslt"    array_group="aer_cam" units="kg m^{-3}"
                             description="Sea-salt (SSLT) aerosol concentration"/>

                        <var name="dust1"   array_group="aer_cam" units="kg m^{-3}"
                             description="Dust type 1 (DUST1) aerosol concentration"/>

                        <var name="dust2"   array_group="aer_cam" units="kg m^{-3}"
                             description="Dust type 2 (DUST2) aerosol concentration"/>

                        <var name="dust3"   array_group="aer_cam" units="kg m^{-3}"
                             description="Dust type 3 (DUST3) aerosol concentration"/>

                        <var name="dust4"   array_group="aer_cam" units="kg m^{-3}"
                             description="Dust type 4 (DUST4) aerosol concentration"/>

                        <var name="ocpho"   array_group="aer_cam" units="kg m^{-3}"
                             description="Hydrophobic organic carbon (OCPHO) aerosol concentration"/>

                        <var name="bcpho"   array_group="aer_cam" units="kg m^{-3}"
                             description="Hydrophobic black carbon (BCPHO) aerosol concentration"/>

                        <var name="ocphi"   array_group="aer_cam" units="kg m^{-3}"
                             description="Hydrophilic organic carbon (OCPHI) aerosol concentration"/>

                        <var name="bcphi"   array_group="aer_cam" units="kg m^{-3}"
                             description="Hydrophilic black carbon (BCPHI) aerosol concentration"/>

                        <var name="bg"      array_group="aer_cam" units="kg m^{-3}"
                             description="Background (BG) aerosol concentration"/>

                        <var name="volc"    array_group="aer_cam" units="kg m^{-3}"
                             description="Volcanic (VOLC) aerosol concentration"/>

                </var_array>
        </var_struct>

        <var_struct name="diag" time_levs="1">

                <!-- coefficients for the vertical tridiagonal solve -->
                <!-- Note:  these could be local but...              -->
                <var name="cofrz" type="real" dimensions="nVertLevels Time" units="s m^{-1}"
                     description="coefficient for implicit contribution of Omega to density update"/>

                <var name="cofwr" type="real" dimensions="nVertLevels nCells Time" units="m s^{-1}"
                     description="coefficient for implicit contribution of density to the vertical velocity update"/>

                <var name="cofwz" type="real" dimensions="nVertLevels nCells Time" units="m s^{-1} K^{-1}"
                     description="coefficient for implicit contribution of density to the vertical velocity update"/>

                <var name="coftz" type="real" dimensions="nVertLevelsP1 nCells Time" units="s K"
                     description="coefficient for implicit contribution of omega vertical derivative to the theta_m update"/>

                <var name="cofwt" type="real" dimensions="nVertLevels nCells Time" units="m s^{-1} K^{-1}"
                     description="coefficient for implicit contribution of density to the vertical velocity update"/>

                <var name="a_tri" type="real" dimensions="nVertLevels nCells Time" units="unitless"
                     description="implicit tridiagonal solve coefficients"/>

                <var name="alpha_tri" type="real" dimensions="nVertLevels nCells Time" units="unitless"
                     description="implicit tridiagonal solve coefficients"/>

                <var name="gamma_tri" type="real" dimensions="nVertLevels nCells Time" units="unitless"
                     description="implicit tridiagonal solve coefficients"/>

                <!-- state variables diagnosed from prognostic state -->
                <var name="pressure_p" type="real" dimensions="nVertLevels nCells Time" units="Pa"
                     description="Perturbation pressure"/>

                <!-- Diagnostic fields: only written to output                                                           -->
                <!-- NOTE: added the "r" option to rho,theta,uReconstructZonal,and uReconstructMeridional for use of the -->
                <!-- non-hydrostatic dynamical core in a data assimilation framework. NOTE that the "r" option is not    -->
                <!-- needed for those 4 variables to get bit for bit restart capabilities, otherwise.                    -->
                <var name="rho" type="real" dimensions="nVertLevels nCells Time" units="kg m^{-3}"
                     description="Dry air density"/>

                <var name="theta" type="real" dimensions="nVertLevels nCells Time" units="K"
                     description="Potential temperature"/>

                <var name="relhum" type="real" dimensions="nVertLevels nCells Time" units="percent"
                     description="Relative humidity"/>

                <var name="v" type="real" dimensions="nVertLevels nEdges Time" units="m s^{-1}"
                     description="Horizontal tangential velocity at edges"/>

                <var name="divergence" type="real" dimensions="nVertLevels nCells Time" units="s^{-1}"
                     description="Horizontal velocity divergence at cell center"/>

                <var name="vorticity" type="real" dimensions="nVertLevels nVertices Time" units="s^{-1}"
                     description="Relative vorticity at vertices"/>

                <var name="pv_edge" type="real" dimensions="nVertLevels nEdges Time" units="s^{-1} kg^{-1} m^3"
                     description="absolute vorticity/rho_zz averaged to the cell edge from the vertices"/>

                <var name="rho_edge" type="real" dimensions="nVertLevels nEdges Time" units="kg m^{-3}"
                     description="rho_zz averaged from cell centers to the cell edge"/>

                <var name="ke" type="real" dimensions="nVertLevels nCells Time" units="m^2 s^{-2}"
                     description="Kinetic energy at a cell center"/>

                <var name="pv_vertex" type="real" dimensions="nVertLevels nVertices Time" units="s^{-1} kg^{-1} m^3"
                     description="absolute vorticity/rho_zz at a vertex"/>

                <var name="pv_cell" type="real" dimensions="nVertLevels nCells Time" units="s^{-1} kg^{-1} m^3"
                     description="absolute vorticity/rho_zz averaged to the cell center from the vertices"/>

                <!-- reconstructed horizontal velocity vectors at cell centers -->
                <var name="uReconstructX" type="real" dimensions="nVertLevels nCells Time" units="m s^{-1}"
                     description="Cartesian x-component of reconstructed horizontal velocity at cell centers"/>

                <var name="uReconstructY" type="real" dimensions="nVertLevels nCells Time" units="m s^{-1}"
                     description="Cartesian y-component of reconstructed horizontal velocity at cell centers"/>

                <var name="uReconstructZ" type="real" dimensions="nVertLevels nCells Time" units="m s^{-1}"
                     description="Cartesian z-component of reconstructed horizontal velocity at cell centers"/>

                <var name="uReconstructZonal" type="real" dimensions="nVertLevels nCells Time" units="m s^{-1}"
                     description="Zonal component of reconstructed horizontal velocity at cell centers"/>

                <var name="uReconstructMeridional" type="real" dimensions="nVertLevels nCells Time" units="m s^{-1}"
                     description="Meridional component of reconstructed horizontal velocity at cell centers"/>

                <!-- Other diagnostic variables -->

                <var name="rv" type="real" dimensions="nVertLevels nEdges Time" units="???"
                     description="???"/>

                <var name="circulation" type="real" dimensions="nVertLevels nVertices Time" units="m^2 s^{-1}"
                     description="Horizontal circulation at vertices"/>

                <var name="gradPVt" type="real" dimensions="nVertLevels nEdges Time" units="???"
                     description="Gradient in the tangential direction of PV at edge locations"/>

                <var name="gradPVn" type="real" dimensions="nVertLevels nEdges Time" units="???"
                     description="Gradient in the normal direction of PV at edge locations"/>

                <var name="h_divergence" type="real" dimensions="nVertLevels nCells Time" units="???"
                     description="???"/>

                <var name="exner" type="real" dimensions="nVertLevels nCells Time" units="unitless"
                     description="Exner function"/>

                <var name="exner_base" type="real" dimensions="nVertLevels nCells Time" units="unitless"
                     description="Base-state Exner function"/>

                <var name="rtheta_base" type="real" dimensions="nVertLevels nCells Time" units="kg K m^{-3}"
                     description="reference state rho*theta/zz"/>

                <var name="pressure" type="real" dimensions="nVertLevels nCells Time" units="Pa"
                     description="Pressure"/>

                <var name="pressure_base" type="real" dimensions="nVertLevels nCells Time" units="Pa"
                     description="Base state pressure"/>

                <var name="rho_base" type="real" dimensions="nVertLevels nCells Time" units="kg m^{-3}"
                     description="Base state dry air density"/>

                <var name="theta_base" type="real" dimensions="nVertLevels nCells Time" units="K"
                     description="Base state potential temperature"/>

                <var name="rho_zz_old_split" type="real" dimensions="nVertLevels nCells Time" units="kg m^{-3}"
                     description="rho/zz"/>

                <var name="ruAvg" type="real" dimensions="nVertLevels nEdges Time" units="kg m^{-2} s^{-1}"
                     description="time-averaged rho*u/zz used in scalar transport"/>

                <var name="wwAvg" type="real" dimensions="nVertLevelsP1 nCells Time" units="kg m^{-2} s^{-1}"
                     description="time-averaged rho*omega/zz used in scalar transport"/>

                <var name="ruAvg_split" type="real" dimensions="nVertLevels nEdges Time" units="kg m^{-2} s^{-1}"
                     description="time-averaged rho*u/zz used in scalar transport"/>

                <var name="wwAvg_split" type="real" dimensions="nVertLevelsP1 nCells Time" units="kg m^{-2} s^{-1}"
                     description="time-averaged rho*omega/zz used in scalar transport"/>

                <var name="cqu" type="real" dimensions="nVertLevels nEdges Time" units="unitless"
                     description="rho_d/rho_m at cell edge (u points)"/>

                <var name="cqw" type="real" dimensions="nVertLevels nCells Time" units="unitless"
                     description="rho_d/rho_m at w points"/>

                <!-- coupled variables needed by solver, but not output -->
                <var name="ru" type="real" dimensions="nVertLevels nEdges Time" units="kg m^{-2} s^{-1}"
                     description="horizontal momentum at cell edge (rho*u/zz)"/>

                <var name="ru_p" type="real" dimensions="nVertLevels nEdges Time" units="kg m^{-2} s^{-1}"
                     description="acoustic perturbation horizontal momentum at cell edge  (rho*u/zz)"/>

                <var name="ru_save" type="real" dimensions="nVertLevels nEdges Time" units="kg m^{-2} s^{-1}"
                     description="predicted value of horizontal momentum, saved before acoustic steps"/>

                <var name="rw" type="real" dimensions="nVertLevelsP1 nCells Time" units="kg m^{-2} s^{-1}"
                     description="rho*omega/zz carried at w points"/>

                <var name="rw_p" type="real" dimensions="nVertLevelsP1 nCells Time" units="kg m^{-2} s^{-1}"
                     description="acoustic perturbation rho*omega/zz carried at w points"/>

                <var name="rw_save" type="real" dimensions="nVertLevelsP1 nCells Time" units="kg m^{-2} s^{-1}"
                     description="predicted value of rho*omega/zz, saved before acoustic steps"/>

                <var name="rtheta_p" type="real" dimensions="nVertLevels nCells Time" units="kg K m^{-3}"
                     description="rho*theta_m/zz perturbation from the reference state value"/>

                <var name="rtheta_pp" type="real" dimensions="nVertLevels nCells Time" units="kg K m^{-3}"
                     description="rho*theta_m/zz perturbation from rtheta_p"/>

                <var name="rtheta_p_save" type="real" dimensions="nVertLevels nCells Time" units="kg K m^{-3}"
                     description="predicted value rtheta_p, saved before acoustic steps"/>

                <var name="rtheta_pp_old" type="real" dimensions="nVertLevels nCells Time" units="kg K m^{-3}"
                     description="predicted value rtheta_pp, saved during acoustic steps for divergence damping calculation"/>

                <var name="zz_rtheta_pp_old" type="real" dimensions="nVertLevels nCells Time" units="TBD"
                     description="TBD"/>

                <var name="rho_p" type="real" dimensions="nVertLevels nCells Time" units="kg m^{-3}"
                     description="rho/zz perturbation from the reference state value, advanced over acoustic steps"/>

                <var name="rho_pp" type="real" dimensions="nVertLevels nCells Time" units="kg m^{-3}"
                     description="rho/zz perturbation from rho_pp, advanced over acoustic steps"/>

                <var name="rho_p_save" type="real" dimensions="nVertLevels nCells Time" units="kg m^{-3}"
                     description="predicted value rho_p, saved before acoustic steps"/>

                <var name="divergence_3d" type="real" dimensions="nVertLevels nCells Time" units="kg m^{-3} s^{-1}"
                     description="3D divergence used for acoustic filtering"/>

                <var name="kdiff" type="real" dimensions="nVertLevels nCells Time" units="m^2 s^{-1}"
                     description="Smagorinsky horizontal eddy viscosity"/>

                <var name="tend_rtheta_adv" type="real" dimensions="nVertLevels nCells Time" units="TBD"
                     description="TBD"/>

                <var name="surface_pressure" type="real" dimensions="nCells Time" units="Pa"
                     description="Diagnosed surface pressure"/>

        </var_struct>

        <var_struct name="tend" time_levs="1">

                
                <!-- tendencies for prognostic variables -->
                <var name="tend_u" name_in_code="u" type="real" dimensions="nVertLevels nEdges Time" units="m s^{-2}"
                     description="Tendency of u from dynamics"/>

                <var name="tend_w" name_in_code="w" type="real" dimensions="nVertLevelsP1 nCells Time" units="m s^{-2}"
                     description="Tendency of w from dynamics"/>

                <var name="tend_rho" name_in_code="rho_zz" type="real" dimensions="nVertLevels nCells Time" units="kg m^{-3} s^{-1}"
                     description="Tendency of dry density from dynamics"/>

                <var name="tend_theta" name_in_code="theta_m" type="real" dimensions="nVertLevels nCells Time" units="K s^{-1}"
                     description="Tendency of potential temperature from dynamics"/>

                <var name="rt_diabatic_tend" type="real" dimensions="nVertLevels nCells Time" units="kg K s^{-1}"
                     description="Tendency of coupled potential temperature from physics"/>

                <var name="euler_tend_u" name_in_code="u_euler" type="real" dimensions="nVertLevels nEdges Time" units="m s^{-2}"
                     description="Tendency of u from dynamics"/>

                <var name="euler_tend_w" name_in_code="w_euler" type="real" dimensions="nVertLevelsP1 nCells Time" units="m s^{-2}"
                     description="Tendency of w from dynamics"/>

                <var name="euler_tend_theta" name_in_code="theta_euler" type="real" dimensions="nVertLevels nCells Time" units="K s^{-1}"
                     description="Tendency of potential temperature from dynamics"/>

                <var name="tend_w_pgf" name_in_code="w_pgf" type="real" dimensions="nVertLevelsP1 nCells Time" units="m s^{-2}"
                     description="Tendency of w due to pressure gradient force"/>

                <var name="tend_w_buoy" name_in_code="w_buoy" type="real" dimensions="nVertLevelsP1 nCells Time" units="m s^{-2}"
                     description="Tendency of w due to buoyancy force"/>

                <var name="tend_sfc_pressure" type="real" dimensions="nCells Time" units="Pa s^{-1}"
                     description="Tendency of surface pressure"/>

                <!-- scalar tendencies -->
                <var_array name="scalars_tend" type="real" dimensions="nVertLevels nCells Time">
                        <var name="tend_qv" name_in_code="qv" array_group="moist" units="kg kg^{-1} s^{-1}"
                             description="Tendency of water vapor mixing ratio"/>

                        <var name="tend_qc" name_in_code="qc" array_group="moist" units="kg kg^{-1} s^{-1}"
                             description="Tendency of cloud water mixing ratio"
                             packages="bl_mynn_in;bl_ysu_in;cu_tiedtke_in;mp_kessler_in;mp_thompson_in;mp_wsm6_in"/>

                        <var name="tend_qr" name_in_code="qr" array_group="moist" units="kg kg^{-1} s^{-1}"
                             description="Tendency of rain water mixing ratio"
                             packages="mp_kessler_in;mp_thompson_in;mp_wsm6_in"/>

                        <var name="tend_qi" name_in_code="qi" array_group="moist" units="kg kg^{-1} s^{-1}"
                             description="Tendency of ice mixing ratio"
                             packages="bl_mynn_in;bl_ysu_in;cu_tiedtke_in;mp_thompson_in;mp_wsm6_in"/>

                        <var name="tend_qs" name_in_code="qs" array_group="moist" units="kg kg^{-1} s^{-1}"
                             description="Tendency of snow ratio"
                             packages="mp_thompson_in;mp_wsm6_in"/>

                        <var name="tend_qg" name_in_code="qg" array_group="moist" units="kg kg^{-1} s^{-1}"
                             description="Tendency of graupel mixing ratio"
                             packages="mp_thompson_in;mp_wsm6_in"/>

                        <var name="tend_ni" name_in_code="ni" array_group="number" units="nb kg^{-1} s^{-1}"
                             description="Tendency of cloud ice number concentration"
                             packages="bl_mynn_in;mp_thompson_in"/>

                        <var name="tend_nr" name_in_code="nr" array_group="number" units="nb kg^{-1} s^{-1}" 
                             description="Tendency of rain number concentration"
                             packages="mp_thompson_in"/>
                </var_array>
        </var_struct>


<!-- ================================================================================================== -->
<!--  DECLARATIONS OF ALL PHYSICS VARIABLES (will need to be moved to a Physics Registry shared by the  -->
<!--  hydrostatic and non-hydrostatic dynamical cores):                                                 -->
<!-- ================================================================================================== -->


        <nml_record name="physics" in_defaults="true">
                <!-- NAMELIST VARIABLES ADDED FOR INITIALIZATION OF SURFACE CHARACTERISTICS: -->
                <nml_option name="input_soil_data" type="character" default_value="STAS" in_defaults="false"
                     units="-"
                     description="input soil use classification"
                     possible_values="`STAS`"/>

                <nml_option name="input_soil_temperature_lag" type="integer" default_value="140" in_defaults="false"
                     units="-"
                     description="days over which the deep soil temperature is computed using skin temperature"
                     possible_values="Positive integers"/>

                <nml_option name="num_soil_layers" type="integer" default_value="4" in_defaults="false"
                     units="-"
                     description="number of soil layers in Noah land surface scheme"
                     possible_values="Positive integers. For Noah LSM, must be set to 4."/>

                <nml_option name="months" type="integer" default_value="12" in_defaults="false"
                     units="-"
                     description="number of months per year"
                     possible_values="Positive integer values. DO NOT CHANGE."/>

                <!-- ... DIMENSION NEEDED FOR OZONE AND AEROSOLS CONCENTRATIONS IN THE CAM LONGWAVE AND SHORTWAVE -->
                <!-- ... RADIATION PARAMETERIZATIONS.                                                             -->
                <nml_option name="noznlev" type="integer" default_value="59" in_defaults="false"
                     units="-"
                     description="number of prescribed pressure levels for input climatological ozone volume mixing ratios"
                     possible_values="Positive integers"/>

                <nml_option name="naerlev" type="integer" default_value="29" in_defaults="false"
                     units="-"
                     description="number of prescribed pressure levels for input climatological aerosol mixing ratio"
                     possible_values="Positive integers"/>

                <nml_option name="camdim1" type="integer" default_value="4" in_defaults="false"
                     units="-"
                     description="dimension of CAM radiation absorption save array"
                     possible_values="Positive integers"/>

                <!-- NAMELIST VARIABLES ADDED FOR PHYSICS CONFIGURATION: -->
                
                <nml_option name="config_frac_seaice" type="logical" default_value="false" in_defaults="false"
                     units="-"
                     description="logical for configuration of fractional sea-ice"
                     possible_values=".true. for sea-ice between 0 or 1; .false. for sea-ice equal to 0 or 1 (flag)."/>

                <nml_option name="config_sfc_albedo" type="logical" default_value="true" in_defaults="false"
                     units="-"
                     description="logical for configuration of surface albedo"
                     possible_values=".true. for climatologically varying surface albedo; .false. for fixed input data"/>

                <nml_option name="config_sfc_snowalbedo" type="logical" default_value="true" in_defaults="false"
                     units="-"
                     description="logical for configuration of maximum surface albedo for snow"
                     possible_values=".true. for geographical distribution; .false. for fixed input data"/>

                <nml_option name="config_sst_update" type="logical" default_value="false"
                     units="-"
                     description="logical for configuration of sea-surface temperature"
                     possible_values=".true. for time-varying sea-surface temperatures; .false., otherwise"/>

                <nml_option name="config_sstdiurn_update" type="logical" default_value="false"
                     units="-"
                     description="logical for configuration of diurnal cycle of sea-surface temperatures"
                     possible_values=".true. for applying a diurnal cycle to sea-surface temperatures; .false., otherwise"/>

                <nml_option name="config_deepsoiltemp_update" type="logical" default_value="false"
                     units="-"
                     description="logical for configuration of deep soil temperatures"
                     possible_values=".true. for slowly time-varying deep soil temperatures; .false. otherwise"/>

                <nml_option name="config_o3climatology" type="logical" default_value="false" in_defaults="false"
                     units="-"
                     description="logical for configuration of input ozone data in RRMTG long- and short-wave radiation"
                     possible_values=".true. for using monthly-varying ozone data; .false. for using fixed vertical profile"/>

                <nml_option name="config_microp_re" type="logical" default_value="false" in_defaults="false"
                     units="-"
                     description="logical for calculation of the effective radii for cloud water, cloud ice, and snow"
                     possible_values=".true. for calculating effective radii; .false. for using defaults in RRTMG radiation"/>

                <nml_option name="config_ysu_pblmix" type="logical" default_value="false" in_defaults="false"
                     units="-"
                     description="logical for turning on/off top-down, radiation_driven mixing"
                     possible_values=".true. to turn on top-down radiation_driven mixing; .false. otherwise"/>

                <nml_option name="config_n_microp" type="integer" default_value="1" in_defaults="false"
                     units="-"
                     description="number of microphysics time-steps per physics time-steps"
                     possible_values="Positive integers"/>

                <nml_option name="config_radtlw_interval" type="character" default_value="00:30:00"
                     units="-"
                     description="time interval between calls to parameterization of long-wave radiation"
                     possible_values="`DD_HH:MM:SS' or `none'"/>

                <nml_option name="config_radtsw_interval" type="character" default_value="00:30:00"
                     units="-"
                     description="time interval between calls to parameterization of short-wave radiation"
                     possible_values="`DD_HH:MM:SS' or `none'"/>

                <nml_option name="config_conv_interval" type="character" default_value="none" in_defaults="false"
                     units="-"
                     description="time interval between calls to parameterization of convection"
                     possible_values="`DD_HH:MM:SS' or `none'"/>

                <nml_option name="config_pbl_interval" type="character" default_value="none" in_defaults="false"
                     units="-"
                     description="time interval between calls to parameterization of planetary boundary layer"
                     possible_values="`DD_HH:MM:SS' or `none'"/>

                <nml_option name="config_camrad_abs_update" type="character" default_value="06:00:00" in_defaults="false"
                     units="-"
                     description="time interval between updates of absorption/emission coefficients in CAM radiation"
                     possible_values="`DD_HH:MM:SS' or `none'"/>

                <nml_option name="config_greeness_update" type="character" default_value="24:00:00" in_defaults="false"
                     units="-"
                     description="time interval between updates of greeness fraction"
                     possible_values="`DD_HH:MM:SS' or `none'"/>

                <nml_option name="config_bucket_update" type="character" default_value="none"
                     units="-"
                     description="time interval between updates of accumulated rain and radiation diagnostics"
                     possible_values="`DD_HH:MM:SS' or `none'"/>

                <nml_option name="config_physics_suite" type="character" default_value="mesoscale_reference" in_defaults="true"
                     units="-"
                     description="Choice of physics suite"
                     possible_values="`mesoscale_reference',`convection_scale_aware',`none'"/>

                <nml_option name="config_microp_scheme" type="character" default_value="suite" in_defaults="false"
                     units="-"
                     description="configuration for cloud microphysics schemes"
                     possible_values="`suite',`wsm6',`off'"/>

                <nml_option name="config_convection_scheme" type="character" default_value="suite" in_defaults="false"
                     units="-"
                     description="configuration for convection schemes"
                     possible_values="`suite',`kain_fritsch',`tiedtke',`off'"/>

                <nml_option name="config_lsm_scheme" type="character" default_value="suite" in_defaults="false"
                     units="-"
                     description="configuration for land-surface schemes"
                     possible_values="`suite',`noah',`off'"/>

                <nml_option name="config_pbl_scheme" type="character" default_value="suite" in_defaults="false"
                     units="-"
                     description="configuration for planetary boundary layer schemes"
                     possible_values="`suite',`ysu',`off'"/>

                <nml_option name="config_gwdo_scheme" type="character" default_value="suite" in_defaults="false"
                     units="-"
                     description="configuration of gravity wave drag over orography"
                     possible_values="`suite',`ysu_gwdo',`off'"/>

                <nml_option name="config_radt_cld_scheme" type="character" default_value="suite" in_defaults="false"
                     units="-"
                     description="configuration for calculation of horizontal cloud fraction"
                     possible_values="`suite',`cld_fraction',`cld_incidence'"/>

                <nml_option name="config_radt_lw_scheme" type="character" default_value="suite" in_defaults="false"
                     units="-"
                     description="configuration for long-wave radiation schemes"
                     possible_values="`suite',`rrtmg_lw',`cam_lw',`off'"/>

                <nml_option name="config_radt_sw_scheme" type="character" default_value="suite" in_defaults="false"
                     units="-"
                     description="configuration for short-wave radiation schemes"
                     possible_values="`suite',`rrtmg_sw',`cam_sw',`off'"/>

                <nml_option name="config_sfclayer_scheme" type="character" default_value="suite" in_defaults="false"
                     units="-"
                     description="configuration for surface layer-scheme"
                     possible_values="`suite',`monin_obukhov',`off'"/>

                <nml_option name="config_gfconv_closure_deep" type="integer" default_value="0" in_defaults="false"
                     units="-"
                     description="closure option for deep convection in Grell-Freitas convection scheme"
                     possible_values="TBD"/>

                <nml_option name="config_gfconv_closure_shallow" type="integer" default_value="8" in_defaults="false"
                     units="-"
                     description="closure option for shallow convection in Grell-Freitas convection scheme"
                     possible_values="TBD"/>

                <nml_option name="config_bucket_radt" type="real" default_value="1.0e9" in_defaults="false"
                     units="-"
                     description="threshold above which accumulated radiation diagnostics are reset"
                     possible_values="Positive real values"/>

                <nml_option name="config_bucket_rainc" type="real" default_value="100.0" in_defaults="false"
                     units="-"
                     description="threshold above which the accumulated convective precipitation is reset"
                     possible_values="Positive real values"/>

                <nml_option name="config_bucket_rainnc" type="real" default_value="100.0" in_defaults="false"
                     units="-"
                     description="threshold above which the accumulated grid-scale precipitation is reset"
                     possible_values="Positive real values"/>

                <nml_option name="config_oml1d" type="logical" default_value="false" in_defaults="false"
                     units="TBD"
                     description="TBD"
                     possible_values="TBD"/>

                <nml_option name="config_oml_hml0" type="real" default_value="30.0" in_defaults="false"
                     units="TBD"
                     description="TBD"
                     possible_values="TBD"/>

                <nml_option name="config_oml_gamma" type="real" default_value="0.14" in_defaults="false"
                     units="TBD"
                     description="TBD"
                     possible_values="TBD"/>

                <nml_option name="config_oml_relaxation_time" type="real" default_value="864000." in_defaults="false"
                     units="TBD"
                     description="TBD"
                     possible_values="TBD"/>
        </nml_record>

        <var_struct name="diag_physics" time_levs="1">


                <!-- ================================================================================================= -->
                <!-- ... ARRAYS AND VARIABLES FOR UPDATING THE DEEP SOIL TEMPERATURE:                                  -->
                <!-- ================================================================================================= -->

                <var name="nsteps_accum" type="real" dimensions="nCells Time" units="unitless"
                     description="number of accumulated time-steps in a day"/>

                <var name="ndays_accum" type="real" dimensions="nCells Time" units="unitless"
                     description="number of accumulated days in a year"/>

                <var name="tlag" type="real" dimensions="nLags nCells Time" units="K"
                     description="daily mean surface temperature of prior days"/>

                <var name="tday_accum" type="real" dimensions="nCells Time" units="K"
                     description="accumulated daily surface temperature for current day"/>

                <var name="tyear_mean" type="real" dimensions="nCells Time" units="K"
                     description="annual mean surface temperature"/>

                <var name="tyear_accum" type="real" dimensions="nCells Time" units="K"
                     description="accumulated yearly surface temperature for current year"/>


                <!-- ================================================================================================== -->
                <!-- ... PARAMETERIZATION OF CLOUD MICROPHYSICS:                                                        -->
                <!-- ================================================================================================== -->

                <var name="refl10cm_max" type="real" dimensions="nCells Time" units="dBZ"
                     description="10 cm maximum radar reflectivity"
                     packages="mp_thompson_in;mp_wsm6_in"/>

                <var name="refl10cm_1km" type="real" dimensions="nCells Time" units="dBZ"
                     description="diagnosed 10 cm radar reflectivity at 1 km AGL"
                     packages="mp_thompson_in;mp_wsm6_in"/>

                <var name="refl10cm_1km_max" type="real" dimensions="nCells Time" units="dBZ"
                     description="maximum diagnosed 10 cm radar reflectivity at 1 km AGL since last output time"
                     packages="mp_thompson_in;mp_wsm6_in"/>

                <var name="i_rainnc" type="integer" dimensions="nCells Time" units="unitless"
                     description="incidence of accumulated grid-scale precipitation greater than config_bucket_rainnc"
                     packages="mp_kessler_in;mp_thompson_in;mp_wsm6_in"/>

                <var name="rainncv" type="real" dimensions="nCells Time" units="mm"
                     description="time-step total grid-scale precipitation"
                     packages="mp_kessler_in;mp_thompson_in;mp_wsm6_in"/>

                <var name="snowncv" type="real" dimensions="nCells Time" units="mm"
                     description="time-step grid-scale precipitation of snow"
                     packages="mp_thompson_in;mp_wsm6_in"/>

                <var name="graupelncv" type="real" dimensions="nCells Time" units="mm"
                     description="time-step grid-scale precipitation of graupel"
                     packages="mp_thompson_in;mp_wsm6_in"/>

                <var name="rainnc" type="real" dimensions="nCells Time" units="mm"
                     description="accumulated total grid-scale precipitation"
                     packages="mp_kessler_in;mp_thompson_in;mp_wsm6_in"/>

                <var name="snownc" type="real" dimensions="nCells Time" units="mm"
                     description="accumulated grid-scale precipitation of snow"
                     packages="mp_thompson_in;mp_wsm6_in"/>

                <var name="graupelnc" type="real" dimensions="nCells Time" units="mm"
                     description="accumulated grid-scale precipitation of graupel"
                     packages="mp_thompson_in;mp_wsm6_in"/>

                <var name="rainprod" type="real" dimensions="nVertLevels nCells Time" units="s^{-1}"
                     description="rain production rate"
                     packages="mp_thompson_in"/>

                <var name="evapprod" type="real" dimensions="nVertLevels nCells Time" units="s^{-1}"
                     description="rain evaporation rate"
                     packages="mp_thompson_in"/>

                <var name="re_cloud" type="real" dimensions="nVertLevels nCells Time" units="m"
                     description="effective radius of cloud water droplets"
                     packages="mp_thompson_in;mp_wsm6_in"/>

                <var name="re_ice"  type="real" dimensions="nVertLevels nCells Time"  units="m"
                     description="effective radius of cloud ice crystals"
                     packages="mp_thompson_in;mp_wsm6_in"/>

                <var name="re_snow" type="real" dimensions="nVertLevels nCells Time"  units="m"
                     description="effective radius of snow crystals"
                     packages="mp_thompson_in;mp_wsm6_in"/>

                <var name="nt_c" type="real" dimensions="nCells" units="nb kg^{-1}"
                     description="one-moment constant cloud water droplet concentration"
                     packages="mp_thompson_in"/>

                <var name="mu_c" type="real" dimensions="nCells" units="unitless"
                     description="gamma shape parameter"
                     packages="mp_thompson_in"/>

                <var name="sr" type="real" dimensions="nCells Time" units="unitless"
                     description="time-step ratio of frozen versus total grid-scale precipitation"/>

                <var name="precipw" type="real" dimensions="nCells Time" units="kg m^{-2}"
                     description="precipitable water"/>


                <!-- ================================================================================================== -->
                <!-- ... PARAMETERIZATION OF CONVECTION:                                                                -->
                <!-- ================================================================================================== -->

                <var name="i_rainc" type="integer" dimensions="nCells Time" units="unitless"
                     description="incidence of accumulated convective precipitation greater than config_bucket_rainc"
                     packages="cu_grell_freitas_in;cu_kain_fritsch_in;cu_tiedtke_in"/>

                <var name="cuprec" type="real" dimensions="nCells Time" units="mm s^{-1}"
                     description="convective precipitation rate"
                     packages="cu_grell_freitas_in;cu_kain_fritsch_in;cu_tiedtke_in"/>

                <var name="rainc" type="real" dimensions="nCells Time" units="mm"
                     description="accumulated convective precipitation"
                     packages="cu_grell_freitas_in;cu_kain_fritsch_in;cu_tiedtke_in"/>

                <var name="raincv" type="real" dimensions="nCells Time" units="mm"
                     description="time-step convective precipitation"
                     packages="cu_grell_freitas_in;cu_kain_fritsch_in;cu_tiedtke_in"/>


                <!-- ... KAIN_FRITSCH ONLY: -->
                <var name="nca" type="real" dimensions="nCells Time" units="s"
                     description="relaxation time for KF parameterization of convection"
                     packages="cu_kain_fritsch_in"/>

                <var name="w0avg" type="real" dimensions="nVertLevels nCells Time" units="m s^{-1}"
                     description="time running-averaged vertical velocity"
                     packages="cu_kain_fritsch_in"/>


                <!-- ... GRELL-FREITAS ONLY: -->
                <var name="k22_shallow" type="integer" dimensions="nCells Time" units="unitless"
                     description="index of convection at k22 level in Grell-Freitas convection scheme"
                     packages="cu_grell_freitas_in"/>

                <var name="kbcon_shallow" type="integer" dimensions="nCells Time" units="unitless"
                     description="index of lowest level of shallow convection in Grell-Freitas convection scheme"
                     packages="cu_grell_freitas_in"/>

                <var name="ktop_shallow" type="integer" dimensions="nCells Time" units="unitless"
                     description="index of highest level of shallow convection in Grell-Freitas convection scheme"
                     packages="cu_grell_freitas_in"/>

                <var name="ktop_deep" type="integer" dimensions="nCells Time" units="unitless"
                     description="index of highest level of deep convection in Grell-Freitas convection scheme"
                     packages="cu_grell_freitas_in"/>

                <var name="xmb_total" type="real" dimensions="nCells Time" units="kg m^{-2} s^{-1}"
                     description="cloud-base mass flux"
                     packages="cu_grell_freitas_in"/>

                <var name="xmb_shallow" type="real" dimensions="nCells Time" units="kg m^{-2} s^{-1}"
                     description="cloud base mass flux for shallow convection"
                     packages="cu_grell_freitas_in"/>

                <var name="qc_cu" type="real" dimensions="nVertLevels nCells Time" units="kg kg^{-1}"
                     description="in-cloud cloud water mixing ratio in Grell-Freitas cloud model"
                     packages="cu_grell_freitas_in"/>

                <var name="qi_cu" type="real" dimensions="nVertLevels nCells Time" units="kg kg^{-1}"
                     description="in-cloud cloud ice mixing ratio in Grell-Freitas cloud model"
                     packages="cu_grell_freitas_in"/>


                <!-- ... KAIN_FRITSCH AND GRELL-FREITAS: -->
                <var name="cubot" type="real" dimensions="nCells Time" units="unitless"
                     description="index of highest level of convection"
                     packages="cu_grell_freitas_in;cu_kain_fritsch_in"/>

                <var name="cutop" type="real" dimensions="nCells Time" units="unitless"
                     description="index of lowest level of convection"
                     packages="cu_grell_freitas_in;cu_kain_fritsch_in"/>


                <!-- ================================================================================================== -->
                <!-- ... PARAMETERIZATION OF PLANETARY BOUNDARY LAYER PROCESSES:                                        -->
                <!-- ================================================================================================== -->

                <var name="kpbl" type="integer" dimensions="nCells Time" units="unitless"
                     description="index level of PBL top"
                     packages="bl_mynn_in;bl_ysu_in"/>

                <var name="hpbl" type="real" dimensions="nCells Time" units="m"
                     description="Planetary Boundary Layer (PBL) height"
                     packages="bl_mynn_in;bl_ysu_in"/>

                <var name="delta" type="real" dimensions="nCells Time" units="m"
                     description="entrainment layer depth from PBL scheme"
                     packages="bl_mynn_in;bl_ysu_in"/>

                <var name="wstar" type="real" dimensions="nCells Time" units="m s^{-1}"
                     description="mixed velocity scale from PBL scheme"
                     packages="bl_mynn_in;bl_ysu_in"/>

		<var name="kzh" type="real" dimensions="nVertLevels nCells Time" units="m^{2} s^{-1}"
                     description="vertical diffusion coefficient of potential temperature"
                     packages="bl_mynn_in;bl_ysu_in"/>

		<var name="kzm" type="real" dimensions="nVertLevels nCells Time" units="m^{2} s^{-1}"
                     description="vertical diffusion coefficient of mommentum"
                     packages="bl_mynn_in;bl_ysu_in"/>

		<var name="kzq" type="real" dimensions="nVertLevels nCells Time" units="m^{2} s^{-1}"
                     description="vertical diffusion coefficient of water vapor and cloud condensates"
                     packages="bl_mynn_in;bl_ysu_in"/>


                <!-- YSU PBL SCHEME: -->
                <var name="exch_h" type="real" dimensions="nVertLevels nCells Time" units="m^{2} s^{-1}"
                     description="exchange coefficient"
                     packages="bl_ysu_in"/>


                <!-- MYNN PBL SCHEME: -->
                <var name="cov" type="real" dimensions="nVertLevels nCells Time" units="K kg kg^{-1}"
                     description="liquid water - liquid water potential temperature covariance"
                     packages="bl_mynn_in"/>

                <var name="el_pbl" type="real" dimensions="nVertLevels nCells Time" units="m"
                     description="mixing length from PBL scheme"
                     packages="bl_mynn_in"/>

                <var name="qke" type="real" dimensions="nVertLevels nCells Time" units="m^{2} s^{-2}"
                     description="twice turbulent kinetic energy"
                     packages="bl_mynn_in"/>

                <var name="qke_adv" type="real" dimensions="nVertLevels nCells Time" units="m^{2} s^{-2}"
                     description="twice turbulent kinetic energy"
                     packages="bl_mynn_in"/>

                <var name="qsq" type="real" dimensions="nVertLevels nCells Time" units="{kg kg^{-1}}^2"
                     description="liquid water variance"
                     packages="bl_mynn_in"/>

                <var name="tsq" type="real" dimensions="nVertLevels nCells Time" units="K^{2}"
                     description="liquid water potential temperature variance"
                     packages="bl_mynn_in"/>

                <var name="tke_pbl" type="real" dimensions="nVertLevels nCells Time" units="m^{2} s^{-2}"
                     description="turbulent kinetic energy from PBL"
                     packages="bl_mynn_in"/>

                <var name="dqke" type="real" dimensions="nVertLevels nCells Time" units="m^{2} s^{-2}"
                     description="TKE change"
                     packages="bl_mynn_in"/>

                <var name="qbuoy" type="real" dimensions="nVertLevels nCells Time" units="m^{2} s^{-2}"
                     description="TKE production - buoyancy"
                     packages="bl_mynn_in"/>

                <var name="qdiss" type="real" dimensions="nVertLevels nCells Time" units="m^{2} s^{-2}"
                     description="TKE dissipation"
                     packages="bl_mynn_in"/>

                <var name="qshear" type="real" dimensions="nVertLevels nCells Time" units="m^{2} s^{-2}"
                     description="TKE production - shear"
                     packages="bl_mynn_in"/>

                <var name="qwt" type="real" dimensions="nVertLevels nCells Time" units="m^{2} s^{-2}"
                     description="TKE vertical distribution"
                     packages="bl_mynn_in"/>


                <!-- ================================================================================================== -->
                <!-- ... PARAMETERIZATION OF SURFACE LAYER PROCESSES:                                                   -->
                <!-- ================================================================================================== -->

                <var name="hfx" type="real" dimensions="nCells Time" units="W m^{-2}"
                     description="upward heat flux at the surface"
                     packages="bl_mynn_in;bl_ysu_in"/>

                <var name="mavail" type="real" dimensions="nCells Time" units="unitless"
                     description="surface moisture availability (between 0 and 1)"
                     packages="bl_mynn_in;bl_ysu_in"/>

                <var name="mol" type="real" dimensions="nCells Time" units="K"
                     description="T* in similarity theory"
                     packages="bl_mynn_in;bl_ysu_in"/>

                <var name="qfx" type="real" dimensions="nCells Time" units="kg m^{-2} s^{-1}"
                     description="upward moisture flux at the surface"
                     packages="bl_mynn_in;bl_ysu_in"/>

                <var name="qsfc" type="real"  dimensions="nCells Time" units="kg kg^{-1}"
                     description="specific humidity at lower boundary"
                     packages="bl_mynn_in;bl_ysu_in"/>

                <var name="ust" type="real" dimensions="nCells Time" units="m s^{-1}"
                     description="U* in similarity theory"
                     packages="bl_mynn_in;bl_ysu_in"/>

                <var name="ustm" type="real" dimensions="nCells Time" units="m s^{-1}"
                     description="U* in similarity theory without vconv"
                     packages="bl_mynn_in;bl_ysu_in"/>

                <var name="zol" type="real" dimensions="nCells Time" units="unitless"
                     description="z/L height over Monin-Obukhov length"
                     packages="bl_mynn_in;bl_ysu_in"/>

                <var name="znt" type="real" dimensions="nCells Time" units="m"
                     description="Roughness length"
                     packages="bl_mynn_in;bl_ysu_in"/>

                <var name="br" type="real" dimensions="nCells Time" units="unitless"
                     description="Richardson number"
                     packages="bl_mynn_in;bl_ysu_in"/>

                <var name="cd" type="real" dimensions="nCells Time" units="unitless"
                     description="drag coefficient at 10-meter"
                     packages="bl_mynn_in;bl_ysu_in"/>

                <var name="cda" type="real" dimensions="nCells Time" units="unitless"
                     description="drag coefficient at lowest model level"
                     packages="bl_mynn_in;bl_ysu_in"/>

                <var name="chs" type="real" dimensions="nCells Time" units="m s^{-1}"
                     description="surface exchange coefficient for heat and moisture"
                     packages="bl_mynn_in;bl_ysu_in"/>

                <var name="chs2" type="real" dimensions="nCells Time" units="m s^{-1}"
                     description="surface exchange coefficient for heat at 2-meter"
                     packages="bl_mynn_in;bl_ysu_in"/>

                <var name="cqs2" type="real" dimensions="nCells Time" units="m s^{-1}"
                     description="surface exchange coefficient for moisture at 2-meter"
                     packages="bl_mynn_in;bl_ysu_in"/>

                <var name="ck" type="real" dimensions="nCells Time" units="unitless"
                     description="enthalpy exchange coeff at 10-meter"
                     packages="bl_mynn_in;bl_ysu_in"/>

                <var name="cka" type="real" dimensions="nCells Time" units="unitless"
                     description="enthalpy exchange coefficient at lowest model level"
                     packages="bl_mynn_in;bl_ysu_in"/>

                <var name="cpm" type="real" dimensions="nCells Time" units="J K^{-1} kg^{-1}"
                     description="specific heat of dry air at constant pressure at lowest model level"
                     packages="bl_mynn_in;bl_ysu_in"/>

                <var name="flhc" type="real" dimensions="nCells Time" units="W m^{-2} K^{-1}"
                     description="exchange coefficient for heat"
                     packages="bl_mynn_in;bl_ysu_in"/>

                <var name="flqc" type="real" dimensions="nCells Time" units="kg m^{-2} s^{-1}"
                     description="exchange coefficient for moisture"
                     packages="bl_mynn_in;bl_ysu_in"/>

                <var name="gz1oz0" type="real" dimensions="nCells Time" units="unitless"
                     description="log(z/z0) where z0 is roughness length"
                     packages="bl_mynn_in;bl_ysu_in"/>

                <var name="lh" type="real" dimensions="nCells Time" units="W m^{-2}"
                     description="latent heat flux at the surface"
                     packages="bl_mynn_in;bl_ysu_in"/>

                <var name="psim" type="real" dimensions="nCells Time" units="unitless"
                     description="similarity stability function for momentum"
                     packages="bl_mynn_in;bl_ysu_in"/>

                <var name="psih" type="real" dimensions="nCells Time" units="unitless"
                     description="similarity stability function for heat"
                     packages="bl_mynn_in;bl_ysu_in"/>

                <var name="qgh" type="real" dimensions="nCells Time" units="kg kg^{-1}"
                     description="lowest level saturation mixing ratio"
                     packages="bl_mynn_in;bl_ysu_in"/>

                <var name="regime" type="real" dimensions="nCells Time" units="unitless"
                     description="flag indicating the PBL regime (stable,unstable,...)"
                     packages="bl_mynn_in;bl_ysu_in"/>

                <var name="rmol" type="real" dimensions="nCells Time" units="unitless"
                     description="1./L Monin Obukhov length"
                     packages="bl_mynn_in;bl_ysu_in"/>

                <var name="wspd" type="real" dimensions="nCells Time" units="m s^{-1}"
                     description="wind speed at lowest model level"
                     packages="bl_mynn_in;bl_ysu_in"/>


                <!-- ... MONIN-OBUKHOV (SFCLAY): -->
                <var name="fh" type="real" dimensions="nCells Time" units="unitless"
                     description="integrated stability function for heat"
                     packages="bl_ysu_in"/>

                <var name="fm" type="real" dimensions="nCells Time" units="unitless"
                     description="integrated stability function for moisture"
                     packages="bl_ysu_in"/>


                <!-- ... MYNN: -->
                <var name="ch" type="real" dimensions="nCells Time" units="m s^{-1}"
                     description="surface exchange coefficient for heat"
                     packages="bl_mynn_in"/>

                <var name="qcg" type="real" dimensions="nCells Time" units="kg kg^{-1}"
                     description="cloud water mixing ratio at the ground surface"
                     packages="bl_mynn_in"/>

                <var name="sh3d" type="real" dimensions="nVertLevels nCells Time" units="unitless"
                     description="stability function for heat"
                     packages="bl_mynn_in"/>


                <!-- DIAGNOSTICS: -->
                <var name="u10" type="real" dimensions="nCells Time" packages="bl_mynn_in;bl_ysu_in" units="m s^{-1}"
                     description="10-meter zonal wind"/>

                <var name="v10" type="real" dimensions="nCells Time" packages="bl_mynn_in;bl_ysu_in" units="m s^{-1}"
                     description="10-meter meridional wind"/>

                <var name="q2" type="real" dimensions="nCells Time" packages="bl_mynn_in;bl_ysu_in" units="kg kg^{-1}"
                     description="2-meter specific humidity"/>

                <var name="t2m" type="real" dimensions="nCells Time" packages="bl_mynn_in;bl_ysu_in" units="K"
                     description="2-meter temperature"/>

                <var name="th2m" type="real" dimensions="nCells Time" packages="bl_mynn_in;bl_ysu_in" units="K"
                     description="2-meter potential temperature"/>


                <!-- ================================================================================================== -->
                <!-- ... PARAMETERIZATION OF GRAVITY WAVE DRAG OVER OROGRAPHY:                                          -->
                <!-- ================================================================================================== -->

		<var name="dusfcg" type="real" dimensions="nCells Time" units="Pa m s^{-1}"
                     description="vertically-integrated gravity wave drag over orography u-stress"/>

                <var name="dvsfcg" type="real" dimensions="nCells Time" units="Pa m s^{-1}"
                     description="vertically-integrated gravity wave drag over orography v-stress"/>

                <var name="dtaux3d" type="real" dimensions="nVertLevels nCells Time" units="m s^{-1}"
                     description="gravity wave drag over orography u-stress"/>

                <var name="dtauy3d" type="real" dimensions="nVertLevels nCells Time" units="m s^{-1}"
                     description="gravity wave drag over orography v-stress"/>

                <var name="rubldiff" type="real" dimensions="nVertLevels nCells Time" units="m s^{-2}"
                     description="change in PBL zonal wind tendency due to gravity wave drag over orography"/>

		<var name="rvbldiff" type="real" dimensions="nVertLevels nCells Time"  units="m s^{-2}"
                     description="change in PBL meridional wind tendency due to gravity wave drag over orography"/>


                <!-- ================================================================================================== -->
                <!-- ... PARAMETERIZATION OF SHORTWAVE RADIATION:                                                       -->
                <!-- ================================================================================================== -->

                <var name="i_acswdnb" type="integer" dimensions="nCells Time" units="unitless"
                     description="incidence of accumulated all-sky downward surface shortwave radiation greater than config_bucket_radt"/>

                <var name="i_acswdnbc" type="integer" dimensions="nCells Time" units="unitless"
                     description="incidence of accumulated clear-sky downward surface shortwave radiation greater than config_bucket_radt"/>

                <var name="i_acswdnt" type="integer" dimensions="nCells Time" units="unitless"
                     description="incidence of accumulated all-sky downward top-of-atmosphere shortwave radiation greater than config_bucket_radt"/>

                <var name="i_acswdntc" type="integer" dimensions="nCells Time" units="unitless"
                     description="incidence of accumulated clear-sky downward top-of-atmosphere shortwave radiation greater than config_bucket_radt"/>

                <var name="i_acswupb" type="integer" dimensions="nCells Time" units="unitless"
                     description="incidence of accumulated all-sky upward surface shortwave radiation greater than config_bucket_radt"/>

                <var name="i_acswupbc" type="integer" dimensions="nCells Time" units="unitless"
                     description="incidence of accumulated clear-sky upward surface shortwave radiation greater than config_bucket_radt"/>

                <var name="i_acswupt" type="integer" dimensions="nCells Time" units="unitless"
                     description="incidence of accumulated all-sky upward top-of-atmosphere shortwave radiation greater than config_bucket_radt"/>

                <var name="i_acswuptc" type="integer" dimensions="nCells Time" units="unitless"
                     description="incidence of accumulated clear-sky upward top-of-atmosphere shortwave radiation greater than config_bucket_radt"/>


                <var name="coszr" type="real" dimensions="nCells Time" units="unitless"
                     description="cosine of zenith solar angle"/>

                <var name="swcf" type="real" dimensions="nCells Time" units="W m^{-2}"
                     description="top-of-atmosphere cloud shortwave radiative forcing"/>

                <var name="swdnb" type="real" dimensions="nCells Time" units="W m^{-2}"
                     description="all-sky downward surface shortwave radiation flux"/>

                <var name="swdnbc" type="real" dimensions="nCells Time" units="W m^{-2}"
                     description="clear-sky downward surface shortwave radiation flux"/>                

                <var name="swdnt" type="real" dimensions="nCells Time" units="W m^{-2}"
                     description="all-sky downward top-of-atmosphere shortwave radiation flux"/>

                <var name="swdntc" type="real" dimensions="nCells Time" units="W m^{-2}"
                     description="clear-sky downward top-of-atmosphere shortwave radiation flux"/>

                <var name="swupb" type="real" dimensions="nCells Time" units="W m^{-2}"
                     description="all-sky upward surface shortwave radiation flux"/>

                <var name="swupbc" type="real" dimensions="nCells Time" units="W m^{-2}"
                     description="clear-sky upward surface shortwave radiation flux"/>

                <var name="swupt" type="real" dimensions="nCells Time" units="W m^{-2}"
                     description="all-sky upward top-of-atmosphere shortwave radiation flux"/>

                <var name="swuptc" type="real" dimensions="nCells Time" units="W m^{-2}"
                     description="clear-sky upward top-of-atmosphere shortwave radiation flux"/>

                <var name="acswdnb" type="real" dimensions="nCells Time" units="W m^{-2}"
                     description="accumulated all-sky downward surface shortwave radiation flux"/>

                <var name="acswdnbc" type="real" dimensions="nCells Time" units="W m^{-2}"
                     description="accumulated clear-sky downward surface shortwave radiation flux"/>                

                <var name="acswdnt" type="real" dimensions="nCells Time" units="W m^{-2}"
                     description="accumulated all-sky downward top-of-atmosphere shortwave radiation flux"/>

                <var name="acswdntc" type="real" dimensions="nCells Time" units="W m^{-2}"
                     description="accumulated clear-sky downward top-of-atmosphere shortwave radiation flux"/>

                <var name="acswupb" type="real" dimensions="nCells Time" units="W m^{-2}"
                     description="accumulated all-sky upward surface shortwave radiation flux"/>

                <var name="acswupbc" type="real" dimensions="nCells Time" units="W m^{-2}"
                     description="accumulated clear-sky upward surface shortwave radiation flux"/>

                <var name="acswupt" type="real" dimensions="nCells Time" units="W m^{-2}"
                     description="accumulated all-sky upward top-of-atmosphere shortwave radiation flux"/>

                <var name="acswuptc" type="real" dimensions="nCells Time" units="W m^{-2}"
                     description="accumulated clear-sky upward top-of-atmosphere shortwave radiation flux"/>

                <var name="gsw" type="real" dimensions="nCells Time" units="W m^{-2}"
                     description="net surface shortwave radiation flux"/>


                <!-- RRTMG SW ONLY: -->
                <var name="swdnflx" type="real" dimensions="nVertLevelsP2 nCells Time" units="-"
                     description="-"/>

                <var name="swdnflxc" type="real" dimensions="nVertLevelsP2 nCells Time" units="-"
                     description="-"/>

                <var name="swupflx" type="real" dimensions="nVertLevelsP2 nCells Time" units="-"
                     description="-"/>

                <var name="swupflxc" type="real" dimensions="nVertLevelsP2 nCells Time" units="-"
                     description="-"/>


                <!-- ================================================================================================== -->
                <!-- ... PARAMETERIZATION OF LONGWAVE RADIATION:                                                        -->
                <!-- ================================================================================================== -->

                <var name="nlrad" type="integer" dimensions="nCells Time" units="-"
                     description="number of layers added above the model-top in the RRTMG lw radiation code"/>

                <var name="plrad" type="real" dimensions="nCells Time" units="Pa"
                     description="pressure at model-top"/>

                <var name="i_aclwdnb" type="integer" dimensions="nCells Time" units="unitless"
                     description="incidence of accumulated all-sky downward surface longwave radiation greater than config_bucket_radt"/>

                <var name="i_aclwdnbc" type="integer" dimensions="nCells Time" units="unitless"
                     description="incidence of accumulated clear-sky downward surface longwave radiation greater than config_bucket_radt"/>

                <var name="i_aclwdnt" type="integer" dimensions="nCells Time" units="unitless"
                     description="incidence of accumulated all-sky downward top-of-atmosphere longwave radiation greater than config_bucket_radt"/>

                <var name="i_aclwdntc" type="integer" dimensions="nCells Time" units="unitless"
                     description="incidence of accumulated clear-sky downward top-of-atmosphere longwave radiation greater than config_bucket_radt"/>

                <var name="i_aclwupb"  type="integer" dimensions="nCells Time" units="unitless"
                     description="incidence of accumulated all-sky upward surface longwave radiation greater than config_bucket_radt"/>

                <var name="i_aclwupbc" type="integer" dimensions="nCells Time" units="unitless"
                     description="incidence of accumulated clear-sky upward surface longwave radiation greater than config_bucket_radt"/>

                <var name="i_aclwupt" type="integer" dimensions="nCells Time" units="unitless"
                     description="incidence of accumulated all-sky upward top-of-atmosphere longwave radiation greater than config_bucket_radt"/>

                <var name="i_aclwuptc" type="integer" dimensions="nCells Time" units="unitless"
                     description="incidence of accumulated clear-sky upward top-of-atmosphere longwave radiation greater than config_bucket_radt"/>

                <var name="lwcf" type="real" dimensions="nCells Time" units="W m^{-2}"
                     description="top-of-atmosphere cloud longwave radiative forcing"/>

                <var name="lwdnb" type="real" dimensions="nCells Time" units="W m^{-2}"
                     description="all-sky downward surface longwave radiation flux"/>

                <var name="lwdnbc" type="real" dimensions="nCells Time" units="W m^{-2}"
                     description="clear-sky downward surface longwave radiation flux"/>

                <var name="lwdnt" type="real" dimensions="nCells Time" units="W m^{-2}"
                     description="clear-sky downward surface longwave radiation flux"/>

                <var name="lwdntc" type="real" dimensions="nCells Time" units="W m^{-2}"
                     description="clear-sky downward surface longwave radiation flux"/>

                <var name="lwupb" type="real" dimensions="nCells Time" units="W m^{-2}"
                     description="all-sky upward surface longwave radiation flux"/>

                <var name="lwupbc" type="real" dimensions="nCells Time" units="W m^{-2}"
                     description="all-sky upward surface longwave radiation flux"/>

                <var name="lwupt" type="real" dimensions="nCells Time" units="W m^{-2}"
                     description="all-sky upward surface longwave radiation flux"/>

                <var name="lwuptc" type="real" dimensions="nCells Time" units="W m^{-2}"
                     description="all-sky upward surface longwave radiation flux"/>

                <var name="aclwdnb" type="real" dimensions="nCells Time" units="W m^{-2}"
                     description="accumulated all-sky downward surface longwave radiation flux"/>

                <var name="aclwdnbc" type="real" dimensions="nCells Time" units="W m^{-2}"
                     description="accumulated clear-sky downward surface longwave radiation flux"/>

                <var name="aclwdnt" type="real" dimensions="nCells Time" units="W m^{-2}"
                     description="accumulated clear-sky downward surface longwave radiation flux"/>

                <var name="aclwdntc" type="real" dimensions="nCells Time" units="W m^{-2}"
                     description="accumulated clear-sky downward surface longwave radiation flux"/>

                <var name="aclwupb" type="real" dimensions="nCells Time" units="W m^{-2}"
                     description="accumulated all-sky upward surface longwave radiation flux"/>

                <var name="aclwupbc" type="real" dimensions="nCells Time" units="W m^{-2}"
                     description="accumulated all-sky upward surface longwave radiation flux"/>

                <var name="aclwupt" type="real" dimensions="nCells Time" units="W m^{-2}"
                     description="accumulated all-sky upward surface longwave radiation flux"/>

                <var name="aclwuptc" type="real" dimensions="nCells Time" units="W m^{-2}"
                     description="accumulated all-sky upward surface longwave radiation flux"/>

                <var name="olrtoa" type="real" dimensions="nCells Time" units="W m^{-2}"
                     description="top-of-atmosphere outgoing longwave radiation flux"/>

                <var name="glw" type="real" dimensions="nCells Time" units="W m^{-2}"
                     description="all downward surface longwave radiation"/>

                <var name="rre_cloud" type="real" dimensions="nVertLevels nCells Time" units="microns"
                     description="effective radius of cloud water droplets calculated in RRTMG radiation"/>

                <var name="rre_ice" type="real" dimensions="nVertLevels nCells Time" units="microns"
                     description="effective radius of cloud ice crystals calculated in RRTMG radiation"/>

                <var name="rre_snow" type="real" dimensions="nVertLevels nCells Time"/>
                     description="effective radius of cloud ice crystals calculated in RRTMG radiation"/>


                <!-- ================================================================================================== -->
                <!-- ... ADDITIONAL "RADIATION" ARRAYS NEEDED ONLY IN THE "CAM" LW AND SW RADIATION CODES:              -->
                <!-- ================================================================================================== -->

                <!-- INFRARED ABSORPTION: -->
                <var name="absnxt" type="real" dimensions="nVertLevels cam_dim1 nCells Time" units="-"
                     description="Total nearest layer absorptivity"/>

                <var name="abstot" type="real" dimensions="nVertLevelsP1 nVertLevelsP1 nCells Time" units="-"
                     description="Total absorptivity"/>

                <var name="emstot" type="real" dimensions="nVertLevelsP1 nCells Time" units="-"
                     description="Total emissivity"/>


                <!-- ================================================================================================== -->
                <!-- ... ADDITIONAL OZONE ARRAYS NEEDED ONLY IN THE LW AND SW RADIATION CODES:                          -->
                <!-- ================================================================================================== -->

                <var name="o3clim" type="real" dimensions="nOznLevels nCells Time" units="mol mol^{-1}"
                     description="climatological ozone on prescribed pressure levels at current time"/>

                <var name="o3vmr" type="real" dimensions="nVertLevels nCells Time" units="mol mol^{-1}"
                     description="ozone volume mixing ratio"/>


                <!-- ================================================================================================== -->
                <!-- ... PARAMERIZATION OF CLOUDINESS:                                                                  -->
                <!-- ================================================================================================== -->

                <var name="cldfrac" type="real" dimensions="nVertLevels nCells Time" units="unitless"
                     description="horizontal cloud fraction"/>


                <!-- ================================================================================================== -->
                <!-- ... PARAMETERIZATION OF LAND-SURFACE SCHEME:                                                       -->
                <!-- ================================================================================================== -->

                <var name="acsnom" type="real" dimensions="nCells Time" units="kg m^{-2}"
                     description="accumulated melted snow"/>

                <var name="acsnow" type="real" dimensions="nCells Time" units="kg m^{-2}"
                     description="accumulated snow"/>

                <var name="canwat" type="real" dimensions="nCells Time" units="kg m^{-2}"
                     description="water in canopy"/>

                <var name="chklowq" type="real" dimensions="nCells Time" units="unitless"
                     description="surface saturation flag"/>

                <var name="grdflx" type="real" dimensions="nCells Time" units="W m^{-2}"
                     description="ground heat flux"/>

                <var name="lai" type="real" dimensions="nCells Time" units="m^{-2} m^{-2}"
                     description="leaf area index"/>

                <var name="noahres" type="real" dimensions="nCells Time" units="W m^{-2}"
                     description="residual of the Noah surface energy budget"/>

                <var name="potevp" type="real" dimensions="nCells Time" units="m"
                     description="accumulated potential evaporation"/>

                <var name="sfc_albedo" type="real" dimensions="nCells Time" units="unitless"
                     description="surface albedo"/>

                <var name="sfc_emiss" type="real" dimensions="nCells Time" units="unitless"
                     description="surface emissivity"/>

                <var name="sfc_emibck" type="real" dimensions="nCells Time" units="unitless"
                     description="background surface emissivity"/>

                <var name="sfcrunoff" type="real" dimensions="nCells Time" units="mm"
                     description="surface runoff"/>

                <var name="smstav" type="real" dimensions="nCells Time" units="unitless"
                     description="surface moisture availability"/>

                <var name="smstot" type="real" dimensions="nCells Time" units="m^{3} m^{-3}"
                     description="total soil mositure"/>

                <var name="snopcx" type="real" dimensions="nCells Time" units="W m^{-2}"
                     description="snow phase change heat flux"/>

                <var name="snotime" type="real" dimensions="nCells Time" units="unitless"
                     description="initial number of time-steps since last snow fall"/>

                <var name="sstsk" type="real" dimensions="nCells Time" units="K"
                     description="skin sea-aurface temperature"/>

                <var name="sstsk_dtc" type="real" dimensions="nCells Time" units="K"
                     description="skin sea-surface temperature cooling"/>

                <var name="sstsk_dtw" type="real" dimensions="nCells Time" units="K"
                     description="skin sea-surface temperature warming"/>

                <var name="thc" type="real" dimensions="nCells Time" units="Cal cm^{-2} K^{-1} s^{-0.5}"
                     description="thermal inertia"/>

                <var name="udrunoff" type="real" dimensions="nCells Time" units="mm"
                     description="underground runoff"/>

                <var name="xicem" type="real" dimensions="nCells Time" units="unitless"
                     description="sea-ice flag from previsous time-step"/>

                <var name="z0" type="real" dimensions="nCells Time" units="m"
                     description="roughness height"/>

                <var name="zs" type="real" dimensions="nCells Time" units="m"
                     description="depth of centers of soil layers"/>

                <!-- ================================================================================================== -->
                <!-- ... PARAMETERIZATION OF THE 1D OCEAN MIXED LAYER                                                   -->
                <!-- ================================================================================================== -->

                <var name="t_oml"                 type="real" dimensions="nCells Time" units="K"
                     description="ocean mixed layer temperature"/>

                <var name="t_oml_initial"         type="real" dimensions="nCells Time" units="K"
                     description="ocean mixed layer temperature at initial time"/>

                <var name="t_oml_200m_initial"    type="real" dimensions="nCells Time" units="K"
                     description="ocean mixed layer 200 m mean temperature at initial time"/>

                <var name="h_oml"                 type="real" dimensions="nCells Time" units="m"
                     description="ocean mixed layer depth"/>

                <var name="h_oml_initial"         type="real" dimensions="nCells Time" units="m"
                     description="ocean mixed layer depth at initial time"/>

                <var name="hu_oml"                type="real" dimensions="nCells Time" units="m^2 s^{-1}"
                     description="ocean mixed layer integrated u (zonal velocity)"/>

                <var name="hv_oml"                type="real" dimensions="nCells Time" units="m^2 s^{-1}"
                     description="ocean mixed layer integrated v (meridional velocity)"/>

        </var_struct>

        <var_struct name="tend_physics" time_levs="1">
 
                <!-- ================================================================================================== -->
                <!-- TENDENCIES FROM PARAMETERIZATION OF CONVECTION:                                                    -->
                <!-- ================================================================================================== -->

                <var name="rthcuten" type="real" dimensions="nVertLevels nCells Time" units="K s^{-1}"
                     description="tendency of potential temperature due to cumulus convection"
                     packages="cu_grell_freitas_in;cu_kain_fritsch_in;cu_tiedtke_in"/>

                <var name="rqvcuten" type="real" dimensions="nVertLevels nCells Time" units="kg kg^{-1} s^{-1}"
                     description="tendency of water vapor mixing ratio due to cumulus convection"
                     packages="cu_grell_freitas_in;cu_kain_fritsch_in;cu_tiedtke_in"/>

                <var name="rqccuten" type="real" dimensions="nVertLevels nCells Time" units="kg kg^{-1} s^{-1}"
                     description="tendency of cloud water mixing ratio due to cumulus convection"
                     packages="cu_grell_freitas_in;cu_kain_fritsch_in;cu_tiedtke_in"/>

                <var name="rqicuten" type="real" dimensions="nVertLevels nCells Time" units="kg kg^{-1} s^{-1}"
                     description="tendency of cloud ice mixing ratio due to cumulus convection"
                     packages="cu_grell_freitas_in;cu_kain_fritsch_in;cu_tiedtke_in"/>


                <!-- KAIN_FRITSCH: -->
                <var name="rqrcuten" type="real" dimensions="nVertLevels nCells Time" units="kg kg^{-1} s^{-1}"
                     description="tendency of rain mixing ratio due to cumulus convection"
                     packages="cu_kain_fritsch_in"/>

                <var name="rqscuten" type="real" dimensions="nVertLevels nCells Time" units="kg kg^{-1} s^{-1}"
                     description="tendency of snow mixing ratio due to cumulus convection"
                     packages="cu_kain_fritsch_in"/>

                <!-- TIEDTKE AND GRELL -->
                <var name="rqvdynten" type="real" dimensions="nVertLevels nCells Time" units="kg kg^{-1} s^{-1}"
                     description="tendency of water vapor due to horizontal and vertical advections"
                     packages="cu_grell_freitas_in;cu_tiedtke_in"/>

                <var name="rthdynten" type="real" dimensions="nVertLevels nCells Time" units="K s^{-1}"
                     description="tendency of temperature due to horizontal and vertical advections"
                     packages="cu_grell_freitas_in;cu_tiedtke_in"/>

                <var name="rucuten" type="real" dimensions="nVertLevels nCells Time" units="m s^{-1} s^{-1}"
                     description="tendency of zonal wind due to cumulus convection"
                     packages="cu_grell_freitas_in;cu_tiedtke_in"/>

                <var name="rvcuten" type="real" dimensions="nVertLevels nCells Time" units="m s^{-1} s^{-1}"
                     description="tendency of meridional wind due to cumulus convection"
                     packages="cu_grell_freitas_in;cu_tiedtke_in"/>

	        <!-- MGD should we add packages to the field below? -->
	        <var name="rucuten_Edge" type="real"     dimensions="nVertLevels nEdges Time"/>


                <!-- ================================================================================================== -->
                <!-- ... TENDENCIES FROM PARAMETERIZATION OF PLANETARY BOUNDARY LAYER PROCESSES:                        -->
                <!-- ================================================================================================== -->

                <var name="rublten" type="real" dimensions="nVertLevels nCells Time" units="m s^{-1} s^{-1}"
                     description="tendency of zonal wind due to pbl processes"
                     packages="bl_mynn_in;bl_ysu_in"/>

                <var name="rvblten" type="real" dimensions="nVertLevels nCells Time" units="m s^{-1} s^{-1}"
                     description="tendency of meridional wind due to pbl processes"
                     packages="bl_mynn_in;bl_ysu_in"/>

                <var name="rthblten" type="real" dimensions="nVertLevels nCells Time" units="K s^{-1}"
                     description="tendency of potential temperature due to pbl processes"
                     packages="bl_mynn_in;bl_ysu_in"/>

                <var name="rqvblten" type="real" dimensions="nVertLevels nCells Time" units="kg kg^{-1} s^{-1}"
                     description="tendency of water vapor mixing ratio due to pbl processes"
                     packages="bl_mynn_in;bl_ysu_in"/>

                <var name="rqcblten" type="real" dimensions="nVertLevels nCells Time" units="kg kg^{-1} s^{-1}"
                     description="tendency of cloud water mixing ratio due to pbl processes"
                     packages="bl_mynn_in;bl_ysu_in"/>

                <var name="rqiblten" type="real" dimensions="nVertLevels nCells Time" units="kg kg^{-1} s^{-1}"
                     description="tendency of cloud ice mixing ratio due to pbl processes"
                     packages="bl_mynn_in;bl_ysu_in"/>

                <var name="rniblten" type="real" dimensions="nVertLevels nCells Time" units="nb kg^{-1} s^{-1}"
                     description="tendency of cloud ice number concentration due to pbl processes"
                     packages="bl_mynn_in"/>

	        <!-- MGD should we add packages to the field below? -->
	        <var name="rublten_Edge" type="real"     dimensions="nVertLevels nEdges Time"/>


                <!-- ================================================================================================== -->
                <!-- ... TENDENCIES FROM PARAMETERIZATION OF LONGWAVE RADIATION:                                        -->
                <!-- ================================================================================================== -->
                <!--  rthratensw:uncoupled theta tendency due to shortwave radiation                            [K s-1] -->
                <!--  rthratenlw:uncoupled theta tendency due to longwave radiation                             [K s-1] -->

                <var name="rthratensw" type="real" dimensions="nVertLevels nCells Time" units="K s^{-1}"
                     description="tendency of potential temperature due to short wave radiation"/>

                <var name="rthratenlw" type="real" dimensions="nVertLevels nCells Time" units="K s^{-1}"
                     description="tendency of potential temperature due to short wave radiation"/>
        </var_struct>
<<<<<<< HEAD
        
=======


>>>>>>> 07aa09b0
        <var_struct name="atm_input" time_levs="1">
                <!-- Monthly mean ozone climatology used in the CAM and RRTMG radiation codes -->
                <var name="pin" type="real"  dimensions="nOznLevels" units="Pa"
                     description="fixed pressure levels at which climatological ozone is defined"/>

                <var name="ozmixm" type="real" dimensions="nMonths nOznLevels nCells" units="mol mol^{-1}"
                     description="monthly-mean climatological ozone defined at fixed pressure levels"/>
        </var_struct>


        <var_struct name="sfc_input" time_levs="1">

                <!-- ================================================================================================== -->
                <!-- ... SURFACE CHARACTERISTICS THAT NEED TO BE READ FROM GRID.NC:                                     -->
                <!-- ================================================================================================== -->

                <var name="isltyp" type="integer" dimensions="nCells" units="unitless"
                     description="dominant soil category"/>

                <var name="ivgtyp" type="integer" dimensions="nCells" units="unitless"
                     description="dominant vegetation category"/>

                <var name="mminlu" type="text" dimensions="" units="unitless"
                     description="land use classification"/>

                <var name="landmask" type="integer"  dimensions="nCells" units="unitless"
                     description="land-ocean mask (1=land ; 0=ocean)"/>

                <var name="shdmin" type="real" dimensions="nCells" units="unitless"
                     description="minimum fractional coverage of annual green vegetation fraction"/>

                <var name="shdmax" type="real" dimensions="nCells" units="unitless"
                     description="maximum fractional coverage of annual green vegetation fraction"/>

                <var name="snoalb" type="real"  dimensions="nCells" units="unitless"
                     description="annual maximum snow albedo"/>

                <var name="ter" type="real" dimensions="nCells" units="m"
                     description="terrain height"/>

                <var name="albedo12m" type="real" dimensions="nMonths nCells" units="unitless"
                     description="monthly-mean climatological aurface albedo"/>

                <var name="greenfrac" type="real" dimensions="nMonths nCells" units="unitless"
                     description="monthly-mean climatological greeness fraction"/>

                <var name="dzs" type="real" dimensions="nSoilLevels nCells Time" units="m"
                     description="soil layer thickness"/>

                <var name="sfc_albbck" type="real" dimensions="nCells Time" units="unitless"
                     description="background surface albedo"/>

                <var name="skintemp" type="real" dimensions="nCells Time" units="K"
                     description="ground or water surface temperature"/>

                <var name="snow" type="real" dimensions="nCells Time" units="kg m^{-2}"
                     description="snow water equivalent"/>

                <var name="snowc" type="real" dimensions="nCells Time" units="unitless"
                     description="flag for snow on ground (=0 no snow; =1,otherwise"/>

                <var name="snowh" type="real" dimensions="nCells Time" units="m"
                     description="physical snow depth"/>

                <var name="sst" type="real" dimensions="nCells Time" units="K"
                     description="sea-surface temperature"/>

                <var name="tmn" type="real" dimensions="nCells Time" units="K"
                     description="deep soil temperature"/>

                <var name="vegfra" type="real" dimensions="nCells Time" units="unitless"
                     description="vegetation fraction"/>

                <var name="seaice" type="real" dimensions="nCells Time" units="unitless"
                     description="sea-ice flag (0=no seaice; =1 otherwise)"/>

                <var name="xice" type="real" dimensions="nCells Time" units="unitless"
                     description="fractional area coverage of sea-ice"/>

                <var name="xland" type="real" dimensions="nCells Time" units="unitless"
                     description="land-ocean mask (1=land including sea-ice ; 2=ocean)"/>

                <var name="smcrel" type="real" dimensions="nSoilLevels nCells Time" units="m3 m^{-3}"
                     description="soil moisture threshold below which transpiration begins to stress"/>

                <var name="sh2o" type="real" dimensions="nSoilLevels nCells Time" units="m3 m^{-3}"
                     description="soil equivalent liquid water "/>

                <var name="smois" type="real" dimensions="nSoilLevels nCells Time" units="m3 m^{-3}"
                     description="soil moisture"/>

                <var name="tslb" type="real" dimensions="nSoilLevels nCells Time" units="K"
                     description="soil layer temperature"/>


                <!-- ================================================================================================== -->
                <!-- ... PARAMETERIZATION OF GRAVITY WAVE DRAG OVER OROGRAPHY:                                          -->
                <!-- ================================================================================================== -->

                <var name="var2d" type="real" dimensions="nCells" units="m^{2}"
                     description="variance of orography"/>

                <var name="con" type="real" dimensions="nCells" units="m^{2}"
                     description="convexity of orography"/>

                <var name="oa1" type="real" dimensions="nCells" units="unitless"
                     description="directional asymmetry function of orography"/>

                <var name="oa2" type="real" dimensions="nCells" units="unitless"
                     description="directional asymmetry function of orography"/>

                <var name="oa3" type="real" dimensions="nCells" units="unitless"
                     description="directional asymmetry function of orography"/>

                <var name="oa4" type="real" dimensions="nCells" units="unitless"
                     description="directional asymmetry function of orography"/>

                <var name="ol1" type="real" dimensions="nCells" units="unitless"
                     description="directional asymmetry function of orography"/>

                <var name="ol2" type="real" dimensions="nCells" units="unitless"
                     description="directional asymmetry function of orography"/>

                <var name="ol3" type="real" dimensions="nCells" units="unitles"
                     description="directional asymmetry function of orography"/>

                <var name="ol4" type="real" dimensions="nCells" units="unitless"
                     description="directional asymmetry function of orography"/>
        </var_struct>

        <var_struct name="tend_iau" time_levs="1" packages="iau">
			
                <!-- analysis increments; read from iau input -->
                <var name="u_amb"     name_in_code="u" type="real" dimensions="nVertLevels nEdges Time" units="m s^{-1}"
                     description="Horizontal normal velocity increment"/>

                <var name="rho_amb"   name_in_code="rho" type="real" dimensions="nVertLevels nCells Time" units="kg m^{-3}"
                     description="Dry air density increment"/>

                <var name="theta_amb" name_in_code="theta" type="real" dimensions="nVertLevels nCells Time" units="K"
                     description="Potential temperature increment"/>

                <var_array name="scalars_amb" name_in_code="scalars" type="real" dimensions="nVertLevels nCells Time">
                     <var name="qv_amb"  name_in_code="qv" array_group="moist" units="kg kg^{-1}"
                          description="Water vapor mixing ratio increment"/>

                     <var name="qc_amb"  name_in_code="qc" array_group="moist" packages="bl_mynn_in;bl_ysu_in;cu_tiedtke_in;mp_kessler_in;mp_thompson_in;mp_wsm6_in" units="kg kg^{-1}"
                          description="Cloud water mixing ratio increment"/>

                     <var name="qr_amb"  name_in_code="qr" array_group="moist" packages="mp_kessler_in;mp_thompson_in;mp_wsm6_in" units="kg kg^{-1}"
                          description="Rain water mixing ratio increment"/>

                     <var name="qi_amb"  name_in_code="qi" array_group="moist" packages="bl_mynn_in;bl_ysu_in;cu_tiedtke_in;mp_thompson_in;mp_wsm6_in" units="kg kg^{-1}"
                          description="Ice mixing ratio increment"/>

                     <var name="qs_amb"  name_in_code="qs" array_group="moist" packages="mp_thompson_in;mp_wsm6_in" units="kg kg^{-1}"
                          description="Snow mixing ratio increment"/>

                     <var name="qg_amb"  name_in_code="qg" array_group="moist" packages="mp_thompson_in;mp_wsm6_in" units="kg kg^{-1}"
                          description="Graupel mixing ratio increment"/>
                </var_array>
         </var_struct>


<!-- **************************************************************************************** -->
<!-- ************************************** Diagnostics ************************************* -->
<!-- **************************************************************************************** -->

#include "diagnostics/Registry_diagnostics.xml"

</registry><|MERGE_RESOLUTION|>--- conflicted
+++ resolved
@@ -2796,12 +2796,8 @@
                 <var name="rthratenlw" type="real" dimensions="nVertLevels nCells Time" units="K s^{-1}"
                      description="tendency of potential temperature due to short wave radiation"/>
         </var_struct>
-<<<<<<< HEAD
-        
-=======
-
-
->>>>>>> 07aa09b0
+
+
         <var_struct name="atm_input" time_levs="1">
                 <!-- Monthly mean ozone climatology used in the CAM and RRTMG radiation codes -->
                 <var name="pin" type="real"  dimensions="nOznLevels" units="Pa"
