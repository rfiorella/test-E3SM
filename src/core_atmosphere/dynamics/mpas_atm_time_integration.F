--- conflicted
+++ resolved
@@ -70,20 +70,17 @@
    real (kind=RKIND), allocatable, dimension(:,:) :: ke_vertex
    real (kind=RKIND), allocatable, dimension(:,:) :: ke_edge
 
-<<<<<<< HEAD
    type (MPAS_Clock_type), pointer, private :: clock
    type (block_type), pointer, private :: blocklist
 
 
-=======
    ! Used for Rayleigh damping on u
    ! NB: We do not necessarily want this to vary with calendar, as it is used to set
    ! a timescale in seconds given a timescale in days, and it could be rather confusing
    ! if damping in the model changed with the simulation calendar
    real (kind=RKIND), parameter, private :: seconds_per_day = 86400.0_RKIND
 
-      
->>>>>>> a6207b5a
+
    contains
 
 
