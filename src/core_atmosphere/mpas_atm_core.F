--- conflicted
+++ resolved
@@ -392,16 +392,11 @@
 
       call atm_compute_damping_coefs(mesh, block % configs)
 
-<<<<<<< HEAD
-      call atm_compute_pgf_coefs(mesh, block % configs)
-
       !
       ! Set up mask fields used in limited-area simulations
       !
       call mpas_atm_setup_bdy_masks(mesh, block % configs)
 
-=======
->>>>>>> 30e2922f
       call mpas_pool_get_dimension(mesh, 'nEdgesSolve', nEdgesSolve)
       call mpas_pool_get_array(mesh, 'meshScalingDel2', meshScalingDel2)
       call mpas_pool_get_array(mesh, 'meshScalingDel4', meshScalingDel4)
