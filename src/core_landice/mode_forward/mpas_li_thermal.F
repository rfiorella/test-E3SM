--- conflicted
+++ resolved
@@ -816,7 +816,6 @@
          call mpas_allocate_scratch_field(thermalCellMaskField, .true.)
          thermalCellMask => thermalCellMaskField % array
 
-<<<<<<< HEAD
          ! get config variables
          call mpas_pool_get_config(liConfigs, 'config_print_thermal_info', config_print_thermal_info)
          call mpas_pool_get_config(liConfigs, 'config_thermal_solver', config_thermal_solver)
@@ -831,8 +830,6 @@
             write(stdoutUnit,*) 'Solving for temperature, config_thermal_solver = ', trim(config_thermal_solver)
          endif
 
-=======
->>>>>>> 794a8ca6
          ! calculate masks - so we know where the ice is floating
          call li_calculate_mask(meshPool, velocityPool, geometryPool, err_tmp)
          err = ior(err, err_tmp)
@@ -2704,7 +2701,6 @@
 
       ! Compute melt rate for floating ice
 
-<<<<<<< HEAD
       ! initialize to zero melt
       floatingBasalMassBal(:) = 0.0_RKIND
 
@@ -2713,9 +2709,6 @@
          ! nothing to do; bmlt_float already set to zero
 
       elseif (trim(config_basal_mass_bal_float) == 'file') then
-=======
-      if (trim(config_basal_mass_bal_float) == 'file') then
->>>>>>> 794a8ca6
 
          ! Do nothing in this routine -- use whatever value was input as data
 
