--- conflicted
+++ resolved
@@ -372,17 +372,14 @@
         print $stream_file '    <var name="maxLevelCell"/>' . "\n";
         print $stream_file '    <var name="maxLevelEdgeTop"/>' . "\n";
         print $stream_file '    <var name="maxLevelEdgeBot"/>' . "\n";
-<<<<<<< HEAD
         print $stream_file '    <var name="columnIntegratedSpeed"/>' . "\n";
         print $stream_file '    <var name="landIceFreshwaterFlux"/>' . "\n";
         print $stream_file '    <var name="landIceHeatFlux"/>' . "\n";
         print $stream_file '    <var name="heatFluxToLandIce"/>' . "\n";
-=======
         if ( $OCN_BGC eq 'eco_only' || $OCN_BGC eq 'eco_and_dms' || $OCN_BGC eq 'eco_and_macromolecules' || $OCN_BGC eq 'eco_and_dms_and_macromolecules') {
                 print $stream_file '    <var_struct name="ecosysDiagFieldsLevel1"/>' . "\n";
                 print $stream_file '    <var_struct name="ecosysAuxiliary"/>' . "\n";
         }
->>>>>>> 09f664c6
 	print $stream_file '</stream>' . "\n";
 	print $stream_file '' . "\n";
 	print $stream_file '<!--' . "\n";
@@ -711,17 +708,14 @@
         print $stream_file '    <var name="bulkRichardsonNumber"/>' . "\n";
         print $stream_file '    <var name="boundaryLayerDepth"/>' . "\n";
         print $stream_file '    <var name="potentialDensity"/>' . "\n";
-<<<<<<< HEAD
         print $stream_file '    <var name="columnIntegratedSpeed"/>' . "\n";
         print $stream_file '    <var name="landIceFreshwaterFlux"/>' . "\n";
         print $stream_file '    <var name="landIceHeatFlux"/>' . "\n";
         print $stream_file '    <var name="heatFluxToLandIce"/>' . "\n";
-=======
         if ( $OCN_BGC eq 'eco_only' || $OCN_BGC eq 'eco_and_dms' || $OCN_BGC eq 'eco_and_macromolecules' || $OCN_BGC eq 'eco_and_dms_and_macromolecules') {
                 print $stream_file '    <var_struct name="ecosysDiagFieldsLevel1"/>' . "\n";
                 print $stream_file '    <var_struct name="ecosysAuxiliary"/>' . "\n";
         }
->>>>>>> 09f664c6
 	print $stream_file '</stream>' . "\n";
 	print $stream_file '' . "\n";
         print $stream_file '<stream name="timeSeriesStatsClimatologyOutput"' . "\n";
