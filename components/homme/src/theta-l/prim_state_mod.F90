--- conflicted
+++ resolved
@@ -17,13 +17,8 @@
   use hybvcoord_mod,    only: hvcoord_t
   use global_norms_mod, only: global_integral, linf_snorm, l1_snorm, l2_snorm
   use element_mod,      only: element_t
-<<<<<<< HEAD
   use element_ops,      only: get_field, get_phi
   use element_state,    only: max_itercnt_perstep,max_itererr_perstep,avg_itercnt,diagtimes
-=======
-  use element_ops,      only: get_field, get_phi, get_temperature
-  use element_state,    only: max_itercnt_perstep,max_itererr_perstep,avg_itercnt
->>>>>>> 87698466
   use eos,              only: pnh_and_exner_from_eos
   use viscosity_mod,    only: compute_zeta_C0
   use reduction_mod,    only: parallelmax,parallelmin,parallelmaxwithindex,parallelminwithindex
