#ifdef HAVE_CONFIG_H
#include "config.h"
#endif

module prim_state_mod

  use kinds,            only: real_kind, iulog
  use dimensions_mod,   only: nlev, np, qsize_d, qsize, nlevp
  use parallel_mod,     only:  iam, ordered, parallel_t, syncmp, abortmp
  use parallel_mod,     only: global_shared_buf, global_shared_sum
  use global_norms_mod, only: wrap_repro_sum
  use hybrid_mod,       only: hybrid_t
  use time_mod,         only: tstep, secpday, timelevel_t, TimeLevel_Qdp, time_at
  use control_mod,      only: integration, test_case,  use_moisture, &
                              qsplit, ftype, rsplit,&
                              theta_hydrostatic_mode
  use hybvcoord_mod,    only: hvcoord_t
  use global_norms_mod, only: global_integral, linf_snorm, l1_snorm, l2_snorm
  use element_mod,      only: element_t
  use element_ops,      only: get_field, get_phi
  use element_state,    only: max_itercnt_perstep,max_itererr_perstep,avg_itercnt
  use eos,              only: pnh_and_exner_from_eos
  use viscosity_mod,    only: compute_zeta_C0
  use reduction_mod,    only: parallelmax,parallelmin,parallelmaxwithindex,parallelminwithindex
  use perf_mod,         only: t_startf, t_stopf
  use physical_constants, only : p0,Cp,g,Rgas

implicit none
private
  character(len=*), private, parameter :: massfname = "mass.out"

  integer, public :: naccum


  public :: prim_printstate
  public :: prim_printstate_init
  public :: prim_energy_halftimes
  public :: prim_diag_scalars

contains
!=======================================================================================================! 


  subroutine prim_printstate_init(par, elem)
    use dimensions_mod, only: nelemd

    type (parallel_t) :: par
    type (element_t), pointer :: elem(:)

    real (kind=real_kind) :: time
    integer               :: c0,ie

    if (par%masterproc) then
       time=0.0D0
       c0  =0.0D0

#ifndef CAM
#ifndef _BGL
       open(unit=10,file=massfname,form="formatted",status="replace")
!       write(10,*)time,c0
       close(10)
#endif
#endif
    end if

    do ie = 1,nelemd
       elem(ie)%accum%Qvar=0
       elem(ie)%accum%Qmass=0
       elem(ie)%accum%Q1mass=0
       elem(ie)%accum%KEner=0
       elem(ie)%accum%IEner=0
       elem(ie)%accum%PEner=0
    end do
  end subroutine prim_printstate_init
!=======================================================================================================! 

  subroutine prim_printstate(elem, tl,hybrid,hvcoord,nets,nete)

    use physical_constants,     only: dd_pi

    type(element_t),            intent(inout), target :: elem(:)
    type(TimeLevel_t),target,   intent(in) :: tl
    type(hybrid_t),             intent(in) :: hybrid
    type(hvcoord_t),            intent(in) :: hvcoord
    integer,                    intent(in) :: nets,nete

    ! Local variables...
    integer :: i,j,k,ie
    integer,parameter  :: type=ORDERED

    real (kind=real_kind)  :: Mass2,Mass
    real (kind=real_kind)  :: TOTE(4),KEner(4),PEner(4),IEner(4)
    real (kind=real_kind)  :: Qvar(qsize_d,4),Qmass(qsize_d,4),Q1mass(qsize_d)
    real (kind=real_kind),save  :: time0
    real (kind=real_kind),save  :: TOTE0=0,Qmass0(qsize_d)=0
    real (kind=real_kind)  :: I_div(nlev)
    real (kind=real_kind)  :: I_vort(nlev)

    real (kind=real_kind)  :: tmp(np,np,nets:nete)
    real (kind=real_kind),allocatable  :: tmp3d(:,:,:,:)
    real (kind=real_kind)  :: tmp1(nets:nete)
    real (kind=real_kind)  :: ps(np,np)
    real (kind=real_kind)  :: dp(np,np)
    real (kind=real_kind)  :: phi_i(np,np,nlevp)
    real (kind=real_kind)  :: dphi(np,np,nlev)
    real (kind=real_kind)  :: w_over_dz(np,np,nlev),w_over_dz_local(nets:nete),w_over_dz_p
    real (kind=real_kind)  :: tdiag(np,np,nlev)
    !    real (kind=real_kind)  :: E(np,np)

    real (kind=real_kind) :: umin_local(nets:nete), umax_local(nets:nete), usum_local(nets:nete), &
         vmin_local(nets:nete), vmax_local(nets:nete), vsum_local(nets:nete), &
         tmin_local(nets:nete), tmax_local(nets:nete), tsum_local(nets:nete), &
         thetamin_local(nets:nete), thetamax_local(nets:nete), thetasum_local(nets:nete), &
         psmin_local(nets:nete),psmax_local(nets:nete),pssum_local(nets:nete), &
         fumin_local(nets:nete),fumax_local(nets:nete),fusum_local(nets:nete), &
         fvmin_local(nets:nete),fvmax_local(nets:nete),fvsum_local(nets:nete), &
         ftmin_local(nets:nete),ftmax_local(nets:nete),ftsum_local(nets:nete), &
         fqmin_local(nets:nete),fqmax_local(nets:nete),fqsum_local(nets:nete), &
         wsum_local(nets:nete),&
         phimin_local(nets:nete),phimax_local(nets:nete),phisum_local(nets:nete),&
         dpmin_local(nets:nete), dpmax_local(nets:nete), dpsum_local(nets:nete)


    real (kind=real_kind) :: umin_p, vmin_p, tmin_p, qvmin_p(qsize_d),&
         psmin_p, dpmin_p, thetamin_p


    real (kind=real_kind) :: umax_p, vmax_p, tmax_p, qvmax_p(qsize_d),&
         psmax_p, dpmax_p, thetamax_p

    real (kind=real_kind) :: usum_p, vsum_p, tsum_p, qvsum_p(qsize_d),&
         pssum_p, dpsum_p, thetasum_p

    real (kind=real_kind) :: fusum_p, fvsum_p, ftsum_p, fqsum_p
    real (kind=real_kind) :: fumin_p, fvmin_p, ftmin_p, fqmin_p
    real (kind=real_kind) :: fumax_p, fvmax_p, ftmax_p, fqmax_p
    real (kind=real_kind) :: wsum_p,  wmax_local(2), wmin_local(2)
    real (kind=real_kind) :: phimax_p, phimin_p, phisum_p


    real(kind=real_kind) :: relvort
    real(kind=real_kind) :: v1, v2, vco(np,np,2,nlev)

    real (kind=real_kind) :: time, time2,time1, scale, dt, dt_split
    real (kind=real_kind) :: IEvert1,IEvert2,PEvert1,PEvert2
    real (kind=real_kind) :: T1,T2,S1,S2,P1,P2
    real (kind=real_kind) :: PEhorz1,PEhorz2
    real (kind=real_kind) :: KEH1,KEH2,KEV1,KEV2
    real (kind=real_kind) :: KEwH1,KEwH2,KEwH3,KEwV1,KEwV2
    real (kind=real_kind) :: ddt_tot,ddt_diss, ddt_diss_adj
    integer               :: n0, n0q
    integer               :: npts,n,q

    call t_startf('prim_printstate')
    if (hybrid%masterthread) then 
       if (Time_at(tl%nstep) <= 3600) then
          write(iulog,*) "nstep=",tl%nstep," time=",Time_at(tl%nstep)," [s]"
       else if (Time_at(tl%nstep) <= 24*3600) then
          write(iulog,*) "nstep=",tl%nstep," time=",Time_at(tl%nstep)/3600," [h]"
       else
          write(iulog,*) "nstep=",tl%nstep," time=",Time_at(tl%nstep)/(24*3600)," [day]"
       endif
    end if
    TOTE     = 0
    KEner    = 0
    PEner    = 0
    IEner    = 0
    ! dynamics timelevels
    n0=tl%n0
    call TimeLevel_Qdp( tl, qsplit, n0q) !get n0 level into t2_qdp 


    dt=tstep*qsplit
    if (rsplit>0) dt = tstep*qsplit*rsplit  ! vertical REMAP timestep 
    !
    !   dynamics variables in n0 are at time =  'time' 
    !
    !   Diagnostics computed a 4 different levels during one compute REMAP step
    ! in RK code:
    !   E(:,:,2)-E(:,:,1)   change due to dynamics step  from time-dt to time
    !   E(:,:,3)-E(:,:,2)   change due to energy fixer   
    !   E(:,:,1)-E(:,:,4)   impact of forcing
    !
    ! Dissipation rates were computed during the first dynamics timstep, and represent
    ! the change going from 'time-dt' to 'time-dt+tstep' (one dynamics step)
    !
    time=tl%nstep*tstep
    time2 = time 
    time1 = time - dt


    ! npts = np
    npts=SIZE(elem(1)%state%ps_v(:,:,n0),1)
    do q=1,qsize
       do ie=nets,nete
          tmp1(ie) = MINVAL(elem(ie)%state%Q(:,:,:,q))
       enddo
       qvmin_p(q) = ParallelMin(tmp1,hybrid)
       do ie=nets,nete
          tmp1(ie) = MAXVAL(elem(ie)%state%Q(:,:,:,q))
       enddo

       qvmax_p(q) = ParallelMax(tmp1,hybrid)

       do ie=nets,nete
          global_shared_buf(ie,1) = SUM(elem(ie)%state%Q(:,:,:,q))
       enddo
       call wrap_repro_sum(nvars=1, comm=hybrid%par%comm)
       qvsum_p(q) = global_shared_sum(1)
    enddo

    !
    do ie=nets,nete
       if (theta_hydrostatic_mode) then
          ! show min/max/num of temperature as a diagnostic
          call get_field(elem(ie),'temperature',tdiag,hvcoord,n0,n0q)
       else
          ! show min/max/num of dpnh / dp as a diagnostic
          call get_field(elem(ie),'dpnh_dp',tdiag,hvcoord,n0,n0q)
       endif

       ! layer thickness
       call get_phi(elem(ie),dphi,phi_i,hvcoord,n0,n0q)
       do k=1,nlev
          dphi(:,:,k)=-(phi_i(:,:,k+1)-phi_i(:,:,k))
          w_over_dz(:,:,k)=&
             g*max(elem(ie)%state%w_i(:,:,k,n0)/dphi(:,:,k),&
             elem(ie)%state%w_i(:,:,k+1,n0)/dphi(:,:,k))
       enddo

       ! surface pressure
       tmp(:,:,ie)=elem(ie)%state%ps_v(:,:,n0)

       !======================================================  
       umax_local(ie)    = MAXVAL(elem(ie)%state%v(:,:,1,:,n0))
       vmax_local(ie)    = MAXVAL(elem(ie)%state%v(:,:,2,:,n0))
       phimax_local(ie)  = MAXVAL(dphi(:,:,:))
       w_over_dz_local(ie)  = MAXVAL(w_over_dz)
       thetamax_local(ie) = MAXVAL(elem(ie)%state%vtheta_dp(:,:,:,n0)) 

       fumax_local(ie)    = MAXVAL(elem(ie)%derived%FM(:,:,1,:))
       fvmax_local(ie)    = MAXVAL(elem(ie)%derived%FM(:,:,2,:))

       tmax_local(ie)    = MAXVAL(tdiag)

       if (rsplit>0) &
            dpmax_local(ie)    = MAXVAL(elem(ie)%state%dp3d(:,:,:,n0))

       psmax_local(ie) = MAXVAL(tmp(:,:,ie))
       ftmax_local(ie)    = MAXVAL(elem(ie)%derived%FT(:,:,:))
       fqmax_local(ie)    = MAXVAL(elem(ie)%derived%FQ(:,:,:,1))
       !======================================================

       umin_local(ie)    = MINVAL(elem(ie)%state%v(:,:,1,:,n0))
       vmin_local(ie)    = MINVAL(elem(ie)%state%v(:,:,2,:,n0))
       thetamin_local(ie) = MINVAL(elem(ie)%state%vtheta_dp(:,:,:,n0))
       phimin_local(ie)  = MINVAL(dphi)

       Fumin_local(ie)    = MINVAL(elem(ie)%derived%FM(:,:,1,:))
       Fvmin_local(ie)    = MINVAL(elem(ie)%derived%FM(:,:,2,:))

       tmin_local(ie)    = MINVAL(tdiag)

       if (rsplit>0) &
            dpmin_local(ie)    = MINVAL(elem(ie)%state%dp3d(:,:,:,n0))

       Ftmin_local(ie)    = MINVAL(elem(ie)%derived%FT(:,:,:))
       Fqmin_local(ie) = MINVAL(elem(ie)%derived%FQ(:,:,:,1))


       psmin_local(ie) = MINVAL(tmp(:,:,ie))
       !======================================================

       usum_local(ie)    = SUM(elem(ie)%state%v(:,:,1,:,n0))
       vsum_local(ie)    = SUM(elem(ie)%state%v(:,:,2,:,n0))
       Wsum_local(ie)    = SUM(elem(ie)%state%w_i(:,:,:,n0))
       thetasum_local(ie)= SUM(elem(ie)%state%vtheta_dp(:,:,:,n0))
       phisum_local(ie)  = SUM(dphi)
       Fusum_local(ie)   = SUM(elem(ie)%derived%FM(:,:,1,:))
       Fvsum_local(ie)   = SUM(elem(ie)%derived%FM(:,:,2,:))

       tsum_local(ie)    = SUM(tdiag)
       if (rsplit>0) then
          dpsum_local(ie)    = SUM(elem(ie)%state%dp3d(:,:,:,n0))
       else
          ! Make sure to initialize this to prevent possible
          ! floating point exceptions.
          dpsum_local(ie)    = 0.0D0
       end if

       Ftsum_local(ie)    = SUM(elem(ie)%derived%FT(:,:,:))
       FQsum_local(ie) = SUM(elem(ie)%derived%FQ(:,:,:,1))

       pssum_local(ie) = SUM(tmp(:,:,ie))
       !======================================================

       global_shared_buf(ie,1) = usum_local(ie)
       global_shared_buf(ie,2) = vsum_local(ie)
       global_shared_buf(ie,3) = tsum_local(ie)
       global_shared_buf(ie,4) = pssum_local(ie)
       global_shared_buf(ie,5) = FUsum_local(ie)
       global_shared_buf(ie,6) = FVsum_local(ie)
       global_shared_buf(ie,7) = FTsum_local(ie)
       global_shared_buf(ie,8) = FQsum_local(ie)
       global_shared_buf(ie,9) = Wsum_local(ie)
       global_shared_buf(ie,10)= dpsum_local(ie)
       global_shared_buf(ie,11)= phisum_local(ie)
       global_shared_buf(ie,12)=thetasum_local(ie)
    end do

    if ( .not. theta_hydrostatic_mode ) then
       call findExtremumWithLevel(elem,wmax_local,'w_i','max',n0,nets,nete)
       call ParallelMaxWithIndex(wmax_local, hybrid)
       call findExtremumWithLevel(elem,wmin_local,'w_i','min',n0,nets,nete)
       call ParallelMinWithIndex(wmin_local, hybrid)
    endif

    !JMD This is a Thread Safe Reduction 
    umin_p = ParallelMin(umin_local,hybrid)
    umax_p = ParallelMax(umax_local,hybrid)

    vmin_p = ParallelMin(vmin_local,hybrid)
    vmax_p = ParallelMax(vmax_local,hybrid)

    tmin_p = ParallelMin(tmin_local,hybrid)
    tmax_p = ParallelMax(tmax_local,hybrid)

    thetamin_p = ParallelMin(thetamin_local,hybrid)
    thetamax_p = ParallelMax(thetamax_local,hybrid)
    
    if (rsplit>0)then
       dpmin_p = ParallelMin(dpmin_local,hybrid)
       dpmax_p = ParallelMax(dpmax_local,hybrid)
    endif

    psmin_p = ParallelMin(psmin_local,hybrid)
    psmax_p = ParallelMax(psmax_local,hybrid)

    FUmin_p = ParallelMin(FUmin_local,hybrid)
    FUmax_p = ParallelMax(FUmax_local,hybrid)

    FVmin_p = ParallelMin(FVmin_local,hybrid)
    FVmax_p = ParallelMax(FVmax_local,hybrid)

    FTmin_p = ParallelMin(FTmin_local,hybrid)
    FTmax_p = ParallelMax(FTmax_local,hybrid)

    FQmin_p = ParallelMin(FQmin_local,hybrid)
    FQmax_p = ParallelMax(FQmax_local,hybrid)

    phimin_p = ParallelMin(phimin_local,hybrid)
    phimax_p = ParallelMax(phimax_local,hybrid)

    w_over_dz_p = ParallelMax(w_over_dz_local,hybrid)

    call wrap_repro_sum(nvars=12, comm=hybrid%par%comm)
    usum_p = global_shared_sum(1)
    vsum_p = global_shared_sum(2)
    tsum_p = global_shared_sum(3)
    pssum_p = global_shared_sum(4)
    FUsum_p = global_shared_sum(5)
    FVsum_p = global_shared_sum(6)
    FTsum_p = global_shared_sum(7)
    FQsum_p = global_shared_sum(8)
    Wsum_p = global_shared_sum(9)
    dpsum_p = global_shared_sum(10)
    phisum_p = global_shared_sum(11)
    thetasum_p= global_shared_sum(12)


    scale=1/g                                  ! assume code is using Pa
    if (hvcoord%ps0 <  2000 ) scale=100*scale  ! code is using mb
    ! after scaling, Energy is in J/m**2,  Mass kg/m**2
    ! so rate of changes are W/m**2


    !   mass = integral( ps-p(top) )
    do ie=nets,nete
       tmp(:,:,ie)=elem(ie)%state%ps_v(:,:,n0) 
    enddo
    Mass2 = global_integral(elem, tmp(:,:,nets:nete),hybrid,npts,nets,nete)

    !
    !   ptop =  hvcoord%hyai(1)*hvcoord%ps0)  + hvcoord%hybi(1)*ps(i,j)
    !   but we assume hybi(1) is zero at top of atmosphere (pure pressure coordinates)
    !    Mass = (Mass2-(hvcoord%hyai(1)*hvcoord%ps0) )*scale  ! this correction is a constant,
    !                                                         ! ~20 kg/m^2 (effects 4th digit of Mass)
    !   BUT: CAM EUL defines mass as integral( ps ), so to be consistent, ignore ptop contribution; 
    Mass = Mass2*scale

    if(hybrid%masterthread) then
<<<<<<< HEAD
       write(iulog,108) "u     = ",umin_p,"      ",umax_p,"     ",usum_p
       write(iulog,108) "v     = ",vmin_p,"      ",vmax_p,"     ",vsum_p
       write(iulog,109) "w     = ",wmin_local(1)," (",nint(wmin_local(2)),")",&
                                   wmax_local(1)," (",nint(wmax_local(2)),")",wsum_p
       write(iulog,100) "tdiag = ",tmin_p,tmax_p,tsum_p
       write(iulog,100) "theta = ",thetamin_p,thetamax_p,thetasum_p
=======
       write(iulog,100) "u     = ",umin_p,umax_p,usum_p
       write(iulog,100) "v     = ",vmin_p,vmax_p,vsum_p
       write(iulog,100) "w     = ",wmin_p,wmax_p,wsum_p
       if (theta_hydrostatic_mode) then
          write(iulog,100) "T     = ",tmin_p,tmax_p,tsum_p       
       else
          write(iulog,100) "dpnh/dp=",tmin_p,tmax_p,tsum_p
       endif
       write(iulog,100) "vTh_dp= ",thetamin_p,thetamax_p,thetasum_p
>>>>>>> 55bb45ce
       write(iulog,100) "dz(m) = ",phimin_p/g,phimax_p/g,phisum_p/g
       if (rsplit>0) &
            write(iulog,100) "dp    = ",dpmin_p,dpmax_p,dpsum_p

       do q=1,qsize
          write(iulog,100) "qv= ",qvmin_p(q), qvmax_p(q), qvsum_p(q)
       enddo
       write(iulog,100) "ps= ",psmin_p,psmax_p,pssum_p
       write(iulog,'(a,E23.15,a,E23.15,a)') "      M = ",Mass,' kg/m^2',Mass2,' mb     '

       if(fumin_p.ne.fumax_p) write(iulog,100) "fu = ",fumin_p,fumax_p,fusum_p
       if(fvmin_p.ne.fvmax_p) write(iulog,100) "fv = ",fvmin_p,fvmax_p,fvsum_p
       if(ftmin_p.ne.ftmax_p) write(iulog,100) "ft = ",ftmin_p,ftmax_p,ftsum_p
       if(fqmin_p.ne.fqmax_p) write(iulog,100) "fq = ",fqmin_p, fqmax_p, fqsum_p
       if (.not.theta_hydrostatic_mode) then
          write(iulog,'(a,1f10.2)')'min .5*dz/w (CFL condition)',.5/(w_over_dz_p)
       endif
    end if
 
100 format (A10,3(E23.15))
108 format (A10,E23.15,A6,E23.15,A6,E23.15)
109 format (A10,E23.15,A2,I3,A1,E23.15,A2,I3,A1,E23.15)

    if ( test_case(1:10) == "baroclinic" ) then
       ! zeta does not need to be made continious, but we  
       allocate(tmp3d(np,np,nlev,nets:nete))
       call compute_zeta_C0(tmp3d,elem,hybrid,nets,nete,n0)
       tmp=tmp3d(:,:,nlev,:)**2
       relvort = SQRT(global_integral(elem, tmp,hybrid,npts,nets,nete))
       deallocate(tmp3d)
    endif

    if(hybrid%masterthread) then 
       if ( test_case(1:10) == "baroclinic" ) then
          write(iulog,101) "2-norm relative vorticity = ",relvort
101       format (A30,E24.15)

          open(unit=10,file=massfname,form="formatted",position="append")
          write(10,'(99E24.15)')time/secpday,Mass,time2/secpday,KEner(2),IEner(2),PEner(2)
          close(10)

       else
#ifndef CAM
#ifndef _BGL
          open(unit=10,file=massfname,form="formatted",position="append")
          write(10,*)time/secpday,(Mass2-hvcoord%ps0)/hvcoord%ps0
          close(10)
#endif
#endif
       end if
    endif


    if (tl%nstep < tl%nstep0) then
       call t_stopf('prim_printstate')
       return
    endif

    ! ====================================================================
    !	
    !   Detailed diagnostics.  Computed with quantities computed by 
    !   prim_advance() and prim_advection()
    !
    !   only compute on full leapfrog timesteps (tl%nstep >= tl%nstep2)
    ! ====================================================================

!   Compute Energies at time1 and time2 (half levels between leapfrog steps)
    do n=1,4
       
       do ie=nets,nete
          tmp(:,:,ie)=elem(ie)%accum%IEner(:,:,n)
       enddo
       IEner(n) = global_integral(elem, tmp(:,:,nets:nete),hybrid,npts,nets,nete)
       IEner(n) = IEner(n)*scale
       
       do ie=nets,nete
          tmp(:,:,ie)=elem(ie)%accum%KEner(:,:,n)
       enddo
       KEner(n) = global_integral(elem, tmp(:,:,nets:nete),hybrid,npts,nets,nete)
       KEner(n) = KEner(n)*scale
       
       do ie=nets,nete
          tmp(:,:,ie)=elem(ie)%accum%PEner(:,:,n)
       enddo
       PEner(n) = global_integral(elem, tmp(:,:,nets:nete),hybrid,npts,nets,nete)
       PEner(n) = PEner(n)*scale
       TOTE(n)=IEner(n)+PEner(n)+KEner(n)
       
       do q=1,qsize
          do ie=nets,nete
             tmp(:,:,ie)=elem(ie)%accum%Qvar(:,:,q,n)
          enddo
          Qvar(q,n) = global_integral(elem, tmp(:,:,nets:nete),hybrid,npts,nets,nete)
          Qvar(q,n) = Qvar(q,n)*scale
          
          do ie=nets,nete
             tmp(:,:,ie)=elem(ie)%accum%Qmass(:,:,q,n)
          enddo
          Qmass(q,n) = global_integral(elem, tmp(:,:,nets:nete),hybrid,npts,nets,nete)
          Qmass(q,n) = Qmass(q,n)*scale
          
          if (n==2) then
             do ie=nets,nete
                tmp(:,:,ie)=elem(ie)%accum%Q1mass(:,:,q)
             enddo
             Q1mass(q) = global_integral(elem, tmp(:,:,nets:nete),hybrid,npts,nets,nete)
             Q1mass(q) = Q1mass(q)*scale
          endif
       enddo
       
    enddo
    


    !
    !   All of these transport terms are at time-tstep = (time1+time2)/2
    !   Vertical transport terms
#ifdef ENERGY_DIAGNOSTICS
    do ie=nets,nete
       tmp(:,:,ie) = elem(ie)%accum%KEu_horiz1
    enddo
    !if(hybrid%masterthread) print *,'KEH1'
    KEH1 = global_integral(elem, tmp(:,:,nets:nete),hybrid,npts,nets,nete)
    KEH1 = KEH1*scale

    do ie=nets,nete
       tmp(:,:,ie) = elem(ie)%accum%KEu_horiz2
    enddo
    !if(hybrid%masterthread) print *,'KEH2'
    KEH2 = global_integral(elem, tmp(:,:,nets:nete),hybrid,npts,nets,nete)
    KEH2 = KEH2*scale
    
    do ie=nets,nete
       tmp(:,:,ie) = elem(ie)%accum%KEu_vert1
    enddo
    !if(hybrid%masterthread) print *,'KEV1'
    KEV1 = global_integral(elem, tmp(:,:,nets:nete),hybrid,npts,nets,nete)
    KEV1 = KEV1*scale
    
    do ie=nets,nete
       tmp(:,:,ie) = elem(ie)%accum%KEu_vert2
    enddo
    !if(hybrid%masterthread) print *,'KEV2'
    KEV2 = global_integral(elem, tmp(:,:,nets:nete),hybrid,npts,nets,nete)
    KEV2 = KEV2*scale

    do ie=nets,nete
       tmp(:,:,ie) = elem(ie)%accum%KEw_horiz1
    enddo
    !if(hybrid%masterthread) print *,'KEwH1'
    KEwH1 = global_integral(elem, tmp(:,:,nets:nete),hybrid,npts,nets,nete)
    KEwH1 = KEwH1*scale

    do ie=nets,nete
       tmp(:,:,ie) = elem(ie)%accum%KEw_horiz2
    enddo
    !if(hybrid%masterthread) print *,'KEwH2'
    KEwH2 = global_integral(elem, tmp(:,:,nets:nete),hybrid,npts,nets,nete)
    KEwH2 = KEwH2*scale
    
    do ie=nets,nete
       tmp(:,:,ie) = elem(ie)%accum%KEw_horiz3
    enddo
    !if(hybrid%masterthread) print *,'KEwH3'
    KEwH3 = global_integral(elem, tmp(:,:,nets:nete),hybrid,npts,nets,nete)
    KEwH3 = KEwH3*scale
    
    do ie=nets,nete
       tmp(:,:,ie) = elem(ie)%accum%KEw_vert1
    enddo
    !if(hybrid%masterthread) print *,'KEwV1'
    KEwV1 = global_integral(elem, tmp(:,:,nets:nete),hybrid,npts,nets,nete)
    KEwV1 = KEwV1*scale

    do ie=nets,nete
      tmp(:,:,ie) = elem(ie)%accum%KEw_vert2
    enddo
    !if(hybrid%masterthread) print *,'KEwV2'
    KEwV2 = global_integral(elem, tmp(:,:,nets:nete),hybrid,npts,nets,nete)
    KEwV2 = KEwV2*scale

    do ie=nets,nete
       tmp(:,:,ie) = elem(ie)%accum%IEvert1 
    enddo
    !if(hybrid%masterthread) print *,'IEvert1'
    IEvert1 = global_integral(elem, tmp(:,:,nets:nete),hybrid,npts,nets,nete)
    IEvert1 = IEvert1*scale

    do ie=nets,nete
       tmp(:,:,ie) = elem(ie)%accum%IEvert2
    enddo
    !if(hybrid%masterthread) print *,'IEvert2'
    IEvert2 = global_integral(elem, tmp(:,:,nets:nete),hybrid,npts,nets,nete)
    IEvert2 = IEvert2*scale

    do ie=nets,nete
       tmp(:,:,ie) = elem(ie)%accum%PEhoriz1 
    enddo
    !if(hybrid%masterthread) print *,'PEhoriz1'
    PEhorz1 = global_integral(elem, tmp(:,:,nets:nete),hybrid,npts,nets,nete)
    PEhorz1 = PEhorz1*scale

    do ie=nets,nete
       tmp(:,:,ie) = elem(ie)%accum%PEhoriz2
    enddo
    !if(hybrid%masterthread) print *,'PEhoriz2'
    PEhorz2 = global_integral(elem, tmp(:,:,nets:nete),hybrid,npts,nets,nete)
    PEhorz2 = PEhorz2*scale

    do ie=nets,nete
       tmp(:,:,ie) = elem(ie)%accum%PEvert1
    enddo
    !if(hybrid%masterthread) print *,'PEver1'
    PEvert1 = global_integral(elem, tmp(:,:,nets:nete),hybrid,npts,nets,nete)
    PEvert1 = PEvert1*scale

    do ie=nets,nete
       tmp(:,:,ie) = elem(ie)%accum%PEvert2
    enddo
    !if(hybrid%masterthread) print *,'PEver2'
    PEvert2 = global_integral(elem, tmp(:,:,nets:nete),hybrid,npts,nets,nete)
    PEvert2 = PEvert2*scale
    
    !   KE->IE
    do ie=nets,nete
       tmp(:,:,ie) = elem(ie)%accum%T01
    enddo
    !if(hybrid%masterthread) print *,'T01'
    T1 = global_integral(elem, tmp(:,:,nets:nete),hybrid,npts,nets,nete)
    T1 = T1*scale
    
    do ie=nets,nete
       tmp(:,:,ie) = elem(ie)%accum%T2
    enddo
    !if(hybrid%masterthread) print *,'T2'
    T2 = global_integral(elem, tmp(:,:,nets:nete),hybrid,npts,nets,nete)
    T2 = T2*scale
    
    do ie=nets,nete
       tmp(:,:,ie) = elem(ie)%accum%S1
    enddo
    !if(hybrid%masterthread) print *,'S1'
    S1 = global_integral(elem, tmp(:,:,nets:nete),hybrid,npts,nets,nete)
    S1 = S1*scale

    do ie=nets,nete
       tmp(:,:,ie) = elem(ie)%accum%S2
    enddo
    !if(hybrid%masterthread) print *,'S2'
    S2 = global_integral(elem, tmp(:,:,nets:nete),hybrid,npts,nets,nete)
    S2 = S2*scale

    do ie=nets,nete
       tmp(:,:,ie) = elem(ie)%accum%P1
    enddo
    !if(hybrid%masterthread) print *,'P1'
    P1 = global_integral(elem, tmp(:,:,nets:nete),hybrid,npts,nets,nete)
    P1 = P1*scale

    do ie=nets,nete
       tmp(:,:,ie) = elem(ie)%accum%P2
    enddo
    !if(hybrid%masterthread) print *,'P2'
    P2 = global_integral(elem, tmp(:,:,nets:nete),hybrid,npts,nets,nete)
    P2 = P2*scale

#else
    T1=0; T2=0; S1=0; S2=0; P1=0; P2=0; 
    IEvert1=0; PEhorz1=0; PEhorz2=0; PEvert1=0; PEvert2=0; 
    KEH1=0; KEH2=0;  KEV1=0; KEV2=0;  KEwH1=0; KEwH2=0; KEwH3=0;  KEwV1=0; KEwV2=0; 
#endif


    if(hybrid%masterthread) then 
       if(use_moisture)then
          if (qsize>=1) then
             write(iulog,'(a,E23.15,a,E23.15,a)') "    dry M = ",Mass-Q1mass(1),' kg/m^2'
          endif
       endif
       
       write(iulog,'(3a25)') "**DYNAMICS**        J/m^2","   W/m^2","W/m^2    "
#ifdef ENERGY_DIAGNOSTICS
       ! terms computed during prim_advance, if ENERGY_DIAGNOSTICS is enabled
       if (theta_hydrostatic_mode) then
          write(iulog,'(a,2e22.14)')'KEu h-adv,sum=0:',KEH1,KEH2
          write(iulog,'(a,2e22.14)')'KEu v-adv,sum=0:',KEV1,KEV2
          write(iulog,'(a,3e22.14)')'IE  v-adv,sum=0:',IEvert1,PEvert1
          write(iulog,'(a,2e22.14)')'KE->I+P,I+P->KE:',(T1+PEhorz2),(S1+PEhorz1)
          
          ddt_tot  =  (KEner(2)-KEner(1))/dt
          ddt_diss = ddt_tot -(T1+PEhorz2)
          write(iulog,'(a,3E22.14)') " KE,d/dt,diss:",KEner(2),ddt_tot,ddt_diss

          ddt_tot  =  (IEner(2)-IEner(1))/dt
          write(iulog,'(a,3E22.14)') " IE,d/dt     :",IEner(2),ddt_tot
          ddt_tot  =  (PEner(2)-PEner(1))/dt
          write(iulog,'(a,3E22.14)') " PE,d/dt     :",PEner(2),ddt_tot

          ddt_tot =  (PEner(2)+IEner(2)-PEner(1)-IEner(1))/dt
          ddt_diss = ddt_tot - (S1+PEhorz1)
          write(iulog,'(a,3E22.14)') "I+P,d/dt,diss:",PEner(2)+IEner(2),ddt_tot,ddt_diss
          ddt_tot = (TOTE(2)-TOTE(1))/dt
          write(iulog,'(a,3E22.14)') "  E,d/dt,diss:",TOTE(2),ddt_tot
       else
          write(iulog,'(a,2e22.14)')'KEu h-adv,sum=0:',KEH1,KEH2
          write(iulog,'(a,3e22.14)')'KEw h-adv,sum=0:',KEwH1+KEwH3,KEwH2
          write(iulog,'(a,2e22.14)')'KEu v-adv,sum=0:',KEV1,KEV2
          write(iulog,'(a,2e22.14)')'KEw v-adv,sum=0:',KEwV1,KEwV2
          write(iulog,'(a,2e22.14)')'PE h-adv, sum=0:',PEhorz1,PEhorz2
          write(iulog,'(a,2e22.14)')'PE v-adv, sum=0:',PEvert1,PEvert2
          write(iulog,'(a,3e22.14)')'IE v-adv, sum=0:',IEvert1,IEvert2
          write(iulog,'(a,2e22.14)')'KEw wvor, ~0:   ',KEwH3
          write(iulog,'(a,2e22.14)')'KE->PE, PE->KE :',P1,P2
          write(iulog,'(a,2e22.14)')'KE->IE, IE->KE :',T1+T2,S1+S2
          
          ddt_tot  =  (KEner(2)-KEner(1))/dt
          ddt_diss = ddt_tot -(T1+T2+P1) 
          write(iulog,'(a,3E22.14)') "KE,d/dt,diss:",KEner(2),ddt_tot,ddt_diss
          !ddt_diss_adj = ddt_tot -(T1+T2+P1+KEwH1+KEwH2)
          !write(iulog,'(a,3E22.14)') "KE diss(adj):",ddt_diss_adj
          
          ddt_tot =  (IEner(2)-IEner(1))/dt
          ddt_diss = ddt_tot - (S1+S2)
          write(iulog,'(a,3E22.14)') "IE,d/dt,diss:",IEner(2),ddt_tot,ddt_diss
          !ddt_diss_adj = ddt_tot - (S1+S2+IEvert1+IEvert2)
          !write(iulog,'(a,3E22.14)') "IE diss(adj):",ddt_diss_adj
          
          ddt_tot = (PEner(2)-PEner(1))/dt
          ddt_diss = ddt_tot - P2
          write(iulog,'(a,3E22.14)') "PE,d/dt,diss:",PEner(2),ddt_tot,ddt_diss
          ddt_tot = (TOTE(2)-TOTE(1))/dt
          !ddt_diss = ddt_tot - (KEwH1+KEwH2+IEvert1+IEvert2)
          write(iulog,'(a,3E22.14)') " E,d/dt,diss:",TOTE(2),ddt_tot!,ddt_diss
       endif
#else
       write(iulog,'(a,3E22.14)') "KE,d/dt      ",KEner(2),(KEner(2)-KEner(1))/dt
       write(iulog,'(a,3E22.14)') "IE,d/dt      ",IEner(2),(IEner(2)-IEner(1))/dt
       write(iulog,'(a,3E22.14)') "PE,d/dt      ",PEner(2),(PEner(2)-PEner(1))/dt
       ddt_tot = (TOTE(2)-TOTE(1))/dt
       write(iulog,'(a,3E22.14)') " E,dE/dt     ",TOTE(2),ddt_tot
#endif
       
       do q=1,qsize
          write(iulog,'(a,i3,a,E22.14,a,2E15.7)') "Q",q,",Q diss, dQ^2/dt:",Qmass(q,2)," kg/m^2",&
               (Qmass(q,2)-Qmass(q,1))/dt,(Qvar(q,2)-Qvar(q,1))/dt
       enddo
       write(iulog,'(a)') 'Physics tendencies applied by dycore:'
       write(iulog,'(a,2e15.7)') 'dKE/dt(W/m^2): ',(KEner(1)-KEner(3))/dt
       write(iulog,'(a,2e15.7)') 'dIE/dt(W/m^2): ',(IEner(1)-IEner(3))/dt
       write(iulog,'(a,2e15.7)') 'dPE/dt(W/m^2): ',(PEner(1)-PEner(3))/dt
       q=1
       if (qsize>0) write(iulog,'(a,2e15.7)') 'dQ1/dt(kg/sm^2)',(Qmass(q,1)-Qmass(q,3))/dt

       ! Print change in energy and tracer mass from the start of the simulation
#ifdef CAM
       ! for cam, this information only makes sense for short test runs with
       ! physics disabled (ftype<0).  So disable this diagnostic if ftype>=0:
       if (ftype>=0) TOTE0=-1  
#endif       
       if (TOTE0>0) then
          write(iulog,100) "(E-E0)/E0    ",(TOTE(2)-TOTE0)/TOTE0
          do q=1,qsize
             if(Qmass0(q)>0.0D0) then
                write(iulog,'(a,E23.15,a,i1)') "(Q-Q0)/Q0 ",(Qmass(q,2)-Qmass0(q))/Qmass0(q),"   Q",q
             end if
          enddo
       endif

      ! IMEX diagnostics
      write(iulog,'(a)')        'IMEX diagnostics:                  '
      write(iulog,'(a,I2)')     'Max iterations in last time-step   :', max_itercnt_perstep
      write(iulog,'(a,F8.2)')   'Running average of max iterations  :', avg_itercnt
      write(iulog,'(a,E23.15)') 'Max error in last time-step        :', max_itererr_perstep
    endif
    
    
    
    ! initialize "E0" for printout of E-E0/E0
    ! energy is computed in timestep loop.  Save the value 
    ! after the first real timestep, not the half-timesteps used
    ! to bootstrap leapfrog: 
    if (tl%nstep >= tl%nstep0 .and. TOTE0==0 ) then  
       TOTE0=TOTE(2)
       do q=1,qsize
          Qmass0(q)=Qmass(q,1)
       enddo
       time0=time1
    endif
       

  call t_stopf('prim_printstate')
  end subroutine prim_printstate
   
   

subroutine prim_energy_halftimes(elem,hvcoord,tl,n,t_before_advance,nets,nete)
! 
!  called at the end of a timestep, before timelevel update.  
!  Solution is known at two timelevels.  We originally tried to
!  compute the energy at the midpoint between these levels, but now
!  we compute the energy at:
!
!  t_before_advance==.true.     tl%n0    begining of timestep
!  t_before_advance==.false.    tl%np1   completed timestep, before tl update  
!
!  This routine is called 4 times:  for historical reasons they are out
!  of sequence.  
!
!    n=1:    after CAM forcing, before timestep
!    n=2:    after timestep, including remap, before tl update
!    n=3:    after CAM forcing, before timestep
!    n=4:    (not used)
!
! LF case we use staggered formulas:
!  compute the energies at time half way between timelevels t1 and t2,
!  using timelevels t1,t2.  store in location n of our elem()%accum%* variables
!    
!  in the Dry case, PE (and similar for IE) will be conserved exactly by Leapfrog, 
!  if it is defined as:
!
!   PE(n+.5)  = .5*(  T(n+1) dp(n) + T(n) dp(n+1) )
!
!  KE cannot be exactly conserved with Leapfrog.  but we still use:
!  
!   KE(n+.5) = .5*(  .5 u(n+1)^2 dp(n) +  .5 u(n)^2 dp(n+1) )
!  

    use kinds, only : real_kind
    use dimensions_mod, only : np, np, nlev,nlevp
    use hybvcoord_mod, only : hvcoord_t
    use element_mod, only : element_t
    use physical_constants, only : Cp, cpwater_vapor
    use physics_mod, only : Virtual_Specific_Heat
    use prim_si_mod, only : preq_hydrostatic

    integer :: t1,n,nets,nete
    type (element_t)     , intent(inout), target :: elem(:)
    type (hvcoord_t)                  :: hvcoord
    type (TimeLevel_t), intent(in)       :: tl
    logical :: t_before_advance

    integer :: ie,k,i,j
    real (kind=real_kind), dimension(np,np,nlev)  :: dpt1  ! delta pressure
    real (kind=real_kind), dimension(np,np)  :: E
    real (kind=real_kind), dimension(np,np)  :: suml,suml2,v1,v2
    real (kind=real_kind), dimension(np,np,nlev)  :: sumlk, suml2k
    real (kind=real_kind) :: phi(np,np,nlev)
    real (kind=real_kind) :: phi_i(np,np,nlevp)  
    real (kind=real_kind) :: pnh(np,np,nlev)   ! nh nonhyrdo pressure
    real (kind=real_kind) :: dpnh_dp_i(np,np,nlevp) 
    real (kind=real_kind) :: exner(np,np,nlev)  ! exner nh pressure
    real (kind=real_kind) :: pnh_i(np,np,nlevp)  ! pressure on intefaces


    integer:: tmp, t1_qdp   ! the time pointers for Qdp are not the same

    if (t_before_advance) then
       t1=tl%n0
       call TimeLevel_Qdp( tl, qsplit, t1_qdp) !get n0 level into t2_qdp 
    else
       t1=tl%np1
       call TimeLevel_Qdp(tl, qsplit, tmp, t1_qdp) !get np1 into t2_qdp
    endif
    do ie=nets,nete
       do k=1,nlev
          dpt1(:,:,k) = ( hvcoord%hyai(k+1) - hvcoord%hyai(k) )*hvcoord%ps0 + &
               ( hvcoord%hybi(k+1) - hvcoord%hybi(k) )*elem(ie)%state%ps_v(:,:,t1)
       enddo
       call pnh_and_exner_from_eos(hvcoord,elem(ie)%state%vtheta_dp(:,:,:,t1),dpt1,&
            elem(ie)%state%phinh_i(:,:,:,t1),pnh,exner,dpnh_dp_i,pnh_i,'prim_state_mod')
       call get_phi(elem(ie),phi,phi_i,hvcoord,t1,t1_qdp)

   
       !   KE   .5 dp/dn U^2
       do k=1,nlev
          E = ( elem(ie)%state%v(:,:,1,k,t1)**2 +  &
               elem(ie)%state%v(:,:,2,k,t1)**2  )/2
          sumlk(:,:,k) = E*dpt1(:,:,k)

          E=(elem(ie)%state%w_i(:,:,k,t1)**2+elem(ie)%state%w_i(:,:,k+1,t1)**2)/4
          suml2k(:,:,k) = E*dpt1(:,:,k)
       enddo
       suml=0
       suml2=0
       do k=1,nlev
          suml(:,:) = suml(:,:) + sumlk(:,:,k)
          suml2(:,:) = suml2(:,:) + suml2k(:,:,k)
       enddo
       if ( theta_hydrostatic_mode) then
          elem(ie)%accum%KEner(:,:,n)=suml(:,:)
       else
          elem(ie)%accum%KEner(:,:,n)=suml(:,:)+ suml2(:,:)
       endif

    !   PE   dp/dn PHIs
       suml=0
       do k=1,nlev
          suml = suml + phi(:,:,k)*dpt1(:,:,k)
       enddo
       elem(ie)%accum%PEner(:,:,n)=suml(:,:)
       

    !  IE = c_p^* dp/deta T - pnh dphi/deta  + ptop phi_top
       suml=0
       suml2=0
       do k=1,nlev
          suml(:,:)=suml(:,:)+&
                Cp*elem(ie)%state%vtheta_dp(:,:,k,t1)*exner(:,:,k) 
          suml2(:,:) = suml2(:,:)+(phi_i(:,:,k+1)-phi_i(:,:,k))*pnh(:,:,k)
       enddo
       elem(ie)%accum%IEner(:,:,n)=suml(:,:) + suml2(:,:) +&
            pnh_i(:,:,1)* phi_i(:,:,1)

       enddo
    
end subroutine prim_energy_halftimes
    
!=======================================================================================================! 
  

subroutine prim_diag_scalars(elem,hvcoord,tl,n,t_before_advance,nets,nete)
! 
!  called at the end of a timestep, before timelevel update.  Solution known at
!  timelevel nm1,n0,np1.  
!
!  This routine is called twice:  n=1:    t1=nm1, t2=n0
!                                 n=2:    t1=n0, t2=np1
! 
!  in all cases:
!     Q1mass(n) = Qdp(t2)    (or:  Q(t2)*dp(t2) )
! 
!  We also compute 
!     Qmass(n)  = .5*(  Q(t2) dp(t1)  Q(t1) dp(t2) )       Leapfrog, concentration formulation
!     Qmass(n)  = .5*(  Qdp(t1) + Qdp(t2) )                Leapfrog, conservation formulation
!     Qmass(n)  =  Qdp(t2)                                 RK2, conservation formulation
!
!
    use kinds, only : real_kind
    use dimensions_mod, only : np, np, nlev
    use hybvcoord_mod, only : hvcoord_t
    use element_mod, only : element_t

    integer :: t1,n,nets,nete
    type (element_t)     , intent(inout), target :: elem(:)
    type (hvcoord_t)                  :: hvcoord
    
    integer :: ie,k,q
    real (kind=real_kind), dimension(np,np)  :: ps         ! pressure
    real (kind=real_kind), dimension(np,np)  :: dp         ! delta pressure
    real (kind=real_kind), dimension(np,np)  :: E
    real (kind=real_kind), dimension(np,np)  :: suml
    type (TimeLevel_t), intent(in)       :: tl
    logical :: t_before_advance
    integer:: t1_qdp, tmp   ! the time pointer for Qdp are not the same

    if (t_before_advance) then
       t1=tl%n0
       call TimeLevel_Qdp( tl, qsplit, t1_qdp) !get n0 level into t2_qdp 
    else
       t1=tl%np1
       call TimeLevel_Qdp(tl, qsplit, tmp, t1_qdp) !get np1 into t2_qdp (don't need tmp)
    endif


    do ie=nets,nete
       do q=1,qsize
          suml=0
          do k=1,nlev
             suml = suml + elem(ie)%state%Qdp(:,:,k,q,t1_qdp)*elem(ie)%state%Q(:,:,k,q)
          enddo
          elem(ie)%accum%Qvar(:,:,q,n)=suml(:,:)
       enddo
    enddo
    
    do ie=nets,nete
       do q=1,qsize
          suml=0
          do k=1,nlev
             suml = suml + elem(ie)%state%Qdp(:,:,k,q,t1_qdp)
          enddo
          elem(ie)%accum%Q1mass(:,:,q)=suml(:,:)
          elem(ie)%accum%Qmass(:,:,q,n)=suml(:,:)
       enddo
    enddo
 

end subroutine prim_diag_scalars

!doing extrema with level for all elems
subroutine findExtremumWithLevel(elem,res,which,operation,n0,nets,nete)
    use kinds, only : real_kind
    use dimensions_mod, only : np, np, nlev, nlevp
    implicit none
    real (kind=real_kind), intent(out)   :: res(1:2) ! extrema and level where it happened
    character(len=*),      intent(in)    :: which, operation
    integer,               intent(in)    :: nets,nete,n0
    type (element_t),      intent(in), target :: elem(:)

    integer                              :: ie,ksize
    real (kind=real_kind)                :: val, BIGVAL    
    integer                              :: location(3)
    real (kind=real_kind)                :: field(np,np,nlevp)

    if((operation /= 'max').and.(operation /= 'min')) call abortmp('unknown operation in findExtremumWithLevel()')

    BIGVAL = 1e15
    res(2) = -1
    if( operation == 'min' ) res(1) =  BIGVAL
    if( operation == 'max' ) res(1) = -BIGVAL
          
    !decide size of the column
    ksize=-1
    if( which == 'w_i' ) ksize=nlevp

    if( ksize < 1) call abortmp('unset ksize in routine findExtremumWithLevel()')
   
    ! find max or min
    do ie=nets,nete
       if( which == 'w_i' )then
          field(1:np,1:np,1:ksize) = elem(ie)%state%w_i(1:np,1:np,1:ksize,n0)
       endif
       if( operation == 'min' )then
          val = MINVAL(field)
          if( val < res(1) ) then
             location = MINLOC(field)
             res(2)   = location(3)
             res(1)   = val
          endif 
       elseif ( operation == 'max' )then
          val = MAXVAL(field)
          if( val > res(1) ) then
             location = MAXLOC(field)
             res(2)   = location(3)
             res(1)   = val          
          endif
       endif
    enddo !ie 

end subroutine findExtremumWithLevel

end module prim_state_mod<|MERGE_RESOLUTION|>--- conflicted
+++ resolved
@@ -389,24 +389,16 @@
     Mass = Mass2*scale
 
     if(hybrid%masterthread) then
-<<<<<<< HEAD
        write(iulog,108) "u     = ",umin_p,"      ",umax_p,"     ",usum_p
        write(iulog,108) "v     = ",vmin_p,"      ",vmax_p,"     ",vsum_p
        write(iulog,109) "w     = ",wmin_local(1)," (",nint(wmin_local(2)),")",&
                                    wmax_local(1)," (",nint(wmax_local(2)),")",wsum_p
-       write(iulog,100) "tdiag = ",tmin_p,tmax_p,tsum_p
-       write(iulog,100) "theta = ",thetamin_p,thetamax_p,thetasum_p
-=======
-       write(iulog,100) "u     = ",umin_p,umax_p,usum_p
-       write(iulog,100) "v     = ",vmin_p,vmax_p,vsum_p
-       write(iulog,100) "w     = ",wmin_p,wmax_p,wsum_p
        if (theta_hydrostatic_mode) then
           write(iulog,100) "T     = ",tmin_p,tmax_p,tsum_p       
        else
           write(iulog,100) "dpnh/dp=",tmin_p,tmax_p,tsum_p
        endif
        write(iulog,100) "vTh_dp= ",thetamin_p,thetamax_p,thetasum_p
->>>>>>> 55bb45ce
        write(iulog,100) "dz(m) = ",phimin_p/g,phimax_p/g,phisum_p/g
        if (rsplit>0) &
             write(iulog,100) "dp    = ",dpmin_p,dpmax_p,dpsum_p
