#ifdef HAVE_CONFIG_H
#include "config.h"
#endif

module prim_driver_mod

  use cg_mod,           only: cg_t
  use derivative_mod,   only: derivative_t, derivinit
  use dimensions_mod,   only: np, nlev, nlevp, nelem, nelemd, nelemdmax, GlobalUniqueCols, qsize
  use element_mod,      only: element_t, allocate_element_desc, setup_element_pointers
  use element_state,    only: timelevels
  use hybrid_mod,       only: hybrid_t
  use kinds,            only: real_kind, iulog
  use perf_mod,         only: t_startf, t_stopf
  use prim_si_ref_mod,  only: ref_state_t
  use quadrature_mod,   only: quadrature_t, test_gauss, test_gausslobatto, gausslobatto
  use reduction_mod,    only: reductionbuffer_ordered_1d_t, red_min, red_max, red_max_int, &
                              red_sum, red_sum_int, red_flops, initreductionbuffer
  use solver_mod,       only: blkjac_t
  use thread_mod,       only: nThreadsHoriz, omp_get_num_threads

#ifndef CAM
  use column_types_mod, only : ColumnModel_t
  use prim_restart_mod, only : initrestartfile
  use restart_io_mod ,  only : RestFile,readrestart
  use test_mod,         only: set_test_initial_conditions, apply_test_forcing
#endif

  implicit none

  private
  public :: prim_init1, prim_init2 , prim_run_subcycle, prim_finalize
  public :: smooth_topo_datasets

  type (cg_t), allocatable  :: cg(:)              ! conjugate gradient struct (nthreads)
  type (quadrature_t)   :: gp                     ! element GLL points

#ifndef CAM
  type (ColumnModel_t), allocatable :: cm(:) ! (nthreads)
#endif
  type (ReductionBuffer_ordered_1d_t), save :: red   ! reduction buffer               (shared)
  type (derivative_t)  :: deriv1

contains

  subroutine prim_init1(elem, par, dom_mt, Tl)

    ! --------------------------------
    use thread_mod, only : nthreads, omp_get_thread_num
    ! --------------------------------
    use control_mod, only : runtype, restartfreq, integration, topology, &
         partmethod, use_semi_lagrange_transport
    ! --------------------------------
    use prim_state_mod, only : prim_printstate_init
    ! --------------------------------
    use namelist_mod, only : readnl
    ! --------------------------------
    use mesh_mod, only : MeshUseMeshFile
    ! --------------------------------
    use time_mod, only : nmax, time_at, timelevel_init, timelevel_t
    ! --------------------------------
    use mass_matrix_mod, only : mass_matrix
    ! --------------------------------
    use cube_mod,  only : cubeedgecount , cubeelemcount, cubetopology
    ! --------------------------------
    use mesh_mod, only : MeshSetCoordinates, MeshUseMeshFile, MeshCubeTopology, &
         MeshCubeElemCount, MeshCubeEdgeCount
    use cube_mod, only : cube_init_atomic, set_corner_coordinates, assign_node_numbers_to_elem
    ! --------------------------------
    use metagraph_mod, only : metavertex_t, metaedge_t, localelemcount, initmetagraph, printmetavertex
    ! --------------------------------
    use gridgraph_mod, only : gridvertex_t, gridedge_t, allocate_gridvertex_nbrs, deallocate_gridvertex_nbrs
    ! --------------------------------
    use schedtype_mod, only : schedule
    ! --------------------------------
    use schedule_mod, only : genEdgeSched,  PrintSchedule
    ! --------------------------------
    use prim_advection_mod, only: prim_advec_init1
    ! --------------------------------
    use prim_advance_mod, only: prim_advance_init
    ! --------------------------------
#ifdef TRILINOS
    use prim_implicit_mod, only : prim_implicit_init
#endif
    ! --------------------------------
    use parallel_mod, only : iam, parallel_t, syncmp, abortmp, global_shared_buf, nrepro_vars
#ifdef _MPI
    use parallel_mod, only : mpiinteger_t, mpireal_t, mpi_max, mpi_sum, haltmp
#endif
    ! --------------------------------
    use metis_mod, only : genmetispart
    ! --------------------------------
    use spacecurve_mod, only : genspacepart
    ! --------------------------------
    use dof_mod, only : global_dof, CreateUniqueIndex, SetElemOffset
    ! --------------------------------
    use params_mod, only : SFCURVE
    ! --------------------------------
    use domain_mod, only : domain1d_t, decompose
    ! --------------------------------
    use physical_constants, only : dd_pi
    ! --------------------------------
    use bndry_mod, only : sort_neighbor_buffer_mapping
    ! --------------------------------
#ifndef CAM
    use repro_sum_mod,      only: repro_sum, repro_sum_defaultopts, repro_sum_setopts
#else
    use infnan,             only: nan, assignment(=)
    use shr_reprosum_mod,   only: repro_sum => shr_reprosum_calc
#endif

#ifdef TRILINOS
    use prim_implicit_mod,  only : prim_implicit_init
#endif

    implicit none

    type (element_t),   pointer     :: elem(:)
    type (parallel_t),  intent(in)  :: par
    type (domain1d_t),  pointer     :: dom_mt(:)
    type (timelevel_t), intent(out) :: Tl

    type (GridVertex_t), target,allocatable :: GridVertex(:)
    type (GridEdge_t),   target,allocatable :: Gridedge(:)
    type (MetaVertex_t), target,allocatable :: MetaVertex(:)

    integer :: ii,ie, ith
    integer :: nets, nete
    integer :: nelem_edge,nedge
    integer :: nstep
    integer :: nlyr
    integer :: iMv
    integer :: err, ierr, l, j
    logical, parameter :: Debug = .FALSE.

    real(kind=real_kind), allocatable :: aratio(:,:)
    real(kind=real_kind) :: area(1),xtmp

    integer  :: i
    integer,allocatable :: TailPartition(:)
    integer,allocatable :: HeadPartition(:)

    integer total_nelem
    real(kind=real_kind) :: approx_elements_per_task
    integer :: n_domains

#ifndef CAM
    logical :: repro_sum_use_ddpdd, repro_sum_recompute
    real(kind=real_kind) :: repro_sum_rel_diff_max
#endif

    ! =====================================
    ! Read in model control information
    ! =====================================
    ! cam readnl is called in spmd_dyn (needed prior to mpi_init)
#ifndef CAM
    call readnl(par)
    if (MeshUseMeshFile) then
       total_nelem = MeshCubeElemCount()
    else
       total_nelem = CubeElemCount()
    end if

    approx_elements_per_task = dble(total_nelem)/dble(par%nprocs)
    if  (approx_elements_per_task < 1.0D0) then
       if(par%masterproc) print *,"number of elements=", total_nelem
       if(par%masterproc) print *,"number of procs=", par%nprocs
       call abortmp('There is not enough parallelism in the job, that is, there is less than one elements per task.')
    end if
    ! ====================================
    ! initialize reproducible sum module
    ! ====================================
    call repro_sum_defaultopts(                           &
       repro_sum_use_ddpdd_out=repro_sum_use_ddpdd,       &
       repro_sum_rel_diff_max_out=repro_sum_rel_diff_max, &
       repro_sum_recompute_out=repro_sum_recompute        )
    call repro_sum_setopts(                              &
       repro_sum_use_ddpdd_in=repro_sum_use_ddpdd,       &
       repro_sum_rel_diff_max_in=repro_sum_rel_diff_max, &
       repro_sum_recompute_in=repro_sum_recompute,       &
       repro_sum_master=par%masterproc,                      &
       repro_sum_logunit=6                           )
       if(par%masterproc) print *, "Initialized repro_sum"
#endif

#ifndef CAM
    if (par%masterproc) then
       ! =============================================
       ! Compute total simulated time...
       ! =============================================
       write(iulog,*)""
       write(iulog,*)" total simulated time = ",Time_at(nmax)
       write(iulog,*)""
       ! =============================================
       ! Perform Gauss/Gauss Lobatto tests...
       ! =============================================
       call test_gauss(np)
       call test_gausslobatto(np)
    end if
#endif
    ! ==================================
    ! Initialize derivative structure
    ! ==================================
    call derivinit(deriv1)

    ! ===============================================================
    ! Allocate and initialize the graph (array of GridVertex_t types)
    ! ===============================================================

    if (topology=="cube") then

       if (par%masterproc) then
          write(iulog,*)"creating cube topology..."
       end if

       if (MeshUseMeshFile) then
           nelem = MeshCubeElemCount()
           nelem_edge = MeshCubeEdgeCount()
       else
           nelem      = CubeElemCount()
           nelem_edge = CubeEdgeCount()
       end if

       ! we want to exit elegantly when we are using too many processors.
       if (nelem < par%nprocs) then
          call abortmp('Error: too many MPI tasks. set dyn_npes <= nelem')
       end if

       allocate(GridVertex(nelem))
       allocate(GridEdge(nelem_edge))

       do j =1,nelem
          call allocate_gridvertex_nbrs(GridVertex(j))
       end do

       if (MeshUseMeshFile) then
           if (par%masterproc) then
               write(iulog,*) "Set up grid vertex from mesh..."
           end if
           call MeshCubeTopology(GridEdge, GridVertex)
       else
           call CubeTopology(GridEdge,GridVertex)
        end if

       if(par%masterproc)       write(iulog,*)"...done."
    end if
    if(par%masterproc) write(iulog,*)"total number of elements nelem = ",nelem

    !DBG if(par%masterproc) call PrintGridVertex(GridVertex)

    if(partmethod .eq. SFCURVE) then
       if(par%masterproc) write(iulog,*)"partitioning graph using SF Curve..."
       call genspacepart(GridEdge,GridVertex)
    else
        if(par%masterproc) write(iulog,*)"partitioning graph using Metis..."
       call genmetispart(GridEdge,GridVertex)
    endif

    ! ===========================================================
    ! given partition, count number of local element descriptors
    ! ===========================================================
    allocate(MetaVertex(1))
    allocate(Schedule(1))

    nelem_edge=SIZE(GridEdge)

    allocate(TailPartition(nelem_edge))
    allocate(HeadPartition(nelem_edge))
    do i=1,nelem_edge
       TailPartition(i)=GridEdge(i)%tail%processor_number
       HeadPartition(i)=GridEdge(i)%head%processor_number
    enddo

    ! ====================================================
    !  Generate the communication graph
    ! ====================================================
    call initMetaGraph(iam,MetaVertex(1),GridVertex,GridEdge)

    nelemd = LocalElemCount(MetaVertex(1))
    if(par%masterproc .and. Debug) then 
        call PrintMetaVertex(MetaVertex(1))
    endif

    if(nelemd .le. 0) then
       call abortmp('Not yet ready to handle nelemd = 0 yet' )
       stop
    endif
#ifdef _MPI
    call mpi_allreduce(nelemd,nelemdmax,1,MPIinteger_t,MPI_MAX,par%comm,ierr)
#else
    nelemdmax=nelemd
#endif

    if (nelemd>0) then
       allocate(elem(nelemd))
       call setup_element_pointers(elem)
       call allocate_element_desc(elem)
    endif

    ! ====================================================
    !  Generate the communication schedule
    ! ====================================================

    call genEdgeSched(elem,iam,Schedule(1),MetaVertex(1))

    allocate(global_shared_buf(nelemd,nrepro_vars))
    global_shared_buf=0.0_real_kind
    !  nlyr=edge3p1%nlyr
    !  call MessageStats(nlyr)
    !  call testchecksum(par,GridEdge)

    ! ========================================================
    ! load graph information into local element descriptors
    ! ========================================================

    !  do ii=1,nelemd
    !     elem(ii)%vertex = MetaVertex(iam)%members(ii)
    !  enddo

    call syncmp(par)

    ! =================================================================
    ! Set number of domains (for 'decompose') equal to number of threads
    !  for OpenMP across elements, equal to 1 for OpenMP within element
    ! =================================================================
    n_domains = min(Nthreads,nelemd)

    ! =================================================================
    ! Initialize shared boundary_exchange and reduction buffers
    ! =================================================================
    if(par%masterproc) write(iulog,*) 'init shared boundary_exchange buffers'
    call InitReductionBuffer(red,3*nlev,n_domains)
    call InitReductionBuffer(red_sum,5)
    call InitReductionBuffer(red_sum_int,1)
    call InitReductionBuffer(red_max,1)
    call InitReductionBuffer(red_max_int,1)
    call InitReductionBuffer(red_min,1)
    call initReductionBuffer(red_flops,1)

    gp=gausslobatto(np)  ! GLL points

    if (topology=="cube") then
       if(par%masterproc) write(iulog,*) "initializing cube elements..."
       if (MeshUseMeshFile) then
           call MeshSetCoordinates(elem)
       else
           do ie=1,nelemd
               call set_corner_coordinates(elem(ie))
           end do
           call assign_node_numbers_to_elem(elem, GridVertex)
       end if
       do ie=1,nelemd
          call cube_init_atomic(elem(ie),gp%points)
       enddo
    end if

    ! =================================================================
    ! Initialize mass_matrix
    ! =================================================================
    if(par%masterproc) write(iulog,*) 'running mass_matrix'
    call mass_matrix(par,elem)
    allocate(aratio(nelemd,1))

    if (topology=="cube") then
       area = 0
       do ie=1,nelemd
          aratio(ie,1) = sum(elem(ie)%mp(:,:)*elem(ie)%metdet(:,:))
       enddo
       call repro_sum(aratio, area, nelemd, nelemd, 1, commid=par%comm)
       area(1) = 4*dd_pi/area(1)  ! ratio correction
       deallocate(aratio)
       if (par%masterproc) &
            write(iulog,'(a,f20.17)') " re-initializing cube elements: area correction=",area(1)

       do ie=1,nelemd
          call cube_init_atomic(elem(ie),gp%points,area(1))
       enddo
    end if

    if(par%masterproc) write(iulog,*) 're-running mass_matrix'
    call mass_matrix(par,elem)

    ! =================================================================
    ! Determine the global degree of freedome for each gridpoint
    ! =================================================================
    if(par%masterproc) write(iulog,*) 'running global_dof'
    call global_dof(par,elem)

    ! =================================================================
    ! Create Unique Indices
    ! =================================================================

    do ie=1,nelemd
       call CreateUniqueIndex(elem(ie)%GlobalId,elem(ie)%gdofP,elem(ie)%idxP)
    enddo

    call SetElemOffset(par,elem, GlobalUniqueCols)

    call prim_printstate_init(par)
    ! Initialize output fields for plotting...

    ! initialize flux terms to 0

    do ie=1,nelemd
       elem(ie)%derived%FM=0.0
       elem(ie)%derived%FQ=0.0
       elem(ie)%derived%FQps=0.0
       elem(ie)%derived%FT=0.0

       elem(ie)%accum%Qvar=0
       elem(ie)%accum%Qmass=0
       elem(ie)%accum%Q1mass=0

       elem(ie)%derived%Omega_p=0
       elem(ie)%state%dp3d=0

    enddo

    ! ==========================================================
    !  This routines initalizes a Restart file.  This involves:
    !      I)  Setting up the MPI datastructures
    ! ==========================================================
#ifndef CAM
    if(restartfreq > 0 .or. runtype>=1)  then
       call initRestartFile(elem(1)%state,par,RestFile)
    endif
#endif
    !DBG  write(iulog,*) 'prim_init: after call to initRestartFile'

    deallocate(GridEdge)
    do j =1,nelem
       call deallocate_gridvertex_nbrs(GridVertex(j))
    end do
    deallocate(GridVertex)

    do j = 1, MetaVertex(1)%nmembers
       call deallocate_gridvertex_nbrs(MetaVertex(1)%members(j))
    end do
    deallocate(MetaVertex)
    deallocate(TailPartition)
    deallocate(HeadPartition)

    n_domains = min(Nthreads,nelemd)
    nthreads = n_domains

    ! =====================================
    ! Set number of threads...
    ! =====================================
    if(par%masterproc) then
       write(iulog,*) "Main:NThreads=",NThreads
       write(iulog,*) "Main:n_domains = ",n_domains
    endif

    allocate(dom_mt(0:n_domains-1))
    do ith=0,n_domains-1
       dom_mt(ith)=decompose(1,nelemd,n_domains,ith)
    end do
    ith=0
    nets=1
    nete=nelemd
    ! set the actual number of threads which will be used in the horizontal
    nThreadsHoriz = n_domains
#ifndef CAM
    allocate(cm(0:n_domains-1))
#endif
    allocate(cg(0:n_domains-1))
    call prim_advance_init(par,elem,integration)
#ifdef TRILINOS
    call prim_implicit_init(par, elem)
#endif
    call Prim_Advec_Init1(par, elem,n_domains)


    if ( use_semi_lagrange_transport) then
      call sort_neighbor_buffer_mapping(par, elem,1,nelemd)
    end if

    call TimeLevel_init(tl)
    if(par%masterproc) write(iulog,*) 'end of prim_init'

  end subroutine prim_init1

  !_____________________________________________________________________
  subroutine prim_init2(elem, hybrid, nets, nete, tl, hvcoord)

    use control_mod,          only: runtype, integration, test_case, &
                                    debug_level, vfile_int, vform, vfile_mid, &
                                    topology,columnpackage, rsplit, qsplit, rk_stage_user,&
                                    sub_case, limiter_option, nu, nu_q, nu_div, tstep_type, hypervis_subcycle, &
                                    hypervis_subcycle_q, moisture, use_moisture
    use global_norms_mod,     only: test_global_integral, print_cfl
    use hybvcoord_mod,        only: hvcoord_t
    use parallel_mod,         only: parallel_t, haltmp, syncmp, abortmp
    use prim_state_mod,       only: prim_printstate, prim_diag_scalars
    use prim_si_ref_mod,      only: prim_si_refstate_init, prim_set_mass
    use prim_advection_mod,   only: prim_advec_init2
    use solver_init_mod,      only: solver_init2
    use time_mod,             only: timelevel_t, tstep, phys_tscale, timelevel_init, nendstep, smooth, nsplit, TimeLevel_Qdp
    use thread_mod,           only: nthreads

#ifndef CAM
    use column_model_mod,     only: InitColumnModel
    use control_mod,          only: pertlim                     
#endif

#ifdef TRILINOS
    use prim_derived_type_mod ,only : derived_type, initialize
    use, intrinsic :: iso_c_binding
#endif

    type (element_t),   intent(inout) :: elem(:)
    type (hybrid_t),    intent(in)    :: hybrid
    type (TimeLevel_t), intent(inout) :: tl       ! time level struct
    type (hvcoord_t),   intent(inout) :: hvcoord  ! hybrid vertical coordinate struct
    integer,            intent(in)    :: nets     ! starting thread element number (private)
    integer,            intent(in)    :: nete     ! ending thread element number   (private)

    ! ==================================
    ! Local variables
    ! ==================================

    real (kind=real_kind) :: dt                 ! timestep

    ! variables used to calculate CFL
    real (kind=real_kind) :: dtnu               ! timestep*viscosity parameter
    real (kind=real_kind) :: dt_dyn_vis         ! viscosity timestep used in dynamics
    real (kind=real_kind) :: dt_tracer_vis      ! viscosity timestep used in tracers

    real (kind=real_kind) :: dp
    real (kind=real_kind) :: ps(np,np)          ! surface pressure

    character(len=80)     :: fname
    character(len=8)      :: njusn
    character(len=4)      :: charnum

    real (kind=real_kind) :: Tp(np)             ! transfer function

    integer :: simday
    integer :: i,j,k,ie,iptr,t,q
    integer :: ierr
    integer :: nfrc
    integer :: n0_qdp

#ifdef TRILINOS
     integer :: lenx
    real (c_double) ,allocatable, dimension(:) :: xstate(:)
    ! state_object is a derived data type passed thru noxinit as a pointer
    type(derived_type) ,target         :: state_object
    type(derived_type) ,pointer        :: fptr=>NULL()
    type(c_ptr)                        :: c_ptr_to_object

    type(derived_type) ,target         :: pre_object
    type(derived_type) ,pointer        :: pptr=>NULL()
    type(c_ptr)                        :: c_ptr_to_pre

    type(derived_type) ,target         :: jac_object
    type(derived_type) ,pointer        :: jptr=>NULL()
    type(c_ptr)                        :: c_ptr_to_jac

!    type(element_t)                    :: pc_elem(size(elem))
!    type(element_t)                    :: jac_elem(size(elem))

    logical :: compute_diagnostics
    integer :: qn0
    real (kind=real_kind) :: eta_ave_w

  interface
    subroutine noxinit(vectorSize,vector,comm,v_container,p_container,j_container) &
        bind(C,name='noxinit')
    use ,intrinsic :: iso_c_binding
      integer(c_int)                :: vectorSize,comm
      real(c_double)  ,dimension(*) :: vector
      type(c_ptr)                   :: v_container
      type(c_ptr)                   :: p_container  !precon ptr
      type(c_ptr)                   :: j_container  !analytic jacobian ptr
    end subroutine noxinit

  end interface
#endif

    if (topology == "cube") then
       call test_global_integral(elem, hybrid,nets,nete)
    end if

    ! should we assume Q(:,:,:,1) has water vapor:
    use_moisture = ( moisture /= "dry") 
    if (qsize<1) use_moisture = .false.  


    ! compute most restrictive dt*nu for use by variable res viscosity:
    ! compute timestep seen by viscosity operator:
    dt_dyn_vis = tstep
    if (qsplit>1 .and. tstep_type == 1) then
       ! tstep_type==1: RK2 followed by LF.  internal LF stages apply viscosity at 2*dt
       dt_dyn_vis = 2*tstep
    endif
    dt_tracer_vis=tstep*qsplit
    
    ! compute most restrictive condition:
    ! note: dtnu ignores subcycling
    dtnu=max(dt_dyn_vis*max(nu,nu_div), dt_tracer_vis*nu_q)
    ! compute actual viscosity timesteps with subcycling
    dt_tracer_vis = dt_tracer_vis/hypervis_subcycle_q
    dt_dyn_vis = dt_dyn_vis/hypervis_subcycle

#ifdef TRILINOS

      lenx=(np*np*nlev*3 + np*np*1)*(nete-nets+1)  ! 3 3d vars plus 1 2d vars
      allocate(xstate(lenx))
      xstate(:) = 0d0
      compute_diagnostics = .false.
      qn0 = -1 ! dry case for testing right now
      eta_ave_w = 1d0 ! divide by qsplit for mean flux interpolation

      call initialize(state_object, lenx, elem, hvcoord, compute_diagnostics, &
        qn0, eta_ave_w, hybrid, deriv1, tstep, tl, nets, nete)

      call initialize(pre_object, lenx, elem, hvcoord, compute_diagnostics, &
        qn0, eta_ave_w, hybrid, deriv1, tstep, tl, nets, nete)

      call initialize(jac_object, lenx, elem, hvcoord, .false., &
        qn0, eta_ave_w, hybrid, deriv1, tstep, tl, nets, nete)

!      pc_elem = elem
!      jac_elem = elem

      fptr => state_object
      c_ptr_to_object =  c_loc(fptr)
      pptr => state_object
      c_ptr_to_pre =  c_loc(pptr)
      jptr => state_object
      c_ptr_to_jac =  c_loc(jptr)

      call noxinit(size(xstate), xstate, 1, c_ptr_to_object, c_ptr_to_pre, c_ptr_to_jac)

#endif


#if (defined HORIZ_OPENMP)
    !$OMP BARRIER
#endif
    if (hybrid%ithr==0) then
       call syncmp(hybrid%par)
    end if
#if (defined HORIZ_OPENMP)
    !$OMP BARRIER
#endif

    if (topology /= "cube") then
       call abortmp('Error: only cube topology supported for primaitve equations')
    endif

#ifndef CAM

    ! =================================
    ! HOMME stand alone initialization
    ! =================================

    call InitColumnModel(elem, cm(hybrid%ithr), hvcoord, hybrid, tl,nets,nete,runtype)

    if(runtype >= 1) then

       ! ===========================================================
       ! runtype==1   Exact Restart
       ! runtype==2   Initial run, but take inital condition from Restart file
       ! ===========================================================

       if (hybrid%masterthread) then
          write(iulog,*) 'runtype: RESTART of primitive equations'
       end if

       call ReadRestart(elem,hybrid%ithr,nets,nete,tl)

       ! scale PS to achieve prescribed dry mass
       if (runtype /= 1) call prim_set_mass(elem, tl,hybrid,hvcoord,nets,nete)

       if (runtype==2) then
          ! copy prognostic variables: tl%n0 into tl%nm1
          do ie=nets,nete
             elem(ie)%state%v(:,:,:,:,tl%nm1) = elem(ie)%state%v(:,:,:,:,tl%n0)
             elem(ie)%state%T(:,:,:,tl%nm1)   = elem(ie)%state%T(:,:,:,tl%n0)
             elem(ie)%state%ps_v(:,:,tl%nm1)  = elem(ie)%state%ps_v(:,:,tl%n0)
          enddo
       endif ! runtype==2

    else

      ! runtype=0: initial run
      if (hybrid%masterthread) write(iulog,*) ' runtype: initial run'
      call set_test_initial_conditions(elem,deriv1,hybrid,hvcoord,tl,nets,nete)
      if (hybrid%masterthread) write(iulog,*) '...done'

      ! scale PS to achieve prescribed dry mass
      call prim_set_mass(elem, tl,hybrid,hvcoord,nets,nete)

      do ie=nets,nete
        ! set perlim in ctl_nl namelist for temperature field initial perturbation
        elem(ie)%state%T=elem(ie)%state%T * (1.0_real_kind + pertlim)
      enddo

    endif !runtype

#endif
!$OMP MASTER
    tl%nstep0=2                   ! compute diagnostics starting with step 2 if LEAPFROG
    tl%nstep0=1                   ! compute diagnostics starting with step 1 if RK
    if (runtype==1) then
       tl%nstep0=tl%nstep+1       ! compute diagnostics after 1st step, leapfrog or RK
    endif
    if (runtype==2) then
       ! branch run
       ! reset time counters to zero since timestep may have changed
       nEndStep = nEndStep-tl%nstep ! used by standalone HOMME.  restart code set this to nmax + tl%nstep
       tl%nstep=0
    endif
!$OMP END MASTER
!$OMP BARRIER


    ! For new runs, and branch runs, convert state variable to (Qdp)
    ! because initial conditon reads in Q, not Qdp
    ! restart runs will read dpQ from restart file
    ! need to check what CAM does on a branch run
    if (runtype==0 .or. runtype==2) then
       do ie=nets,nete
          elem(ie)%derived%omega_p(:,:,:) = 0D0
       end do
       do ie=nets,nete
#if (defined COLUMN_OPENMP)
!$omp parallel do default(shared), private(k, t, q, i, j, dp)
#endif
          do k=1,nlev    !  Loop inversion (AAM)
             do q=1,qsize
                do i=1,np
                   do j=1,np
                      dp = ( hvcoord%hyai(k+1) - hvcoord%hyai(k) )*hvcoord%ps0 + &
                           ( hvcoord%hybi(k+1) - hvcoord%hybi(k) )*elem(ie)%state%ps_v(i,j,tl%n0)
                      
                      elem(ie)%state%Qdp(i,j,k,q,1)=elem(ie)%state%Q(i,j,k,q)*dp
                      elem(ie)%state%Qdp(i,j,k,q,2)=elem(ie)%state%Q(i,j,k,q)*dp
                      
                   enddo
                enddo
             enddo
          enddo
       enddo
    endif


    if (runtype==1) then
       call TimeLevel_Qdp( tl, qsplit, n0_qdp)
       do ie=nets,nete
#if (defined COLUMN_OPENMP)
!$omp parallel do default(shared), private(k, t, q, i, j, dp)
#endif
          do k=1,nlev    !  Loop inversion (AAM)
             do t=tl%n0,tl%n0
                do q=1,qsize
                   do i=1,np
                      do j=1,np
                         dp = ( hvcoord%hyai(k+1) - hvcoord%hyai(k) )*hvcoord%ps0 + &
                              ( hvcoord%hybi(k+1) - hvcoord%hybi(k) )*elem(ie)%state%ps_v(i,j,t)
                         elem(ie)%state%Q(i,j,k,q)=elem(ie)%state%Qdp(i,j,k,q, n0_qdp)/dp
                      enddo
                   enddo
                enddo
             enddo
          enddo
       enddo
    endif


    ! timesteps to use for advective stability:  tstep*qsplit and tstep
    call print_cfl(elem,hybrid,nets,nete,dtnu)

    if (hybrid%masterthread) then
       ! CAM has set tstep based on dtime before calling prim_init2(),
       ! so only now does HOMME learn the timstep.  print them out:
       write(iulog,'(a,2f9.2)') "dt_remap: (0=disabled)   ",tstep*qsplit*rsplit
       if (qsize>0) then
          write(iulog,'(a,2f9.2)') "dt_tracer (SE), per RK stage: ",tstep*qsplit,(tstep*qsplit)/(rk_stage_user-1)
       end if
       write(iulog,'(a,2f9.2)')    "dt_dyn:                  ",tstep
       write(iulog,'(a,2f9.2)')    "dt_dyn (viscosity):      ",dt_dyn_vis
       write(iulog,'(a,2f9.2)')    "dt_tracer (viscosity):   ",dt_tracer_vis


#ifdef CAM
       if (phys_tscale/=0) then
          write(iulog,'(a,2f9.2)') "CAM physics timescale:       ",phys_tscale
       endif
       write(iulog,'(a,2f9.2)') "CAM dtime (dt_phys):         ",tstep*nsplit*qsplit*max(rsplit,1)
#endif
    end if


    if (hybrid%masterthread) write(iulog,*) "initial state:"
    call prim_printstate(elem, tl, hybrid,hvcoord,nets,nete)

    call solver_init2(elem(:), deriv1)
    call Prim_Advec_Init2(elem(:), hvcoord, hybrid)

  end subroutine prim_init2

!=======================================================================================================!



  subroutine prim_run_subcycle(elem, hybrid,nets,nete, dt, tl, hvcoord,nsubstep)

    !   advance dynamic variables and tracers (u,v,T,ps,Q,C) from time t to t + dt_q
    !
    !   input:
    !       tl%nm1   not used
    !       tl%n0    data at time t
    !       tl%np1   new values at t+dt_q
    !
    !   then we update timelevel pointers:
    !       tl%nm1 = tl%n0
    !       tl%n0  = tl%np1
    !   so that:
    !       tl%nm1   tracers:  t    dynamics:  t+(qsplit-1)*dt
    !       tl%n0    time t + dt_q

    use control_mod,        only: statefreq, ftype, qsplit, rsplit, disable_diagnostics
    use hybvcoord_mod,      only: hvcoord_t
    use parallel_mod,       only: abortmp
    use prim_advance_mod,   only: applycamforcing, applycamforcing_dynamics
    use prim_state_mod,     only: prim_printstate, prim_diag_scalars, prim_energy_halftimes
    use vertremap_mod,      only: vertical_remap
    use reduction_mod,      only: parallelmax
    use time_mod,           only: TimeLevel_t, timelevel_update, timelevel_qdp, nsplit

#if USE_OPENACC
    use openacc_utils_mod,  only: copy_qdp_h2d, copy_qdp_d2h
#endif

    type (element_t) ,    intent(inout) :: elem(:)
    type (hybrid_t),      intent(in)    :: hybrid                       ! distributed parallel structure (shared)
    type (hvcoord_t),     intent(in)    :: hvcoord                      ! hybrid vertical coordinate struct
    integer,              intent(in)    :: nets                         ! starting thread element number (private)
    integer,              intent(in)    :: nete                         ! ending thread element number   (private)
    real(kind=real_kind), intent(in)    :: dt                           ! "timestep dependent" timestep
    type (TimeLevel_t),   intent(inout) :: tl
    integer,              intent(in)    :: nsubstep                     ! nsubstep = 1 .. nsplit

    real(kind=real_kind) :: dp, dt_q, dt_remap
    real(kind=real_kind) :: dp_np1(np,np)
    integer :: ie,i,j,k,n,q,t
    integer :: n0_qdp,np1_qdp,r,nstep_end
    logical :: compute_diagnostics

    ! compute timesteps for tracer transport and vertical remap

    dt_q      = dt*qsplit
    dt_remap  = dt_q
    nstep_end = tl%nstep + qsplit
    if (rsplit>0) then
       dt_remap  = dt_q*rsplit   ! rsplit=0 means use eulerian code, not vert. lagrange
       nstep_end = tl%nstep + qsplit*rsplit  ! nstep at end of this routine
    endif

    ! activate diagnostics periodically for display to stdout
    compute_diagnostics   = .false.
    if (MODULO(nstep_end,statefreq)==0 .or. nstep_end==tl%nstep0) then
       compute_diagnostics= .true.
    endif
    if(disable_diagnostics) compute_diagnostics= .false.

    ! compute scalar diagnostics if currently active
    if (compute_diagnostics) then
      call t_startf("prim_diag_scalars")
      call prim_diag_scalars(elem,hvcoord,tl,3,.true.,nets,nete)
      call t_stopf("prim_diag_scalars")

      call t_startf("prim_energy_halftimes")
      call prim_energy_halftimes(elem,hvcoord,tl,3,.true.,nets,nete)
      call t_stopf("prim_energy_halftimes")
    endif


#ifdef CAM

    ! Apply CAM Physics forcing

    !   ftype= 2: Q was adjusted by physics, but apply u,T forcing here
    !   ftype= 1: forcing was applied time-split in CAM coupling layer
    !   ftype= 0: apply all forcing here
    !   ftype=-1: do not apply forcing

    call TimeLevel_Qdp(tl, qsplit, n0_qdp, np1_qdp)

    if (ftype==0) then
      call t_startf("ApplyCAMForcing")
      call ApplyCAMForcing(elem, hvcoord,tl%n0,n0_qdp, dt_remap,nets,nete)
      call t_stopf("ApplyCAMForcing")

    elseif (ftype==2) then
      call t_startf("ApplyCAMForcing_dynamics")
      call ApplyCAMForcing_dynamics(elem, hvcoord,tl%n0,dt_remap,nets,nete)
      call t_stopf("ApplyCAMForcing_dynamics")
    endif
<<<<<<< HEAD
=======


    ! =================================
    ! update dynamics time level pointers
    ! =================================
    call TimeLevel_update(tl,advance_name)

  ! ============================================================
    ! Print some diagnostic information
    ! ============================================================

    if (compute_diagnostics) then
       if (hybrid%masterthread) then
          if (integration == "semi_imp") write(iulog,*) "cg its=",cg(0)%iter
       end if
       call prim_printstate(elem, tl, hybrid,hvcoord,nets,nete)
    end if
  end subroutine prim_run

!=======================================================================================================!


  subroutine prim_run_subcycle(elem, fvm, hybrid,nets,nete, dt, tl, hvcoord,nsubstep)
!
!   advance all variables (u,v,T,ps,Q,C) from time t to t + dt_q
!
!   input:
!       tl%nm1   not used
!       tl%n0    data at time t
!       tl%np1   new values at t+dt_q
!
!   then we update timelevel pointers:
!       tl%nm1 = tl%n0
!       tl%n0  = tl%np1
!   so that:
!       tl%nm1   tracers:  t    dynamics:  t+(qsplit-1)*dt
!       tl%n0    time t + dt_q
!
!
    use hybvcoord_mod, only : hvcoord_t
    use time_mod, only : TimeLevel_t, timelevel_update, timelevel_qdp, nsplit
    use control_mod, only: statefreq,&
           energy_fixer, ftype, qsplit, rsplit, test_cfldep, disable_diagnostics
    use prim_advance_mod, only : applycamforcing, &
                                 applycamforcing_dynamics
    use prim_state_mod, only : prim_printstate, prim_diag_scalars, prim_energy_halftimes
    use parallel_mod, only : abortmp
    use reduction_mod, only : parallelmax
    use prim_advection_mod, only : vertical_remap
    use fvm_control_volume_mod, only : n0_fvm
#ifndef CAM
    use column_model_mod, only : ApplyColumnModel
#endif
#if USE_OPENACC
    use openacc_utils_mod, only: copy_qdp_h2d, copy_qdp_d2h
#endif

    type (element_t) , intent(inout)        :: elem(:)

#if defined(_SPELT)
      type(spelt_struct), intent(inout) :: fvm(:)
>>>>>>> 373df8c4
#else
    ! Apply HOMME test case forcing
    call apply_test_forcing(elem,hybrid,hvcoord,tl%n0,n0_qdp,dt_remap,nets,nete)

#endif

    if (compute_diagnostics) then
    ! E(1) Energy after CAM forcing
      call t_startf("prim_energy_halftimes")
      call prim_energy_halftimes(elem,hvcoord,tl,1,.true.,nets,nete)
      call t_stopf("prim_energy_halftimes")
    ! qmass and variance, using Q(n0),Qdp(n0)
      call t_startf("prim_diag_scalars")
      call prim_diag_scalars(elem,hvcoord,tl,1,.true.,nets,nete)
      call t_stopf("prim_diag_scalars")
    endif

    ! initialize dp3d from ps
    do ie=nets,nete
       do k=1,nlev
          elem(ie)%state%dp3d(:,:,k,tl%n0)=&
               ( hvcoord%hyai(k+1) - hvcoord%hyai(k) )*hvcoord%ps0 + &
               ( hvcoord%hybi(k+1) - hvcoord%hybi(k) )*elem(ie)%state%ps_v(:,:,tl%n0)
       enddo
    enddo


#if (USE_OPENACC)
!    call TimeLevel_Qdp( tl, qsplit, n0_qdp, np1_qdp)
    call t_startf("copy_qdp_h2d")
    call copy_qdp_h2d( elem , n0_qdp )
    call t_stopf("copy_qdp_h2d")
#endif

    ! Loop over rsplit vertically lagrangian timesteps
    call t_startf("prim_step_rX")
    call prim_step(elem, hybrid,nets,nete, dt, tl, hvcoord,compute_diagnostics,1)
    call t_stopf("prim_step_rX")

    do r=2,rsplit
       call TimeLevel_update(tl,"leapfrog")
       call t_startf("prim_step_rX")
       call prim_step(elem, hybrid,nets,nete, dt, tl, hvcoord,.false.,r)
       call t_stopf("prim_step_rX")
    enddo
    ! defer final timelevel update until after remap and diagnostics
    !compute timelevels for tracers (no longer the same as dynamics)
    call TimeLevel_Qdp( tl, qsplit, n0_qdp, np1_qdp)

#if (USE_OPENACC)
    call t_startf("copy_qdp_h2d")
    call copy_qdp_d2h( elem , np1_qdp )
    call t_stopf("copy_qdp_h2d")
#endif

    !!!!!!!!!!!!!!!!!!!!!!!!!!!!!!!!!!!!!!!!!!!!!!!!!!!!!!!!!!!!!!!!!!!!!!!
    !  apply vertical remap
    !  always for tracers
    !  if rsplit>0:  also remap dynamics and compute reference level ps_v
    !!!!!!!!!!!!!!!!!!!!!!!!!!!!!!!!!!!!!!!!!!!!!!!!!!!!!!!!!!!!!!!!!!!!!!!
<<<<<<< HEAD
    call vertical_remap(hybrid,elem,hvcoord,dt_remap,tl%np1,np1_qdp,nets,nete)
=======
    !compute timelevels for tracers (no longer the same as dynamics)
    ! note: time level update for fvm tracers takes place in fvm_mod
    call TimeLevel_Qdp( tl, qsplit, n0_qdp, np1_qdp)
    call vertical_remap(hybrid,elem,fvm,hvcoord,dt_remap,tl%np1,np1_qdp,n0_fvm,nets,nete)

#ifndef CAM
    call ApplyColumnModel(elem, hybrid, hvcoord, cm(hybrid%ithr),dt_remap)
#endif
>>>>>>> 373df8c4

    !!!!!!!!!!!!!!!!!!!!!!!!!!!!!!!!!!!!!!!!!!!!!!!!!!!!!!!!!!!!!!!!!!!!!!!
    ! time step is complete.  update some diagnostic variables:
    ! Q    (mixing ratio)
    !!!!!!!!!!!!!!!!!!!!!!!!!!!!!!!!!!!!!!!!!!!!!!!!!!!!!!!!!!!!!!!!!!!!!!!
    call t_startf("prim_run_subcyle_diags")
    do ie=nets,nete
#if (defined COLUMN_OPENMP)
       !$omp parallel do default(shared), private(k,q,dp_np1)
#endif
       do k=1,nlev    !  Loop inversion (AAM)
          dp_np1(:,:) = ( hvcoord%hyai(k+1) - hvcoord%hyai(k) )*hvcoord%ps0 + &
               ( hvcoord%hybi(k+1) - hvcoord%hybi(k) )*elem(ie)%state%ps_v(:,:,tl%np1)
          !dir$ simd
          do q=1,qsize
             elem(ie)%state%Q(:,:,k,q)=elem(ie)%state%Qdp(:,:,k,q,np1_qdp)/dp_np1(:,:)
          enddo
       enddo
    enddo
    call t_stopf("prim_run_subcyle_diags")

    ! now we have:
    !   u(nm1)   dynamics at  t+dt_remap - 2*dt
    !   u(n0)    dynamics at  t+dt_remap - dt
    !   u(np1)   dynamics at  t+dt_remap
    !
    !   Q(1)   Q at t+dt_remap
    if (compute_diagnostics) then
      call t_startf("prim_diag_scalars")
      call prim_diag_scalars(elem,hvcoord,tl,2,.false.,nets,nete)
      call t_stopf("prim_diag_scalars")

      call t_startf("prim_energy_halftimes")
      call prim_energy_halftimes(elem,hvcoord,tl,2,.false.,nets,nete)
      call t_stopf("prim_energy_halftimes")
    endif


    ! =================================
    ! update dynamics time level pointers
    ! =================================
    call TimeLevel_update(tl,"leapfrog")
    ! now we have:
    !   u(nm1)   dynamics at  t+dt_remap - dt       
    !   u(n0)    dynamics at  t+dt_remap
    !   u(np1)   undefined

    ! ============================================================
    ! Print some diagnostic information
    ! ============================================================
    if (compute_diagnostics) then
       call prim_printstate(elem, tl, hybrid,hvcoord,nets,nete)
    end if
  end subroutine prim_run_subcycle



  subroutine prim_step(elem, hybrid,nets,nete, dt, tl, hvcoord, compute_diagnostics,rstep)
  !
  !   Take qsplit dynamics steps and one tracer step
  !   for vertically lagrangian option, this subroutine does only the horizontal step
  !
  !   input:
  !       tl%nm1   not used
  !       tl%n0    data at time t
  !       tl%np1   new values at t+dt_q
  !
  !   then we update timelevel pointers:
  !       tl%nm1 = tl%n0
  !       tl%n0  = tl%np1
  !   so that:
  !       tl%nm1   tracers:  t    dynamics:  t+(qsplit-1)*dt
  !       tl%n0    time t + dt_q
  !
  !
    use control_mod,        only: statefreq, integration, ftype, qsplit, nu_p, rsplit
    use control_mod,        only: use_semi_lagrange_transport
    use hybvcoord_mod,      only : hvcoord_t
    use parallel_mod,       only: abortmp
    use prim_advance_mod,   only: prim_advance_exp
    use prim_advection_mod, only: prim_advec_tracers_remap
    use reduction_mod,      only: parallelmax
    use time_mod,           only: time_at,TimeLevel_t, timelevel_update, nsplit

    type(element_t),      intent(inout) :: elem(:)
    type(hybrid_t),       intent(in)    :: hybrid   ! distributed parallel structure (shared)
    type(hvcoord_t),      intent(in)    :: hvcoord  ! hybrid vertical coordinate struct
    integer,              intent(in)    :: nets     ! starting thread element number (private)
    integer,              intent(in)    :: nete     ! ending thread element number   (private)
    real(kind=real_kind), intent(in)    :: dt       ! "timestep dependent" timestep
    type(TimeLevel_t),    intent(inout) :: tl
    integer,              intent(in)    :: rstep    ! vertical remap subcycling step

    real(kind=real_kind) :: st, st1, dp, dt_q
    integer :: ie, t, q,k,i,j,n
    real (kind=real_kind)                          :: maxcflx, maxcfly
    real (kind=real_kind) :: dp_np1(np,np)
    logical :: compute_diagnostics

    dt_q = dt*qsplit
 
    ! ===============
    ! initialize mean flux accumulation variables and save some variables at n0
    ! for use by advection
    ! ===============
    do ie=nets,nete
      elem(ie)%derived%eta_dot_dpdn=0     ! mean vertical mass flux
      elem(ie)%derived%vn0=0              ! mean horizontal mass flux
      elem(ie)%derived%omega_p=0
      if (nu_p>0) then
         elem(ie)%derived%dpdiss_ave=0
         elem(ie)%derived%dpdiss_biharmonic=0
      endif
      if (use_semi_lagrange_transport) then
        elem(ie)%derived%vstar=elem(ie)%state%v(:,:,:,:,tl%n0)
      end if
      elem(ie)%derived%dp(:,:,:)=elem(ie)%state%dp3d(:,:,:,tl%n0)
    enddo

    ! ===============
    ! Dynamical Step
    ! ===============
    call t_startf("prim_step_dyn")
    call prim_advance_exp(elem, deriv1, hvcoord,   &
         hybrid, dt, tl, nets, nete, compute_diagnostics)
    do n=2,qsplit
       call TimeLevel_update(tl,"leapfrog")
       call prim_advance_exp(elem, deriv1, hvcoord,hybrid, dt, tl, nets, nete, .false.)
       ! defer final timelevel update until after Q update.
    enddo
    call t_stopf("prim_step_dyn")

    ! current dynamics state variables:
    !    derived%dp              =  dp at start of timestep
    !    derived%vstar           =  velocity at start of tracer timestep
    !    derived%vn0             =  mean horiz. flux:   U*dp
    !    state%dp3d(:,:,:,np1)   = dp3d
    ! rsplit=0
    !        state%v(:,:,:,np1)      = velocity on reference levels
    ! rsplit>0
    !        state%v(:,:,:,np1)      = velocity on lagrangian levels 
    !        
    ! Tracer Advection.  
    ! in addition, this routine will apply the DSS to:
    !        derived%eta_dot_dpdn    =  mean vertical velocity (used for remap below)
    !        derived%omega           =
    ! Tracers are always vertically lagrangian.  
    ! For rsplit=0: 
    !   if tracer scheme needs v on lagrangian levels it has to vertically interpolate
    !   if tracer scheme needs dp3d, it needs to derive it from ps_v
    call t_startf("prim_step_advec")
    if (qsize > 0) then
      call t_startf("PAT_remap")
      call Prim_Advec_Tracers_remap(elem, deriv1,hvcoord,hybrid,dt_q,tl,nets,nete)
      call t_stopf("PAT_remap")
    end if
    call t_stopf("prim_step_advec")

  end subroutine prim_step


!=======================================================================================================!


  subroutine prim_finalize()

#ifdef TRILINOS
  interface
    subroutine noxfinish() bind(C,name='noxfinish')
    use ,intrinsic :: iso_c_binding
    end subroutine noxfinish
  end interface

  call noxfinish()

#endif

    ! ==========================
    ! end of the hybrid program
    ! ==========================
  end subroutine prim_finalize



    subroutine smooth_topo_datasets(phis,sghdyn,sgh30dyn,elem,hybrid,nets,nete)
    use control_mod, only : smooth_phis_numcycle,smooth_sgh_numcycle
    use hybrid_mod, only : hybrid_t
    use bndry_mod, only : bndry_exchangev
    use derivative_mod, only : derivative_t , laplace_sphere_wk
    use prim_advance_mod, only : smooth_phis
    implicit none

    integer , intent(in) :: nets,nete
    real (kind=real_kind), intent(inout)   :: phis(np,np,nets:nete)
    real (kind=real_kind), intent(inout)   :: sghdyn(np,np,nets:nete)
    real (kind=real_kind), intent(inout)   :: sgh30dyn(np,np,nets:nete)
    type (hybrid_t)      , intent(in) :: hybrid
    type (element_t)     , intent(inout), target :: elem(:)
    ! local
    integer :: ie
    real (kind=real_kind) :: minf

    minf=-9e9
    if (hybrid%masterthread) &
       write(iulog,*) "Applying hyperviscosity smoother to PHIS"
    call smooth_phis(phis,elem,hybrid,deriv1,nets,nete,minf,smooth_phis_numcycle)

    minf=0
    if (hybrid%masterthread) &
       write(iulog,*) "Applying hyperviscosity smoother to SGH"
    call smooth_phis(sghdyn,elem,hybrid,deriv1,nets,nete,minf,smooth_sgh_numcycle)
    if (hybrid%masterthread) &
       write(iulog,*) "Applying hyperviscosity smoother to SGH30"
    call smooth_phis(sgh30dyn,elem,hybrid,deriv1,nets,nete,minf,smooth_sgh_numcycle)

    end subroutine smooth_topo_datasets

end module prim_driver_mod


<|MERGE_RESOLUTION|>--- conflicted
+++ resolved
@@ -35,9 +35,6 @@
   type (cg_t), allocatable  :: cg(:)              ! conjugate gradient struct (nthreads)
   type (quadrature_t)   :: gp                     ! element GLL points
 
-#ifndef CAM
-  type (ColumnModel_t), allocatable :: cm(:) ! (nthreads)
-#endif
   type (ReductionBuffer_ordered_1d_t), save :: red   ! reduction buffer               (shared)
   type (derivative_t)  :: deriv1
 
@@ -460,9 +457,6 @@
     nete=nelemd
     ! set the actual number of threads which will be used in the horizontal
     nThreadsHoriz = n_domains
-#ifndef CAM
-    allocate(cm(0:n_domains-1))
-#endif
     allocate(cg(0:n_domains-1))
     call prim_advance_init(par,elem,integration)
 #ifdef TRILINOS
@@ -485,7 +479,7 @@
 
     use control_mod,          only: runtype, integration, test_case, &
                                     debug_level, vfile_int, vform, vfile_mid, &
-                                    topology,columnpackage, rsplit, qsplit, rk_stage_user,&
+                                    topology,rsplit, qsplit, rk_stage_user,&
                                     sub_case, limiter_option, nu, nu_q, nu_div, tstep_type, hypervis_subcycle, &
                                     hypervis_subcycle_q, moisture, use_moisture
     use global_norms_mod,     only: test_global_integral, print_cfl
@@ -499,7 +493,6 @@
     use thread_mod,           only: nthreads
 
 #ifndef CAM
-    use column_model_mod,     only: InitColumnModel
     use control_mod,          only: pertlim                     
 #endif
 
@@ -655,8 +648,6 @@
     ! =================================
     ! HOMME stand alone initialization
     ! =================================
-
-    call InitColumnModel(elem, cm(hybrid%ithr), hvcoord, hybrid, tl,nets,nete,runtype)
 
     if(runtype >= 1) then
 
@@ -830,7 +821,6 @@
     use vertremap_mod,      only: vertical_remap
     use reduction_mod,      only: parallelmax
     use time_mod,           only: TimeLevel_t, timelevel_update, timelevel_qdp, nsplit
-
 #if USE_OPENACC
     use openacc_utils_mod,  only: copy_qdp_h2d, copy_qdp_d2h
 #endif
@@ -900,74 +890,9 @@
       call ApplyCAMForcing_dynamics(elem, hvcoord,tl%n0,dt_remap,nets,nete)
       call t_stopf("ApplyCAMForcing_dynamics")
     endif
-<<<<<<< HEAD
-=======
-
-
-    ! =================================
-    ! update dynamics time level pointers
-    ! =================================
-    call TimeLevel_update(tl,advance_name)
-
-  ! ============================================================
-    ! Print some diagnostic information
-    ! ============================================================
-
-    if (compute_diagnostics) then
-       if (hybrid%masterthread) then
-          if (integration == "semi_imp") write(iulog,*) "cg its=",cg(0)%iter
-       end if
-       call prim_printstate(elem, tl, hybrid,hvcoord,nets,nete)
-    end if
-  end subroutine prim_run
-
-!=======================================================================================================!
-
-
-  subroutine prim_run_subcycle(elem, fvm, hybrid,nets,nete, dt, tl, hvcoord,nsubstep)
-!
-!   advance all variables (u,v,T,ps,Q,C) from time t to t + dt_q
-!
-!   input:
-!       tl%nm1   not used
-!       tl%n0    data at time t
-!       tl%np1   new values at t+dt_q
-!
-!   then we update timelevel pointers:
-!       tl%nm1 = tl%n0
-!       tl%n0  = tl%np1
-!   so that:
-!       tl%nm1   tracers:  t    dynamics:  t+(qsplit-1)*dt
-!       tl%n0    time t + dt_q
-!
-!
-    use hybvcoord_mod, only : hvcoord_t
-    use time_mod, only : TimeLevel_t, timelevel_update, timelevel_qdp, nsplit
-    use control_mod, only: statefreq,&
-           energy_fixer, ftype, qsplit, rsplit, test_cfldep, disable_diagnostics
-    use prim_advance_mod, only : applycamforcing, &
-                                 applycamforcing_dynamics
-    use prim_state_mod, only : prim_printstate, prim_diag_scalars, prim_energy_halftimes
-    use parallel_mod, only : abortmp
-    use reduction_mod, only : parallelmax
-    use prim_advection_mod, only : vertical_remap
-    use fvm_control_volume_mod, only : n0_fvm
-#ifndef CAM
-    use column_model_mod, only : ApplyColumnModel
-#endif
-#if USE_OPENACC
-    use openacc_utils_mod, only: copy_qdp_h2d, copy_qdp_d2h
-#endif
-
-    type (element_t) , intent(inout)        :: elem(:)
-
-#if defined(_SPELT)
-      type(spelt_struct), intent(inout) :: fvm(:)
->>>>>>> 373df8c4
 #else
     ! Apply HOMME test case forcing
     call apply_test_forcing(elem,hybrid,hvcoord,tl%n0,n0_qdp,dt_remap,nets,nete)
-
 #endif
 
     if (compute_diagnostics) then
@@ -1024,18 +949,8 @@
     !  always for tracers
     !  if rsplit>0:  also remap dynamics and compute reference level ps_v
     !!!!!!!!!!!!!!!!!!!!!!!!!!!!!!!!!!!!!!!!!!!!!!!!!!!!!!!!!!!!!!!!!!!!!!!
-<<<<<<< HEAD
     call vertical_remap(hybrid,elem,hvcoord,dt_remap,tl%np1,np1_qdp,nets,nete)
-=======
-    !compute timelevels for tracers (no longer the same as dynamics)
-    ! note: time level update for fvm tracers takes place in fvm_mod
-    call TimeLevel_Qdp( tl, qsplit, n0_qdp, np1_qdp)
-    call vertical_remap(hybrid,elem,fvm,hvcoord,dt_remap,tl%np1,np1_qdp,n0_fvm,nets,nete)
-
-#ifndef CAM
-    call ApplyColumnModel(elem, hybrid, hvcoord, cm(hybrid%ithr),dt_remap)
-#endif
->>>>>>> 373df8c4
+
 
     !!!!!!!!!!!!!!!!!!!!!!!!!!!!!!!!!!!!!!!!!!!!!!!!!!!!!!!!!!!!!!!!!!!!!!!
     ! time step is complete.  update some diagnostic variables:
