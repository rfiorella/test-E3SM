--- conflicted
+++ resolved
@@ -418,11 +418,7 @@
 
   integer :: i,j,k,ie                                                     ! loop indices
   real(rl):: lat
-<<<<<<< HEAD
-  real(rl), dimension(np,np,nlev) :: u,v,w,T,theta_kess,exner_kess,p,dp,rho,z,qv,qc,qr
-=======
-  real(rl), dimension(np,np,nlev) :: u,v,w,T,exner_kess,p,dp,cp_star,rho,z,qv,qc,qr, rho_kess, theta_kess
->>>>>>> d9e47783
+  real(rl), dimension(np,np,nlev) :: u,v,w,T,theta_kess,rho_kess,exner_kess,p,dp,rho,z,qv,qc,qr
   real(rl), dimension(np,np,nlev) :: T0,qv0,qc0,qr0
   real(rl), dimension(np,np,nlev) :: theta_inv,qv_inv,qc_inv,qr_inv,rho_inv,exner_inv,z_inv ! inverted columns
   real(rl), dimension(np,np)      :: ps
@@ -437,11 +433,7 @@
     precl(:,:,ie) = 0
 
     ! get current element state
-<<<<<<< HEAD
     call get_state(u,v,w,T,p,dp,ps,rho,z,g,elem(ie),hvcoord,nt,ntQ)
-=======
-    call get_state(u,v,w,T,p,dp,cp_star,rho,z,g,elem(ie),hvcoord,nt,ntQ)
->>>>>>> d9e47783
 
     ! get mixing ratios
     qv  = elem(ie)%state%Qdp(:,:,:,1,ntQ)/dp
@@ -458,23 +450,15 @@
 
     ! compute form of exner pressure expected by Kessler physics
     exner_kess = (p/p0)**(Rgas/Cp)
-<<<<<<< HEAD
+    rho_kess   = p/(Rgas*T)
     theta_kess = T/exner_kess
 
     ! invert columns (increasing z)
     theta_inv= theta_kess(:,:,nlev:1:-1)
-=======
-    rho_kess   = p/(Rgas*T)
-    theta_kess = T/exner_kess
-
-    ! invert columns (increasing z)
-    !theta_inv= theta(:,:,nlev:1:-1)
-    theta_inv = theta_kess(:,:,nlev:1:-1)
->>>>>>> d9e47783
     qv_inv   = qv   (:,:,nlev:1:-1)
     qc_inv   = qc   (:,:,nlev:1:-1)
     qr_inv   = qr   (:,:,nlev:1:-1)
-    rho_inv  = rho  (:,:,nlev:1:-1)
+    rho_inv  = rho_kess  (:,:,nlev:1:-1)
     exner_inv= exner_kess(:,:,nlev:1:-1)
     z_inv    = z    (:,:,nlev:1:-1)
 
@@ -502,12 +486,6 @@
     qc    = qc_inv   (:,:,nlev:1:-1)
     qr    = qr_inv   (:,:,nlev:1:-1)
     T     = theta_kess*exner_kess
-<<<<<<< HEAD
-=======
-
-    ! add sponge layer at top of model?
-    ! call set_forcing_rayleigh_friction(elem(ie),z,ztop,zc,tau,u0(:,:,:,ie),v0(:,:,:,ie),nt)
->>>>>>> d9e47783
 
     ! set dynamics forcing
     elem(ie)%derived%FM(:,:,1,:) = 0
