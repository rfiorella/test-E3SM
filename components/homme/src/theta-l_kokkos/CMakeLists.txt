# macro for building theta primitive equations executable using Kokkos for on-node parallelism
MACRO(THETAL_KOKKOS_SETUP)

  SET (KOKKOS_TARGET TRUE)

  SET(THETA_SHARE_DIR   ${HOMME_SOURCE_DIR}/src/theta-l/share)
  SET(TARGET_DIR        ${HOMME_SOURCE_DIR}/src/theta-l_kokkos)
  SET(SRC_DIR           ${HOMME_SOURCE_DIR}/src)
  SET(SRC_SHARE_DIR     ${HOMME_SOURCE_DIR}/src/share)
  SET(TEST_SRC_DIR      ${HOMME_SOURCE_DIR}/src/test_src)
  SET(ARKODE_DIR        ${HOMME_SOURCE_DIR}/src/arkode)

  SET(UTILS_TIMING_SRC_DIR  ${HOMME_SOURCE_DIR}/utils/cime/CIME/non_py/src/timing)
  SET(UTILS_TIMING_DIR      ${HOMME_BINARY_DIR}/utils/cime/CIME/non_py/src/timing)

  # Make INCLUDE_DIRS global so the tests can access it
  SET (EXEC_LIB_INCLUDE_DIRS
    ${TARGET_DIR}/cxx
    ${UTILS_TIMING_DIR}
    ${UTILS_TIMING_SRC_DIR}
    ${SRC_SHARE_DIR}/cxx
    ${SRC_SHARE_DIR}/compose
    ${HOMME_BINARY_DIR}/src/share/cxx
  )

  SET (EXEC_INCLUDE_DIRS
    ${EXEC_LIB_INCLUDE_DIRS}
    ${PIO_INCLUDE_DIRS}
  )

  # Find F90 files in share and test directories
  # TODO: share files among different theta folders
  SET (TARGET_F90
    ${THETA_SHARE_DIR}/bndry_mod.F90
    ${THETA_SHARE_DIR}/derivative_mod.F90
    ${THETA_SHARE_DIR}/edge_mod.F90
    ${THETA_SHARE_DIR}/element_ops.F90
    ${THETA_SHARE_DIR}/eos.F90
    ${THETA_SHARE_DIR}/model_init_mod.F90
    ${THETA_SHARE_DIR}/prim_advance_mod.F90
    ${THETA_SHARE_DIR}/prim_advection_mod.F90
    ${THETA_SHARE_DIR}/prim_state_mod.F90
    ${THETA_SHARE_DIR}/vertremap_mod.F90
    ${THETA_SHARE_DIR}/viscosity_mod.F90
    ${THETA_SHARE_DIR}/viscosity_theta.F90
    ${THETA_SHARE_DIR}/imex_mod.F90
    ${TARGET_DIR}/element_state.F90
    ${TARGET_DIR}/prim_driver_mod.F90
    ${TARGET_DIR}/theta_f2c_mod.F90
  )

  SET (SRC_SHARE_F90
    ${SRC_SHARE_DIR}/bndry_mod_base.F90
    ${SRC_SHARE_DIR}/cg_mod.F90
    ${SRC_SHARE_DIR}/compose_mod.F90
    ${SRC_SHARE_DIR}/compose_test_mod.F90
    ${SRC_SHARE_DIR}/coordinate_systems_mod.F90
    ${SRC_SHARE_DIR}/control_mod.F90
    ${SRC_SHARE_DIR}/cube_mod.F90
    ${SRC_SHARE_DIR}/derivative_mod_base.F90
    ${SRC_SHARE_DIR}/dimensions_mod.F90
    ${SRC_SHARE_DIR}/dof_mod.F90
    ${SRC_SHARE_DIR}/domain_mod.F90
    ${SRC_SHARE_DIR}/edgetype_mod.F90
    ${SRC_SHARE_DIR}/edge_mod_base.F90
    ${SRC_SHARE_DIR}/element_mod.F90
    ${SRC_SHARE_DIR}/gllfvremap_mod.F90
    ${SRC_SHARE_DIR}/gllfvremap_util_mod.F90
    ${SRC_SHARE_DIR}/global_norms_mod.F90
    ${SRC_SHARE_DIR}/gridgraph_mod.F90
    ${SRC_SHARE_DIR}/hybrid_mod.F90
    ${SRC_SHARE_DIR}/hybvcoord_mod.F90
    ${SRC_SHARE_DIR}/kinds.F90
    ${SRC_SHARE_DIR}/interpolate_mod.F90
    ${SRC_SHARE_DIR}/ll_mod.F90
    ${SRC_SHARE_DIR}/mass_matrix_mod.F90
    ${SRC_SHARE_DIR}/mesh_mod.F90
    ${SRC_SHARE_DIR}/metis_mod.F90
    ${SRC_SHARE_DIR}/metagraph_mod.F90
    ${SRC_SHARE_DIR}/namelist_mod.F90
    ${SRC_SHARE_DIR}/parallel_mod.F90
    ${SRC_SHARE_DIR}/params_mod.F90
    ${SRC_SHARE_DIR}/physical_constants.F90
    ${SRC_SHARE_DIR}/physics_mod.F90
    ${SRC_SHARE_DIR}/prim_advection_base.F90
    ${SRC_SHARE_DIR}/prim_driver_base.F90
    ${SRC_SHARE_DIR}/prim_si_mod.F90
    ${SRC_SHARE_DIR}/quadrature_mod.F90
    ${SRC_SHARE_DIR}/reduction_mod.F90
    ${SRC_SHARE_DIR}/scalable_grid_init_mod.F90
    ${SRC_SHARE_DIR}/schedtype_mod.F90
    ${SRC_SHARE_DIR}/schedule_mod.F90
    ${SRC_SHARE_DIR}/sl_advection.F90
    ${SRC_SHARE_DIR}/sort_mod.F90
    ${SRC_SHARE_DIR}/spacecurve_mod.F90
    ${SRC_SHARE_DIR}/thread_mod.F90
    ${SRC_SHARE_DIR}/time_mod.F90
    ${SRC_SHARE_DIR}/vertremap_base.F90
    ${SRC_SHARE_DIR}/viscosity_base.F90
    ${SRC_SHARE_DIR}/zoltan_mod.F90
    ${SRC_SHARE_DIR}/cxx/prim_cxx_driver_base.F90
    ${SRC_SHARE_DIR}/planar_mod.F90
    ${SRC_SHARE_DIR}/geometry_mod.F90
    ${SRC_SHARE_DIR}/planar_mesh_mod.F90
  )

  SET(TEST_SRC_F90
    ${TEST_SRC_DIR}/asp_tests.F90
    ${TEST_SRC_DIR}/baroclinic_inst_mod.F90
    ${TEST_SRC_DIR}/dcmip12_wrapper.F90
    ${TEST_SRC_DIR}/dcmip16_wrapper.F90
    ${TEST_SRC_DIR}/dcmip2012_test1_conv.F90
    ${TEST_SRC_DIR}/dcmip2012_test1_2_3.F90
    ${TEST_SRC_DIR}/dcmip2012_test4.F90
    ${TEST_SRC_DIR}/dcmip2016-baroclinic.F90
    ${TEST_SRC_DIR}/dcmip2016-kessler.F90
    ${TEST_SRC_DIR}/dcmip2016-physics-z.F90
    ${TEST_SRC_DIR}/dcmip2016-supercell.F90
    ${TEST_SRC_DIR}/dcmip2016-terminator.F90
    ${TEST_SRC_DIR}/dcmip2016-tropical-cyclone.F90
    ${TEST_SRC_DIR}/held_suarez_mod.F90
    ${TEST_SRC_DIR}/dry_planar.F90
    ${TEST_SRC_DIR}/moist_planar.F90
    ${TEST_SRC_DIR}/mtests.F90
  )

  SET(THETAL_DEPS_F90
    ${TARGET_F90}
    ${SRC_SHARE_F90}
<<<<<<< HEAD
    ${TEST_SRC_F90}
    ${SRC_DIR}/checksum_mod.F90
    ${SRC_DIR}/common_io_mod.F90
    ${SRC_DIR}/common_movie_mod.F90
    ${SRC_DIR}/interpolate_driver_mod.F90
    ${SRC_DIR}/interp_movie_mod.F90
    ${SRC_DIR}/netcdf_io_mod.F90
    ${SRC_DIR}/pio_io_mod.F90
    ${SRC_DIR}/prim_movie_mod.F90
    ${SRC_DIR}/theta_restart_mod.F90
    ${SRC_DIR}/repro_sum_mod.F90
    ${SRC_DIR}/restart_io_mod.F90
    ${SRC_DIR}/surfaces_mod.F90
    ${SRC_DIR}/test_mod.F90
    ${UTILS_SHARE_DIR}/shr_kind_mod.F90
    ${UTILS_SHARE_DIR}/shr_mpi_mod.F90
    ${UTILS_SHARE_DIR}/shr_sys_mod.F90
    ${UTILS_SHARE_DIR}/shr_file_mod.F90
    ${UTILS_SHARE_DIR}/shr_vmath_mod.F90
    ${UTILS_SHARE_DIR}/shr_const_mod.F90
    ${UTILS_SHARE_DIR}/shr_spfn_mod.F90
=======
    ${SRC_SHARE_DIR}/cxx/utilities/bfb_mod.F90
    ${SRC_DIR}/repro_sum_mod.F90
>>>>>>> 160282f2
  )

  SET(THETAL_DEPS_CXX
    ${TARGET_DIR}/cxx/CamForcing.cpp
    ${TARGET_DIR}/cxx/Diagnostics.cpp
    ${TARGET_DIR}/cxx/ElementsForcing.cpp
    ${TARGET_DIR}/cxx/ElementsState.cpp
    ${TARGET_DIR}/cxx/HyperviscosityFunctorImpl.cpp
    ${TARGET_DIR}/cxx/DirkFunctor.cpp
    ${TARGET_DIR}/cxx/cxx_f90_interface_theta.cpp
    ${TARGET_DIR}/cxx/prim_advance_exp.cpp
    ${SRC_SHARE_DIR}/cxx/CaarFunctor.cpp
    ${SRC_SHARE_DIR}/cxx/Context.cpp
    ${SRC_SHARE_DIR}/cxx/Elements.cpp
    ${SRC_SHARE_DIR}/cxx/ElementsDerivedState.cpp
    ${SRC_SHARE_DIR}/cxx/ElementsGeometry.cpp
    ${SRC_SHARE_DIR}/cxx/ErrorDefs.cpp
    ${SRC_SHARE_DIR}/cxx/EulerStepFunctor.cpp
    ${SRC_SHARE_DIR}/cxx/ComposeTransport.cpp
    ${SRC_SHARE_DIR}/cxx/ComposeTransportImplGeneral.cpp
    ${SRC_SHARE_DIR}/cxx/ComposeTransportImplTrajectory.cpp
    ${SRC_SHARE_DIR}/cxx/ComposeTransportImplVerticalRemap.cpp
    ${SRC_SHARE_DIR}/cxx/ComposeTransportImplHypervis.cpp
    ${SRC_SHARE_DIR}/cxx/ComposeTransportImplTest2D.cpp
    ${SRC_SHARE_DIR}/cxx/GllFvRemap.cpp
    ${SRC_SHARE_DIR}/cxx/GllFvRemapImpl.cpp
    ${SRC_SHARE_DIR}/cxx/ExecSpaceDefs.cpp
    ${SRC_SHARE_DIR}/cxx/FunctorsBuffersManager.cpp
    ${SRC_SHARE_DIR}/cxx/Hommexx_Session.cpp
    ${SRC_SHARE_DIR}/cxx/HybridVCoord.cpp
    ${SRC_SHARE_DIR}/cxx/HyperviscosityFunctor.cpp
    ${SRC_SHARE_DIR}/cxx/ReferenceElement.cpp
    ${SRC_SHARE_DIR}/cxx/Tracers.cpp
    ${SRC_SHARE_DIR}/cxx/prim_advec_tracers_remap.cpp
    ${SRC_SHARE_DIR}/cxx/prim_driver.cpp
    ${SRC_SHARE_DIR}/cxx/prim_step.cpp
    ${SRC_SHARE_DIR}/cxx/vertical_remap.cpp
    ${SRC_SHARE_DIR}/cxx/VerticalRemapManager.cpp
    ${SRC_SHARE_DIR}/cxx/mpi/BoundaryExchange.cpp
    ${SRC_SHARE_DIR}/cxx/mpi/Comm.cpp
    ${SRC_SHARE_DIR}/cxx/mpi/Connectivity.cpp
    ${SRC_SHARE_DIR}/cxx/mpi/MpiBuffersManager.cpp
    ${SRC_SHARE_DIR}/cxx/mpi/mpi_cxx_f90_interface.cpp
    ${SRC_SHARE_DIR}/cxx/utilities/BfbUtils.cpp
  )

  IF (HOMME_USE_ARKODE)
    SET(THETAL_DEPS_F90
      ${THETAL_DEPS_F90}
      ${ARKODE_DIR}/theta-l/arkode_interface.F90
      ${ARKODE_DIR}/theta-l/arkode_mod.F90
      ${ARKODE_DIR}/theta-l/homme_nvector.F90
    )

    SET(THETAL_DEPS_C
      ${ARKODE_DIR}/nvector_external.h
      ${ARKODE_DIR}/nvector_external.c
      ${ARKODE_DIR}/column_linsol.h
      ${ARKODE_DIR}/column_linsol.c
    )
  ENDIF ()

  # If the user specified a file for custom compiler options use those
  IF (DEFINED THETA_CUSTOM_FLAGS_FILE)
    setCustomCompilerFlags(THETA_CUSTOM_FLAGS_FILE THETAL_SRCS_F90)
  ENDIF ()

  # We pulled prim_main off the deps cause it would create a main function
  # clash when building the unit test (a main in prim_main.F90 and one in tester.cpp)
  SET(THETAL_DEPS
    ${TARGET_F90}
    ${THETAL_DEPS_F90}
    ${THETAL_DEPS_C}
    ${THETAL_DEPS_CXX}
  )

  SET(EXEC_SOURCES
    ${THETAL_DEPS}
    ${TEST_SRC_F90}
    ${SRC_DIR}/checksum_mod.F90 
    ${SRC_DIR}/common_io_mod.F90
    ${SRC_DIR}/common_movie_mod.F90
    ${SRC_DIR}/interpolate_driver_mod.F90
    ${SRC_DIR}/interp_movie_mod.F90
    ${SRC_DIR}/netcdf_io_mod.F90
    ${SRC_DIR}/pio_io_mod.F90
    ${SRC_DIR}/prim_movie_mod.F90
    ${SRC_DIR}/theta_restart_mod.F90
    ${SRC_DIR}/restart_io_mod.F90
    ${SRC_DIR}/surfaces_mod.F90
    ${SRC_DIR}/test_mod.F90
    ${SRC_DIR}/prim_main.F90
  )

  # Set up defaults
  IF (NOT PREQX_NP)
    SET (PREQX_NP 4) 
  ENDIF ()
  IF (NOT PREQX_PLEV)
    SET (PREQX_PLEV 20) 
  ENDIF ()
  IF (NOT PREQX_USE_PIO)
    SET (PREQX_USE_PIO FALSE) 
  ENDIF ()
  IF (NOT PREQX_USE_ENERGY)
    SET (PREQX_USE_ENERGY FALSE) 
  ENDIF ()
  IF (NOT PREQX_NC)
    SET (PREQX_NC 0)
  ENDIF ()
  IF (NOT QSIZE_D)
    SET (QSIZE_D 4)
  ENDIF ()
  # for some of matt's old scripts which use preqx_qsize_d
  IF (PREQX_QSIZE_D)      
    SET (QSIZE_D ${PREQX_QSIZE_D})
  ENDIF ()

  SET(USE_OPENACC FALSE)

ENDMACRO(THETAL_KOKKOS_SETUP)<|MERGE_RESOLUTION|>--- conflicted
+++ resolved
@@ -127,32 +127,8 @@
   SET(THETAL_DEPS_F90
     ${TARGET_F90}
     ${SRC_SHARE_F90}
-<<<<<<< HEAD
-    ${TEST_SRC_F90}
-    ${SRC_DIR}/checksum_mod.F90
-    ${SRC_DIR}/common_io_mod.F90
-    ${SRC_DIR}/common_movie_mod.F90
-    ${SRC_DIR}/interpolate_driver_mod.F90
-    ${SRC_DIR}/interp_movie_mod.F90
-    ${SRC_DIR}/netcdf_io_mod.F90
-    ${SRC_DIR}/pio_io_mod.F90
-    ${SRC_DIR}/prim_movie_mod.F90
-    ${SRC_DIR}/theta_restart_mod.F90
-    ${SRC_DIR}/repro_sum_mod.F90
-    ${SRC_DIR}/restart_io_mod.F90
-    ${SRC_DIR}/surfaces_mod.F90
-    ${SRC_DIR}/test_mod.F90
-    ${UTILS_SHARE_DIR}/shr_kind_mod.F90
-    ${UTILS_SHARE_DIR}/shr_mpi_mod.F90
-    ${UTILS_SHARE_DIR}/shr_sys_mod.F90
-    ${UTILS_SHARE_DIR}/shr_file_mod.F90
-    ${UTILS_SHARE_DIR}/shr_vmath_mod.F90
-    ${UTILS_SHARE_DIR}/shr_const_mod.F90
-    ${UTILS_SHARE_DIR}/shr_spfn_mod.F90
-=======
     ${SRC_SHARE_DIR}/cxx/utilities/bfb_mod.F90
     ${SRC_DIR}/repro_sum_mod.F90
->>>>>>> 160282f2
   )
 
   SET(THETAL_DEPS_CXX
