--- conflicted
+++ resolved
@@ -2862,11 +2862,7 @@
    ! (breakup following modified Verlinde and Cotton scheme)
 
 #ifdef SCREAM_CONFIG_IS_CMAKE
-<<<<<<< HEAD
    use micro_p3_iso_f, only: rain_self_collection_f, cxx_cbrt, cxx_exp
-=======
-   use micro_p3_iso_f, only: cxx_cbrt, cxx_exp
->>>>>>> 1809129b
 #endif
 
    implicit none
@@ -2896,10 +2892,7 @@
       ! note there should be a factor of 6^(1/3), but we
       ! want to keep breakup threshold consistent so 'dum'
       ! is expressed in terms of lambda rather than mass-mean D
-<<<<<<< HEAD
-=======
       
->>>>>>> 1809129b
       dum2 = bfb_cbrt(qr_incld/(pi*rhow*nr_incld))
       if (dum2.lt.dum1) then
          dum = 1._rtype
