module shoc

!--------------------------------------------------------------
! SHOC parameterization
!   SHOC = Simplified Higher Order Closure
!   reference, Bogenschutz and Krueger 2013
!
! PDF-based parameterization for low clouds and turbulence
! email: bogenschutz1@llnl.gov
!--------------------------------------------------------------

implicit none

! define r8 for double precision
integer, parameter, public :: r8 = selected_real_kind(12)
real(r8), parameter, public :: largeneg = -99999999.99_r8

!=========================================================
! Physical constants used in SHOC
!=========================================================

! These are set in initialization and should be set to
!  to the values used in whatever host model SHOC is
!  implemented in
real(r8) :: ggr   ! gravity [m/s^2]
real(r8) :: rgas  ! dry air gas constant [J/kg.K]
real(r8) :: rv    ! water vapor gas constant [J/kg.K]
real(r8) :: cp    ! specific heat of dry air [J/kg.K]
real(r8) :: lcond ! latent heat of vaporization [J/kg]
real(r8) :: lice  ! latent heat of fusion [J/kg]
real(r8) :: eps   ! rh2o/rair - 1 [-]
real(r8) :: vk    ! von karmann constant [-]

!=========================================================
! Private module parameters
!=========================================================

! These are adjustable tunable parameters for SHOC
!  for certain variables and turbulent moments.
!  All are unitless

! temperature variance
real(r8), parameter :: thl2tune=1.0_r8
! moisture variance
real(r8), parameter :: qw2tune=1.0_r8
! temp moisture covariance
real(r8), parameter :: qwthl2tune=1.0_r8
! vertical velocity variance
real(r8), parameter :: w2tune=1.0_r8
! third moment of vertical velocity
real(r8), parameter :: w3clip=1.2_r8
! mixing length scaling parameter
real(r8), parameter :: length_fac=0.5_r8

! =========
! Below are options to activate certain features in SHOC

! Allow temperature skewness to be independent of moisture
!  variance
logical, parameter :: dothetal_skew = .false.

! Use an implicit diffusion solver for SHOC
!  If running with long timesteps (dt > 20 s), then
!  this should be set to true. If set to false then
!  an explicit solver will be used
logical, parameter :: do_implicit = .true.

! ========
! Below define some parameters for SHOC

! Reference temperature [K]
real(r8), parameter :: basetemp = 300._r8
! Reference pressure [Pa]
real(r8), parameter :: basepres = 100000._r8
! Minimum surface friction velocity
real(r8), parameter :: ustar_min = 0.01_r8
! PBL max depth in pressure units
real(r8), parameter :: pblmaxp = 4.e4_r8

! ========
! Set upper limits for certain SHOC quantities
! Note that these upper limits are quite high
! and they are rarely reached in a stable simulation

! Return to isotropic timescale [s]
real(r8), parameter :: maxiso = 20000.0_r8
! Maximum Mixing length [m]
real(r8), parameter :: maxlen = 20000.0_r8
! Minimum Mixing length [m]
real(r8), parameter :: minlen = 20.0_r8
! Maximum TKE [m2/s2]
real(r8), parameter :: maxtke = 50.0_r8
! Minimum TKE [m2/s2]
real(r8), parameter :: mintke = 0.0004_r8

! Maximum number of levels in pbl from surface
integer :: npbl

!==============================================================
! Begin SHOC parameterization code!
contains
!==============================================================

subroutine shoc_init( &
         nlev, gravit, rair, rh2o, cpair, &
         zvir, latvap, latice, karman, &
         pref_mid, nbot_shoc, ntop_shoc)

  implicit none

  ! Purpose:  Initialize constants for SHOC
  ! These should be set to the same values used in
  ! whatever host model SHOC is implemented in

  integer, intent(in)   :: nlev ! number of levels

  real(r8), intent(in)  :: gravit ! gravity
  real(r8), intent(in)  :: rair   ! dry air gas constant
  real(r8), intent(in)  :: rh2o   ! water vapor gas constant
  real(r8), intent(in)  :: cpair  ! specific heat of dry air
  real(r8), intent(in)  :: zvir   ! rh2o/rair - 1
  real(r8), intent(in)  :: latvap ! latent heat of vaporization
  real(r8), intent(in)  :: latice ! latent heat of fusion
  real(r8), intent(in)  :: karman ! Von Karman's constant

  real(r8), intent(in) :: pref_mid(nlev) ! reference pressures at midpoints

  integer, intent(in)   :: nbot_shoc ! Bottom level to which SHOC is applied
  integer, intent(in)   :: ntop_shoc ! Top level to which SHOC is applied

  integer :: k

  ggr = gravit   ! [m/s2]
  rgas = rair    ! [J/kg.K]
  rv = rh2o      ! [J/kg.K]
  cp = cpair     ! [J/kg.K]
  eps = zvir     ! [-]
  lcond = latvap ! [J/kg]
  lice = latice  ! [J/kg]
  vk = karman    ! [-]

   ! Limit pbl height to regions below 400 mb
   ! npbl = max number of levels (from bottom) in pbl

   npbl = 0
   do k=nbot_shoc,ntop_shoc,-1
      if (pref_mid(k) >= pblmaxp) then
         npbl = npbl + 1
      end if
   end do
   npbl = max(npbl,1)

   return

end subroutine shoc_init

!==============================================================
! Main driver for the SHOC scheme
! Host models should call the following routine to call SHOC

subroutine shoc_main ( &
     shcol, nlev, nlevi, dtime, nadv, &   ! Input
     host_dx, host_dy,thv, &              ! Input
     zt_grid,zi_grid,pres,presi,pdel,&    ! Input
     wthl_sfc, wqw_sfc, uw_sfc, vw_sfc, & ! Input
     wtracer_sfc,num_qtracers,w_field, &  ! Input
     exner,phis, &                        ! Input
     host_dse, tke, thetal, qw, &         ! Input/Output
     u_wind, v_wind,qtracers,&            ! Input/Output
     wthv_sec,tkh,tk,shoc_ql,&            ! Input/Output
     shoc_cldfrac,pblh,&                  ! Output
     shoc_mix, isotropy,&                 ! Output (diagnostic)
     w_sec, thl_sec, qw_sec, qwthl_sec,&  ! Output (diagnostic)
     wthl_sec, wqw_sec, wtke_sec,&        ! Output (diagnostic)
     uw_sec, vw_sec, w3,&                 ! Output (diagnostic)
     wqls_sec, brunt)                     ! Output (diagnostic)

  implicit none

! INPUT VARIABLES
  ! number of SHOC columns in the array
  integer, intent(in) :: shcol
  ! number of levels [-]
  integer, intent(in) :: nlev
  ! number of levels on interface grid [-]
  integer, intent(in) :: nlevi
  ! number of tracers [-]
  integer, intent(in) :: num_qtracers
  ! number of times to loop SHOC
  integer, intent(in) :: nadv

  ! SHOC timestep [s]
  real(r8), intent(in) :: dtime
  ! grid spacing of host model in x direction [m]
  real(r8), intent(in) :: host_dx(shcol)
  ! grid spacing of host model in y direction [m]
  real(r8), intent(in) :: host_dy(shcol)
  ! heights, for thermo grid [m]
  real(r8), intent(in) :: zt_grid(shcol,nlev)
  ! heights, for interface grid [m]
  real(r8), intent(in) :: zi_grid(shcol,nlevi)
  ! pressure levels on thermo grid [Pa]
  real(r8), intent(in) :: pres(shcol,nlev)
  ! pressure levels on interface grid [Pa]
  real(r8), intent(in) :: presi(shcol,nlevi)
  ! Differences in pressure levels [Pa]
  real(r8), intent(in) :: pdel(shcol,nlev)
  ! virtual potential temperature [K]
  real(r8), intent(in) :: thv(shcol,nlev)
  ! large scale vertical velocity [m/s]
  real(r8), intent(in) :: w_field(shcol,nlev)
  ! Surface sensible heat flux [K m/s]
  real(r8), intent(in) :: wthl_sfc(shcol)
  ! Surface latent heat flux [kg/kg m/s]
  real(r8), intent(in) :: wqw_sfc(shcol)
  ! Surface momentum flux (u-direction) [m2/s2]
  real(r8), intent(in) :: uw_sfc(shcol)
  ! Surface momentum flux (v-direction) [m2/s2]
  real(r8), intent(in) :: vw_sfc(shcol)
  ! Surface flux for tracers [varies]
  real(r8), intent(in) :: wtracer_sfc(shcol,num_qtracers)
  ! Exner function [-]
  real(r8), intent(in) :: exner(shcol,nlev)
  ! Host model surface geopotential height
  real(r8), intent(in) :: phis(shcol)

! INPUT/OUTPUT VARIABLES
  ! prognostic temp variable of host model
  ! dry static energy [J/kg]
  ! dse = Cp*T + g*z + phis
  real(r8), intent(inout) :: host_dse(shcol,nlev)
  ! turbulent kinetic energy [m2/s2]
  real(r8), intent(inout) :: tke(shcol,nlev)
  ! liquid water potential temperature [K]
  real(r8), intent(inout) :: thetal(shcol,nlev)
  ! total water mixing ratio [kg/kg]
  real(r8), intent(inout) :: qw(shcol,nlev)
  ! u wind component [m/s]
  real(r8), intent(inout) :: u_wind(shcol,nlev)
  ! v wind component [m/s]
  real(r8), intent(inout) :: v_wind(shcol,nlev)
  ! buoyancy flux [K m/s]
  real(r8), intent(inout) :: wthv_sec(shcol,nlev)
  ! tracers [varies]
  real(r8), intent(inout) :: qtracers(shcol,nlev,num_qtracers)
  ! eddy coefficient for momentum [m2/s]
  real(r8), intent(inout) :: tk(shcol,nlev)
  ! eddy coefficent for heat [m2/s]
  real(r8), intent(inout) :: tkh(shcol,nlev)
  ! cloud liquid mixing ratio [kg/kg] 
  real(r8), intent(inout) :: shoc_ql(shcol,nlev)   

! OUTPUT VARIABLES
  ! Cloud fraction [-]
  real(r8), intent(out) :: shoc_cldfrac(shcol,nlev)
<<<<<<< HEAD
=======
  ! cloud liquid mixing ratio [kg/kg]
  real(r8), intent(out) :: shoc_ql(shcol,nlev)
>>>>>>> 9947b3c2
  ! planetary boundary layer depth [m]
  real(r8), intent(out) :: pblh(shcol)

  ! also output variables, but part of the SHOC diagnostics
  !  to be output to history file by host model (if desired)

  ! Turbulent length scale [m]
  real(r8) :: shoc_mix(shcol,nlev)
  ! vertical velocity variance [m2/s2]
  real(r8) :: w_sec(shcol,nlev)
  ! temperature variance [K^2]
  real(r8) :: thl_sec(shcol,nlevi)
  ! moisture variance [kg2/kg2]
  real(r8) :: qw_sec(shcol,nlevi)
  ! temp moisture covariance [K kg/kg]
  real(r8) :: qwthl_sec(shcol,nlevi)
  ! vertical heat flux [K m/s]
  real(r8) :: wthl_sec(shcol,nlevi)
  ! vertical moisture flux [K m/s]
  real(r8) :: wqw_sec(shcol,nlevi)
  ! vertical tke flux [m3/s3]
  real(r8) :: wtke_sec(shcol,nlevi)
  ! vertical zonal momentum flux [m2/s2]
  real(r8) :: uw_sec(shcol,nlevi)
  ! vertical meridional momentum flux [m2/s2]
  real(r8) :: vw_sec(shcol,nlevi)
  ! third moment vertical velocity [m3/s3]
  real(r8) :: w3(shcol,nlevi)
  ! liquid water flux [kg/kg m/s]
  real(r8) :: wqls_sec(shcol,nlev)
  ! brunt vaisala frequency [s-1]
  real(r8) :: brunt(shcol,nlev)
  ! return to isotropic timescale [s]
  real(r8) :: isotropy(shcol,nlev)

  !============================================================================
! LOCAL VARIABLES

  ! time counter
  integer :: t

  ! vertical flux of tracers [varies]
  real(r8) :: wtracer_sec(shcol,nlevi,num_qtracers)
  ! air density on thermo grid [kg/m3]
  real(r8) :: rho_zt(shcol,nlev)

  ! Grid difference centereted on thermo grid [m]
  real(r8) :: dz_zt(shcol,nlev)
  ! Grid difference centereted on interface grid [m]
  real(r8) :: dz_zi(shcol,nlevi)

  ! Surface friction velocity [m/s]
  real(r8) :: ustar(shcol)
  ! Monin Obukhov length [m]
  real(r8) :: obklen(shcol)
  ! Kinematic surface buoyancy flux [m^2/s^3]
  real(r8) :: kbfs(shcol)

  ! Variables related to energy conservation
  real(r8) :: se_b(shcol),ke_b(shcol),&
              wv_b(shcol),wl_b(shcol),&
              se_a(shcol),ke_a(shcol),&
              wv_a(shcol),wl_a(shcol)

  ! Compute integrals of static energy, kinetic energy, water vapor, and liquid water
  ! for the computation of total energy before SHOC is called.  This is for an
  ! effort to conserve energy since liquid water potential temperature (which SHOC
  ! conserves) and static energy (which E3SM conserves) are not exactly equal.

  call shoc_energy_integrals(&
     shcol,nlev,host_dse,pdel,&             ! Input
     qw,shoc_ql,u_wind,v_wind,&             ! Input
     se_b,ke_b,wv_b,wl_b)                   ! Input/Output

  ! Compute the planetary boundary layer height, which is an
  !   input needed for the length scale calculation.
	 
  call shoc_diag_obklen(&
         shcol,uw_sfc,vw_sfc,&                          ! Input
	 wthl_sfc,wqw_sfc,thetal(:shcol,nlev),&         ! Input
	 shoc_ql(:shcol,nlev),qtracers(:shcol,nlev,1),& ! Input
	 ustar,kbfs,obklen)                             ! Output
	 
  call pblintd(&
         shcol,nlev,nlevi,&                   ! Input
	 zt_grid,zi_grid,thetal,shoc_ql,&     ! Input
	 qtracers(:shcol,:,1),u_wind,v_wind,& ! Input
	 ustar,obklen,kbfs,shoc_cldfrac,&     ! Input
	 pblh)                                ! Output	 

  do t=1,nadv

    ! Check TKE to make sure values lie within acceptable
    !  bounds after host model performs horizontal advection
    call check_tke(shcol,nlev,&                 ! Input
           tke)                                 ! Input/Output

    ! Define vertical grid arrays needed for
    !   vertical derivatives in SHOC, also
    !   define air density
    call shoc_grid( &
       shcol,nlev,nlevi,&                   ! Input
       zt_grid,zi_grid,pdel,&               ! Input
       dz_zt,dz_zi,rho_zt)          ! Output

    ! Update the turbulent length scale
    call shoc_length(&
<<<<<<< HEAD
           shcol,nlev,nlevi,tke,&               ! Input
           host_dx,host_dy,pblh,&               ! Input
           zt_grid,zi_grid,dz_zt,dz_zi,&        ! Input
	   thetal,wthv_sec,thv,&                ! Input
	   brunt,shoc_mix)  		        ! Output
=======
       shcol,nlev,nlevi, tke,&              ! Input
       host_dx, host_dy, shoc_ql,&          ! Input
       zt_grid,zi_grid,dz_zt,dz_zi,&        ! Input
       thetal,wthv_sec,thv,&                ! Input
       brunt,shoc_mix)                  ! Output
>>>>>>> 9947b3c2

    ! Advance the SGS TKE equation
    call shoc_tke(&
       shcol,nlev,nlevi,dtime,&             ! Input
       wthv_sec,shoc_mix,&                  ! Input
       dz_zi,dz_zt,pres,&                   ! Input
       u_wind,v_wind,brunt,&                ! Input
       uw_sfc,vw_sfc,&                      ! Input
       zt_grid,zi_grid,&                    ! Input
       tke,tk,tkh,&                        ! Input/Output
       isotropy)                            ! Output

    ! If implicit diffusion solver is used,
    !  update SHOC prognostic variables here
    if (do_implicit) then
      call update_prognostics_implicit(&        ! Input
         shcol,nlev,nlevi,num_qtracers,&    ! Input
         dtime,dz_zt,dz_zi,rho_zt,&         ! Input
         zt_grid,zi_grid,tk,tkh,&           ! Input
         uw_sfc,vw_sfc,wthl_sfc,wqw_sfc,&   ! Input
         thetal,qw,qtracers,tke,&           ! Input/Output
         u_wind,v_wind)                     ! Input/Output
    endif

    ! Diagnose the second order moments, needed
    !  for the PDF closure
    call diag_second_shoc_moments(&
       shcol,nlev,nlevi,&                   ! Input
       num_qtracers,thetal,qw,&             ! Input
       u_wind,v_wind,qtracers,tke,&         ! Input
       isotropy,tkh,tk,&                    ! Input
       dz_zi,zt_grid,zi_grid,&              ! Input
       wthl_sfc,wqw_sfc,uw_sfc,vw_sfc,&     ! Input
       wtracer_sfc,shoc_mix,&               ! Input
       w_sec,thl_sec,qw_sec,&               ! Output
       wthl_sec,wqw_sec,&                   ! Output
       qwthl_sec,uw_sec,vw_sec,wtke_sec,&   ! Output
       wtracer_sec)

    ! Diagnose the third moment of vertical velocity,
    !  needed for the PDF closure
    call diag_third_shoc_moments(&
       shcol,nlev,nlevi,&                   ! Input
       w_sec,thl_sec,qw_sec,qwthl_sec,&     ! Input
       wthl_sec,isotropy,brunt,&            ! Input
       thetal,tke,wthv_sec,shoc_mix,&       ! Input
       dz_zt,dz_zi,&                        ! Input
       zt_grid,zi_grid,&                    ! Input
       w3)                                  ! Output

    ! Update thetal, qw, tracers, and wind components
    !   based on SGS mixing, if explicit scheme is used
    if (.not. do_implicit) then
      call update_prognostics(&
         shcol,nlev,nlevi,num_qtracers,&    ! Input
         dtime,dz_zt,wthl_sec,&             ! Input
         wqw_sec,wtke_sec,uw_sec,&          ! Input
         vw_sec,wtracer_sec,&               ! Input
         rho_zt,zt_grid,zi_grid,&           ! Input
         thetal,qw,qtracers,tke,&           ! Input/Output
         u_wind,v_wind)                     ! Input/Output
    endif

    ! Call the PDF to close on SGS cloud and turbulence
    call shoc_assumed_pdf(&
       shcol,nlev,nlevi,&                   ! Input
       thetal,qw,w_field,thl_sec,qw_sec,&   ! Input
       wthl_sec,w_sec,&                     ! Input
       wqw_sec,qwthl_sec,w3,pres,&          ! Input
       zt_grid,zi_grid,&                    ! Input
       shoc_cldfrac,shoc_ql,&               ! Output
       wqls_sec,wthv_sec)                   ! Output

    ! Check TKE to make sure values lie within acceptable
    !  bounds after vertical advection, etc.
    call check_tke(shcol,nlev,tke)

  enddo ! end time loop

  ! End SHOC parameterization

  ! Use SHOC outputs to update the host model
  !  temperature
  call update_host_dse(&
     shcol,nlev,thetal,&                   ! Input
     shoc_ql,exner,zt_grid,phis,&          ! Input
     host_dse)                           ! Output

  call shoc_energy_integrals(&                 ! Input
     shcol,nlev,host_dse,pdel,&            ! Input
     qw,shoc_ql,u_wind,v_wind,&            ! Input
     se_a,ke_a,wv_a,wl_a)                  ! Output

  call shoc_energy_fixer(&
     shcol,nlev,nlevi,dtime,nadv,&         ! Input
     zt_grid,zi_grid,&                     ! Input
     se_b,ke_b,wv_b,wl_b,&                 ! Input
     se_a,ke_a,wv_a,wl_a,&                 ! Input
     wthl_sfc,wqw_sfc,pdel,&               ! Input
     rho_zt,tke,presi,&                    ! Input
     host_dse)                             ! Input/Output

  ! Remaining code is to diagnose certain quantities
  !  related to PBL.  No answer changing subroutines
  !  should be placed at this point onward.
  
  ! Update PBLH, as other routines outside of SHOC
  !  may require this variable.
  call shoc_diag_obklen(&
     shcol,uw_sfc,vw_sfc,&                          ! Input
     wthl_sfc,wqw_sfc,thetal(:shcol,nlev),&         ! Input
     shoc_ql(:shcol,nlev),qtracers(:shcol,nlev,1),& ! Input
     ustar,kbfs,obklen)                             ! Output

  call pblintd(&
     shcol,nlev,nlevi,&                   ! Input
     zt_grid,zi_grid,thetal,shoc_ql,&     ! Input
     qtracers(:shcol,:,1),u_wind,v_wind,& ! Input
     ustar,obklen,kbfs,shoc_cldfrac,&     ! Input
     pblh)                                ! Output

  return

end subroutine shoc_main

!==============================================================
! Define grid variables needed for the parameterization

subroutine shoc_grid( &
          shcol,nlev,nlevi,&           ! Input
          zt_grid,zi_grid,pdel,&       ! Input
          dz_zt,dz_zi,rho_zt)          ! Output

  ! Purpose of this subroutine is to define the thickness
  !  arrays of each column, to be used for finite differencing
  !  throughout the SHOC parameterization, also define air
  !  density in SHOC

  implicit none

! INPUT VARIABLES
  ! number of columns [-]
  integer, intent(in) :: shcol
  ! number of mid-point levels [-]
  integer, intent(in) :: nlev
  ! number of interface levels [-]
  integer, intent(in) :: nlevi
  ! mid-point grid heights [m]
  real(r8), intent(in) :: zt_grid(shcol,nlev)
  ! interface grid heights [m]
  real(r8), intent(in) :: zi_grid(shcol,nlevi)
  ! pressure differences centered on mid-point grid [Pa]
  real(r8), intent(in) :: pdel(shcol,nlev)

! OUTPUT VARIABLES
  ! thickness (dz) on the thermo grid [m]
  real(r8), intent(out) :: dz_zt(shcol,nlev)
  ! thickness (dz) on the interface grid [m]
  real(r8), intent(out) :: dz_zi(shcol,nlevi)
  ! air density on the thermo grid [kg/m3]
  real(r8), intent(out) :: rho_zt(shcol,nlev)

  ! local variables
  integer :: i, k

  do k=1,nlev
    do i=1,shcol
      ! define thickness of the thermodynamic gridpoints
      dz_zt(i,k) = zi_grid(i,k) - zi_grid(i,k+1)

      ! define thickness of the interface grid points
      if (k .eq. 1) then
        dz_zi(i,k) = 0._r8 ! never used
      else
        dz_zi(i,k) = zt_grid(i,k-1) - zt_grid(i,k)
      endif

      ! Define the air density on the thermo grid
      rho_zt(i,k) = (1._r8/ggr)*(pdel(i,k)/dz_zt(i,k))

    enddo ! end i loop (column loop)
  enddo ! end k loop (vertical loop)

  ! Set lower condition for dz_zi
  dz_zi(:shcol,nlevi) = zt_grid(:shcol,nlev)

  return

end subroutine shoc_grid

!==============================================================
! Update T, q, tracers, tke, u, and v based on SGS mixing
! using explicit diffusion solver.  Note that this routine
! should only be called if using very small time steps
! (< 20 s), otherwise the implicit diffusion solver should be used

subroutine update_prognostics( &
         shcol,nlev,nlevi,num_tracer,&    ! Input
         dtime,dz_zt,wthl_sec,&           ! Input
         wqw_sec,wtke_sec,uw_sec,&        ! Input
         vw_sec,wtracer_sec,&             ! Input
         rho_zt,zt_grid,zi_grid,&         ! Input
         thetal,qw,tracer,tke,&           ! Input/Output
         u_wind,v_wind)                   ! Input/Output

! Purpose of this subroutine is to update T, q, u, v, tke, and
!  tracers based on SGS mixing due to SHOC, using
!  explicit diffusion solver

  implicit none

! INPUT VARIABLES
  ! number of SHOC columns
  integer, intent(in) :: shcol
  ! number of vertical levels
  integer, intent(in) :: nlev
  ! number of interface levels
  integer, intent(in) :: nlevi
  ! number of tracers
  integer, intent(in) :: num_tracer
  ! time step [s]
  real(r8), intent(in) :: dtime
  ! thickness of grid centered on thermo points [m]
  real(r8), intent(in) :: dz_zt(shcol,nlev)
  ! vertical flux of heat [K m/s]
  real(r8), intent(in) :: wthl_sec(shcol,nlevi)
  ! vertical flux of moisture [kg/kg m/s]
  real(r8), intent(in) :: wqw_sec(shcol,nlevi)
  ! vertical flux of tracers [varies]
  real(r8), intent(in) :: wtracer_sec(shcol,nlevi,num_tracer)
  ! vertical zonal momentum flux [m2/s2]
  real(r8), intent(in) :: uw_sec(shcol,nlevi)
  ! vertical meridional momentum flux [m2/s2]
  real(r8), intent(in) :: vw_sec(shcol,nlevi)
  ! vertical flux of TKE [m3/s3]
  real(r8), intent(in) :: wtke_sec(shcol,nlevi)
  ! air density [kg/m3]
  real(r8), intent(in) :: rho_zt(shcol,nlev)
  ! heights centered on thermo points [m]
  real(r8), intent(in) :: zt_grid(shcol,nlev)
  ! heights centered on interface points [m]
  real(r8), intent(in) :: zi_grid(shcol,nlevi)

! IN/OUT VARIABLES
  ! liquid water potential temperature [K]
  real(r8), intent(inout) :: thetal(shcol,nlev)
  ! total water mixing ratio [kg/kg]
  real(r8), intent(inout) :: qw(shcol,nlev)
  ! tracers [varies]
  real(r8), intent(inout) :: tracer(shcol,nlev,num_tracer)
  ! zonal wind [m/s]
  real(r8), intent(inout) :: u_wind(shcol,nlev)
  ! meridional wind [m/s]
  real(r8), intent(inout) :: v_wind(shcol,nlev)
  ! turbulent kinetic energy [m2/s2]
  real(r8), intent(inout) :: tke(shcol,nlev)

! LOCAL VARIABLES
  integer :: kb, kt, k, i, p
  real(r8) :: thedz, r1, r2, r3
  real(r8) :: rho_zi(shcol,nlevi)

  ! linearly interpolate air density from thermo to interface grid
  call linear_interp(zt_grid,zi_grid,rho_zt,rho_zi,nlev,nlevi,shcol,0._r8)

  do i=1,shcol
    do k=1,nlev
      kb=k+1

      ! define air densities on various levels for mass weighted
      !  diffusion for conservation of mass
      r1=rho_zi(i,k)
      r2=rho_zi(i,kb)
      r3=rho_zt(i,k)

      ! mass weighted 1/dz
      thedz=1._r8/(dz_zt(i,k)*r3)

      ! Update temperature via vertical diffusion
      thetal(i,k)=thetal(i,k)-dtime*(r1*wthl_sec(i,k)-r2*wthl_sec(i,kb))*thedz

      ! Update total water mixing ratio via vertical diffusion
      qw(i,k)=qw(i,k)-dtime*(r1*wqw_sec(i,k)-r2*wqw_sec(i,kb))*thedz

      ! Update turbulent kinetic energy via vertical diffusion
      tke(i,k)=tke(i,k)-dtime*(r1*wtke_sec(i,k)-r2*wtke_sec(i,kb))*thedz

      ! Update tracers via vertical diffusion
      do p=1,num_tracer
        tracer(i,k,p)=tracer(i,k,p)-dtime*(r1*wtracer_sec(i,k,p)-r2*wtracer_sec(i,kb,p))*thedz
      enddo

      ! Update the u and v wind components via vertical diffusion
      u_wind(i,k)=u_wind(i,k)-dtime*(r1*uw_sec(i,k)-r2*uw_sec(i,kb))*thedz
      v_wind(i,k)=v_wind(i,k)-dtime*(r1*vw_sec(i,k)-r2*vw_sec(i,kb))*thedz

    enddo ! end i loop (column loop)
  enddo ! end k loop (vertical loop)

  return

end subroutine update_prognostics

!==============================================================
! Update T, q, tracers, tke, u, and v based on implicit diffusion
! If running with time steps longer than ~ 20 s then to preserve
! numerical stability, an implicit diffusion solver will need to be
! used.  Here we use a backward Euler scheme.  This is the default
! diffusion solver for SHOC.  Switching to an explicit scheme is possible
! by setting do_implicit = .false.

subroutine update_prognostics_implicit( &
         shcol,nlev,nlevi,num_tracer,&    ! Input
         dtime,dz_zt,dz_zi,rho_zt,&       ! Input
         zt_grid,zi_grid,tk,tkh,&         ! Input
         uw_sfc,vw_sfc,wthl_sfc,wqw_sfc,& ! Input
         thetal,qw,tracer,tke,&           ! Input/Output
         u_wind,v_wind)                   ! Input/Output

  implicit none

! INPUT VARIABLES
  ! number of SHOC columns
  integer, intent(in) :: shcol
  ! number of vertical levels
  integer, intent(in) :: nlev
  ! number of interface levels
  integer, intent(in) :: nlevi
  ! number of tracers
  integer, intent(in) :: num_tracer

  ! SHOC timestep [s]
  real(r8), intent(in) :: dtime
  ! Eddy coefficient for momentum [m2/s]
  real(r8), intent(in) :: tk(shcol,nlev)
  ! Eddy coefficient for heat [m2/s]
  real(r8), intent(in) :: tkh(shcol,nlev)
  ! Air density on thermo grid [kg/m3]
  real(r8), intent(in) :: rho_zt(shcol,nlev)
  ! height thickness centered on thermo grid [m]
  real(r8), intent(in) :: dz_zt(shcol,nlev)
  ! height thickness centered on interface grid [m]
  real(r8), intent(in) :: dz_zi(shcol,nlevi)
  ! vertical zonal momentum flux at surface [m3/s3]
  real(r8), intent(in) :: uw_sfc(shcol)
  ! vertical meridional momentum flux at surface [m3/s3]
  real(r8), intent(in) :: vw_sfc(shcol)
  ! vertical heat flux at surface [K m/s]
  real(r8), intent(in) :: wthl_sfc(shcol)
  ! vertical moisture flux at surface [kg/kg m/s]
  real(r8), intent(in) :: wqw_sfc(shcol)
  ! heights of mid-point [m]
  real(r8), intent(in) :: zt_grid(shcol,nlev)
  ! heights at interfaces [m]
  real(r8), intent(in) :: zi_grid(shcol,nlevi)

! IN/OUT VARIABLES
  ! liquid water potential temperature [K]
  real(r8), intent(inout) :: thetal(shcol,nlev)
  ! total water mixing ratio [kg/kg]
  real(r8), intent(inout) :: qw(shcol,nlev)
  ! tracers [varies]
  real(r8), intent(inout) :: tracer(shcol,nlev,num_tracer)
  ! zonal wind [m/s]
  real(r8), intent(inout) :: u_wind(shcol,nlev)
  ! meridional wind [m/s]
  real(r8), intent(inout) :: v_wind(shcol,nlev)
  ! turbulent kinetic energy [m2/s2]
  real(r8), intent(inout) :: tke(shcol,nlev)

! LOCAL VARIABLES
  integer :: i, k, p
  real(r8) :: rdp_zt(shcol,nlev)
  real(r8) :: tmpi(shcol,nlevi)
  real(r8) :: tkh_zi(shcol,nlevi)
  real(r8) :: tk_zi(shcol,nlevi)
  real(r8) :: rho_zi(shcol,nlevi)

  real(r8) :: flux_dummy(shcol)
  real(r8) :: ws(shcol)
  real(r8) :: tau(shcol), taux(shcol), tauy(shcol)
  real(r8) :: ksrf(shcol), ustar, wtke_flux(shcol)

  real(r8) :: ca(shcol,nlev) ! superdiagonal for solver
  real(r8) :: cc(shcol,nlev) ! subdiagonal for solver
  real(r8) :: denom(shcol,nlev) ! denominator in solver
  real(r8) :: ze(shcol,nlev)

  real(r8) :: wsmin, ksrfmin
  real(r8) :: timeres

  wsmin = 1._r8      ! Minimum wind speed for ksrfturb computation [ m/s ]
  ksrfmin = 1.e-4_r8 ! Minimum surface drag coefficient  [ kg/s/m^2 ]
  timeres = 7200._r8 ! Relaxation time scale of residual stress ( >= dt ) [s]

  ! linearly interpolate tkh, tk, and air density onto the interface grids
  call linear_interp(zt_grid,zi_grid,tkh,tkh_zi,nlev,nlevi,shcol,0._r8)
  call linear_interp(zt_grid,zi_grid,tk,tk_zi,nlev,nlevi,shcol,0._r8)
  call linear_interp(zt_grid,zi_grid,rho_zt,rho_zi,nlev,nlevi,shcol,0._r8)

  tmpi(:,1) = 0._r8
  ! Define the tmpi variable, which is really dt*(g*rho)**2/dp
  !  at interfaces. Sub dp = g*rho*dz
  do k=2,nlevi
    do i=1,shcol
       tmpi(i,k) = dtime * (ggr*rho_zi(i,k)) / dz_zi(i,k)
    enddo
  enddo

  ! compute 1/dp term, needed in diffusion solver
  do k=1,nlev
    do i=1,shcol
      rdp_zt(i,k) = 1._r8/(ggr*rho_zt(i,k)*dz_zt(i,k))
    enddo
  enddo

  ! define terms needed for the implicit surface stress
  do i=1,shcol
    taux(i) = rho_zi(i,nlevi)*uw_sfc(i) ! stress in N/m2
    tauy(i) = rho_zi(i,nlevi)*vw_sfc(i) ! stress in N/m2
    ! compute the wind speed
    ws(i) = max(sqrt(u_wind(i,nlev)**2._r8 + v_wind(i,nlev)**2._r8),wsmin)
    tau(i) = sqrt( taux(i)**2._r8 + tauy(i)**2._r8 )
    ksrf(i) = max(tau(i) / ws(i), ksrfmin)
    ustar=max(sqrt(sqrt(uw_sfc(i)**2 + vw_sfc(i)**2)),0.01_r8)
    wtke_flux(i) = ustar**3
  enddo

  ! Apply the surface fluxes explicitly for temperature and moisture
  thetal(:,nlev) = thetal(:,nlev) + dtime * (ggr * rho_zi(:,nlevi) * rdp_zt(:,nlev)) * wthl_sfc(:)
  qw(:,nlev) = qw(:,nlev) + dtime * (ggr * rho_zi(:,nlevi) * rdp_zt(:,nlev)) * wqw_sfc(:)
  tke(:,nlev) = tke(:,nlev) + dtime * (ggr * rho_zi(:,nlevi) * rdp_zt(:,nlev)) * wtke_flux(:)

  ! Call decomp for momentum variables
  call vd_shoc_decomp(shcol,nlev,nlevi,tk_zi,tmpi,rdp_zt,dtime,&
     ksrf,ca,cc,denom,ze)

  ! march u_wind one step forward using implicit solver
  call vd_shoc_solve(shcol,nlev,nlevi,ca,cc,denom,ze,u_wind)

  ! march v_wind one step forward using implicit solver
  call vd_shoc_solve(shcol,nlev,nlevi,ca,cc,denom,ze,v_wind)

! Call decomp for thermo variables
  flux_dummy(:) = 0._r8 ! fluxes applied explicitly, so zero fluxes out
                        ! for implicit solver decomposition
  call vd_shoc_decomp(shcol,nlev,nlevi,tkh_zi,tmpi,rdp_zt,dtime,&
     flux_dummy,ca,cc,denom,ze)

  ! march temperature one step forward using implicit solver
  call vd_shoc_solve(shcol,nlev,nlevi,ca,cc,denom,ze,thetal)

  ! march total water one step forward using implicit solver
  call vd_shoc_solve(shcol,nlev,nlevi,ca,cc,denom,ze,qw)

  ! march tke one step forward using implicit solver
  call vd_shoc_solve(shcol,nlev,nlevi,ca,cc,denom,ze,tke)

  ! march tracers one step forward using implicit solver
  do p=1,num_tracer
    call vd_shoc_solve(shcol,nlev,nlevi,ca,cc,denom,ze,tracer(:shcol,:nlev,p))
  enddo

  return

end subroutine update_prognostics_implicit

!==============================================================
! SHOC Diagnose the second order moments

subroutine diag_second_shoc_moments(&
         shcol,nlev,nlevi, &                    ! Input
         num_tracer,thetal,qw, &                ! Input
         u_wind,v_wind,tracer,tke, &            ! Input
         isotropy,tkh,tk,&                      ! Input
         dz_zi,zt_grid,zi_grid,&                ! Input
         wthl_sfc, wqw_sfc, uw_sfc, vw_sfc, &   ! Input
         wtracer_sfc,shoc_mix, &                ! Input
         w_sec, thl_sec, qw_sec,&               ! Output
         wthl_sec,wqw_sec,&                     ! Output
         qwthl_sec, uw_sec, vw_sec, wtke_sec, & ! Output
         wtracer_sec)                           ! Output

  ! Purpose of this subroutine is to diagnose the second
  !  order moments needed for the SHOC parameterization.
  !  Namely these are variances of thetal, qw, and vertical
  !  velocity.  In addition the vertical fluxes of thetal, qw,
  !  u, v, TKE, and tracers are computed here as well as the
  !  correlation of qw and thetal.

  implicit none

! INPUT VARIABLES
  ! number of SHOC columns
  integer, intent(in) :: shcol
  ! number of midpoint levels
  integer, intent(in) :: nlev
  ! number of interface levels
  integer, intent(in) :: nlevi
  ! number of tracers
  integer, intent(in) :: num_tracer

  ! liquid water potential temperature [K]
  real(r8), intent(in) :: thetal(shcol,nlev)
  ! total water mixing ratio [kg/kg]
  real(r8), intent(in) :: qw(shcol,nlev)
  ! zonal wind component [m/s]
  real(r8), intent(in) :: u_wind(shcol,nlev)
  ! meridional wind component [m/s]
  real(r8), intent(in) :: v_wind(shcol,nlev)
  ! turbulent kinetic energy [m2/s2]
  real(r8), intent(in) :: tke(shcol,nlev)
  ! return to isotropy timescale [s]
  real(r8), intent(in) :: isotropy(shcol,nlev)
  ! eddy coefficient for heat [m2/s]
  real(r8), intent(in) :: tkh(shcol,nlev)
  ! eddy coefficient for momentum [m2/s]
  real(r8), intent(in) :: tk(shcol,nlev)
  ! tracers [varies]
  real(r8), intent(in) :: tracer(shcol,nlev,num_tracer) ! tracers
  ! heights of mid-point grid [m]
  real(r8), intent(in) :: zt_grid(shcol,nlev)
  ! heights of interface grid [m]
  real(r8), intent(in) :: zi_grid(shcol,nlevi)
  ! thickness centered on interface grid [m]
  real(r8), intent(in) :: dz_zi(shcol,nlevi)

  ! Surface sensible heat flux [K m/s]
  real(r8), intent(in) :: wthl_sfc(shcol)
  ! Surface latent heat flux [kg/kg m/s]
  real(r8), intent(in) :: wqw_sfc(shcol)
  ! Surface momentum flux (u-direction) [m3/s3]
  real(r8), intent(in) :: uw_sfc(shcol)
  ! Surface momentum flux (v-direction) [m3/s3]
  real(r8), intent(in) :: vw_sfc(shcol)
  ! Tracer flux [varies m/s]
  real(r8), intent(in) :: wtracer_sfc(shcol,num_tracer)
  ! Mixing length [m]
  real(r8), intent(in) :: shoc_mix(shcol,nlev)

! OUTPUT VARIABLES
  ! second order vertical velocity [m2/s2]
  real(r8), intent(out) :: w_sec(shcol,nlev)
  ! second order liquid wat. potential temp. [K^2]
  real(r8), intent(out) :: thl_sec(shcol,nlevi)
  ! second order total water mixing rat. [kg^2/kg^2]
  real(r8), intent(out) :: qw_sec(shcol,nlevi)
  ! covariance of temp and moisture [K kg/kg]
  real(r8), intent(out) :: qwthl_sec(shcol,nlevi)
  ! vertical flux of heat [K m/s]
  real(r8), intent(out) :: wthl_sec(shcol,nlevi)
  ! vertical flux of total water [kg/kg m/s]
  real(r8), intent(out) :: wqw_sec(shcol,nlevi)
  ! vertical flux of zonal wind [m2/s2]
  real(r8), intent(out) :: uw_sec(shcol,nlevi)
  ! vertical flux of meridional wind [m2/s2]
  real(r8), intent(out) :: vw_sec(shcol,nlevi)
  ! vertical flux of tke [m3/s3]
  real(r8), intent(out) :: wtke_sec(shcol,nlevi)
  ! vertical flux of tracer [varies m/s]
  real(r8), intent(out) :: wtracer_sec(shcol,nlevi,num_tracer)

! LOCAL VARIABLES
  integer :: kb, kt, k, i, p
  real(r8) :: grid_dz2,grid_dz,grid_dzw
  real(r8) :: gr1,gr2,grw1
  real(r8) :: isotropy_zi(shcol,nlevi)
  real(r8) :: tkh_zi(shcol,nlevi)
  real(r8) :: tk_zi(shcol,nlevi)
  real(r8) :: shoc_mix_zi(shcol,nlevi)
  real(r8) :: sm ! Mixing coefficient
  real(r8) :: ustar2, wstar, uf

  ! Constants to parameterize surface variances
  real(r8), parameter :: a_const = 1.8_r8
  real(r8), parameter :: z_const = 1.0_r8
  real(r8), parameter :: ufmin = 0.01_r8

  ! Interpolate some variables from the midpoint grid to the interface grid
  call linear_interp(zt_grid,zi_grid,isotropy,isotropy_zi,nlev,nlevi,shcol,0._r8)
  call linear_interp(zt_grid,zi_grid,tkh,tkh_zi,nlev,nlevi,shcol,0._r8)
  call linear_interp(zt_grid,zi_grid,tk,tk_zi,nlev,nlevi,shcol,0._r8)
<<<<<<< HEAD
  call linear_interp(zt_grid,zi_grid,shoc_mix,shoc_mix_zi,nlev,nlevi,shcol,minlen)
 
=======
  call linear_interp(zt_grid,zi_grid,shoc_mix,shoc_mix_zi,nlev,nlevi,shcol,0._r8)

>>>>>>> 9947b3c2
  ! Vertical velocity variance is assumed to be propotional
  !  to the TKE
  w_sec = w2tune*(2._r8/3._r8)*tke

  ! apply the surface conditions to diagnose turbulent
  !  moments at the surface
  do i=1,shcol

    ! Parameterize thermodyanmics variances via Andre et al. 1978
    ustar2 = sqrt(uw_sfc(i) * uw_sfc(i) + vw_sfc(i) * vw_sfc(i))
    if (wthl_sfc(i) > 0._r8) then
      wstar = (1._r8/basetemp * ggr * wthl_sfc(i) * z_const)**(1._r8/3._r8)
    else
      wstar = 0._r8
    endif
    uf = sqrt(ustar2 + 0.3_r8 * wstar * wstar)
    uf = max(ufmin,uf)

    ! Diagnose thermodynamics variances and covariances
    thl_sec(i,nlevi) = 0.4_r8 * a_const * (wthl_sfc(i)/uf)**2
    qw_sec(i,nlevi) = 0.4_r8 * a_const * (wqw_sfc(i)/uf)**2
    qwthl_sec(i,nlevi) = 0.2_r8 * a_const * (wthl_sfc(i)/uf) * &
                         (wqw_sfc(i)/uf)

    ! Vertical fluxes of heat and moisture, simply
    !  use the surface fluxes given by host model
    wthl_sec(i,nlevi) = wthl_sfc(i)
    wqw_sec(i,nlevi) = wqw_sfc(i)
    uw_sec(i,nlevi) = uw_sfc(i)
    vw_sec(i,nlevi) = vw_sfc(i)
    wtke_sec(i,nlevi) = max(sqrt(ustar2),0.01_r8)**3
    do p=1,num_tracer
      wtracer_sec(i,nlevi,p) = wtracer_sfc(i,p)
    enddo

  enddo ! end i loop (column loop)

  ! Calculate the second moments, which are on the
  !  interface grid.
  do k=2,nlev
    do i=1,shcol

      kt=k-1 ! define upper grid point indicee
      grid_dz=1._r8/dz_zi(i,k) ! Define the vertical grid difference
      grid_dz2=(1._r8/dz_zi(i,k))**2 !squared

      sm=isotropy_zi(i,k)*tkh_zi(i,k) ! coefficient for variances

      ! Compute variance of thetal
      thl_sec(i,k)=thl2tune*sm*grid_dz2*(thetal(i,kt)-thetal(i,k))**2
      ! Compute variance of total water mixing ratio
      qw_sec(i,k)=qw2tune*sm*grid_dz2*(qw(i,kt)-qw(i,k))**2
      ! Compute correlation betwen total water and thetal
      qwthl_sec(i,k)=qwthl2tune*sm*grid_dz2*((thetal(i,kt)-thetal(i,k))* &
        (qw(i,kt)-qw(i,k)))

      ! diagnose vertical heat flux
      wthl_sec(i,k)=-1._r8*tkh_zi(i,k)*grid_dz*(thetal(i,kt)-thetal(i,k))
      ! diagnose vertical moisture flux
      wqw_sec(i,k)=-1._r8*tkh_zi(i,k)*grid_dz*(qw(i,kt)-qw(i,k))

      ! The below fluxes are used for diagnostic purposes
      ! diagnose vertical TKE flux
      wtke_sec(i,k)=-1._r8*tkh_zi(i,k)*grid_dz*(tke(i,kt)-tke(i,k))

      ! diagnose vertical momentum transport
      uw_sec(i,k)=-1._r8*tk_zi(i,k)*grid_dz*(u_wind(i,kt)-u_wind(i,k))
      vw_sec(i,k)=-1._r8*tk_zi(i,k)*grid_dz*(v_wind(i,kt)-v_wind(i,k))

      ! diagnose vertical flux of tracers
      do p=1,num_tracer
        wtracer_sec(i,k,p)=-1._r8*tkh_zi(i,k)*grid_dz*(tracer(i,kt,p)-tracer(i,k,p))
      enddo

    enddo ! end i loop (column loop)
  enddo  ! end k loop (vertical loop)

  ! apply the upper boundary condition
  do i=1,shcol
    wthl_sec(i,1) = 0._r8
    wqw_sec(i,1) = 0._r8
    uw_sec(i,1) = 0._r8
    vw_sec(i,1) = 0._r8
    wtracer_sec(i,1,:) = 0._r8
    wtke_sec(i,1) = 0._r8

    thl_sec(i,1) = 0._r8
    qw_sec(i,1) = 0._r8
    qwthl_sec(i,1) = 0._r8
  enddo ! end i loop (column loop)

  return

end subroutine diag_second_shoc_moments

!==============================================================
! SHOC Diagnose the third order moment of vertical velocity

subroutine diag_third_shoc_moments(&
          shcol,nlev,nlevi, &                 ! Input
          w_sec, thl_sec, qw_sec, qwthl_sec,& ! Input
          wthl_sec, isotropy, brunt,&         ! Input
          thetal,tke,wthv_sec,shoc_mix,&      ! Input
          dz_zt, dz_zi,&                      ! Input
          zt_grid,zi_grid,&                   ! Input
          w3)                                 ! Output

  ! Purpose of this subroutine is to diagnose the third
  !  order moment of the vertical velocity, needed
  !  for the skewness calculation in the PDF.
  !  This calculation follows that of Canuto et al. (2001)

  implicit none

! INPUT VARIABLES
  ! number of SHOC columns
  integer, intent(in) :: shcol
  ! number of midpoint levels
  integer, intent(in) :: nlev
  ! number of interface levels
  integer, intent(in) :: nlevi

  ! second order vertical velocity [m2/s2]
  real(r8), intent(in) :: w_sec(shcol,nlev)
  ! second order liquid wat. potential temperature [K^2]
  real(r8), intent(in) :: thl_sec(shcol,nlevi)
  ! second order total water mixing ratio [kg2/kg2]
  real(r8), intent(in) :: qw_sec(shcol,nlevi)
  ! covariance of temp and moisture [K kg/kg]
  real(r8), intent(in) :: qwthl_sec(shcol,nlevi)
  ! vertical flux of heat [K m/s]
  real(r8), intent(in) :: wthl_sec(shcol,nlevi)
  ! return to isotropy timescale [s]
  real(r8), intent(in) :: isotropy(shcol,nlev)
  ! brunt vaisallia frequency [s]
  real(r8), intent(in) :: brunt(shcol,nlev)
  ! liquid water potential temperature [K]
  real(r8), intent(in) :: thetal(shcol,nlev)
  ! turbulent kinetic energy [m2/s2]
  real(r8), intent(in) :: tke(shcol,nlev)
  ! buoyancy flux [K m/s]
  real(r8), intent(in) :: wthv_sec(shcol,nlev)
  ! mixing length [m]
  real(r8), intent(in) :: shoc_mix(shcol,nlev)
  ! thickness centered on thermodynamic grid [m]
  real(r8), intent(in) :: dz_zt(shcol,nlev)
  ! thickness centered on interface grid [m]
  real(r8), intent(in) :: dz_zi(shcol,nlevi)
  ! heights of thermodynamics points [m]
  real(r8), intent(in) :: zt_grid(shcol,nlev)
  ! heights of interface points [m]
  real(r8), intent(in) :: zi_grid(shcol,nlevi)

! OUTPUT VARIABLES
  ! third moment of vertical velocity
  real(r8), intent(out) :: w3(shcol,nlevi)

! LOCAL VARIABLES
  integer i, j, k, kb, kc
  real(r8) :: omega0, omega1, omega2
  real(r8) :: X0, Y0, X1, Y1, AA0, AA1
  real(r8) :: zvar, x5var, iso, thedz, thedz2
  real(r8) :: theterm, cond, tsign
  real(r8) :: isosqrt, dthl2, dwthl, dtke, dw2, aw2
  real(r8) :: a0, a1, a2, a3, a4, a5
  real(r8) :: buoy_sgs2, c, grd, bet2, bet
  real(r8) :: f0, f1, f2, f3, f4, f5

  real(r8) :: w_sec_zi(shcol,nlevi)    ! second order vertical velocity
  real(r8) :: isotropy_zi(shcol,nlevi)
  real(r8) :: brunt_zi(shcol,nlevi)
  real(r8) :: thetal_zi(shcol,nlevi)
  real(r8) :: wthv_sec_zi(shcol,nlevi)
  real(r8) :: shoc_mix_zi(shcol,nlevi)

  ! Interpolate variables onto the interface levels
  call linear_interp(zt_grid,zi_grid,isotropy,isotropy_zi,nlev,nlevi,shcol,0._r8)
  call linear_interp(zt_grid,zi_grid,brunt,brunt_zi,nlev,nlevi,shcol,largeneg)
  call linear_interp(zt_grid,zi_grid,w_sec,w_sec_zi,nlev,nlevi,shcol,(2._r8/3._r8)*mintke)
  call linear_interp(zt_grid,zi_grid,thetal,thetal_zi,nlev,nlevi,shcol,0._r8)
  call linear_interp(zt_grid,zi_grid,wthv_sec,wthv_sec_zi,nlev,nlevi,shcol,largeneg)
<<<<<<< HEAD
  call linear_interp(zt_grid,zi_grid,shoc_mix,shoc_mix_zi,nlev,nlevi,shcol,minlen)
 
=======
  call linear_interp(zt_grid,zi_grid,shoc_mix,shoc_mix_zi,nlev,nlevi,shcol,10._r8)

>>>>>>> 9947b3c2
  c=7.0_r8
  a0=(0.52_r8*c**(-2))/(c-2._r8)
  a1=0.87_r8/(c**2)
  a2=0.5_r8/c
  a3=0.6_r8/(c*(c-2._r8))
  a4=2.4_r8/(3._r8*c+5._r8)
  a5=0.6_r8/(c*(3._r8+5._r8*c))

  ! set lower condition
  w3(:,nlevi) = 0._r8

  do k=2,nlev
    do i=1,shcol

     kb=k+1
     kc=k-1

     thedz=dz_zi(i,k)
     thedz2=dz_zt(i,k)+dz_zt(i,kc)
     thedz=1._r8/thedz
     thedz2=1._r8/thedz2

      iso=isotropy_zi(i,k)
      isosqrt=iso**2
      buoy_sgs2=isosqrt*brunt_zi(i,k)
      bet2=ggr/thetal_zi(i,k)

      f0=thedz2 * bet2**3 * iso**4 * wthl_sec(i,k) * &
        (thl_sec(i,kc)-thl_sec(i,kb))

      f1=thedz2 * bet2**2 * iso**3 * (wthl_sec(i,k) * &
        (wthl_sec(i,kc)-wthl_sec(i,kb)) + 0.5_r8 * &
<<<<<<< HEAD
	w_sec_zi(i,k)*(thl_sec(i,kc)-thl_sec(i,kb)))
	
=======
    w_sec_zi(i,k)*(thl_sec(i,kc)-thl_sec(i,kb))) ! bug here

>>>>>>> 9947b3c2
      f2=thedz * bet2 * isosqrt * wthl_sec(i,k) * &
        (w_sec(i,kc)-w_sec(i,k))+ 2._r8 * thedz2 * bet2 * &
    isosqrt * w_sec_zi(i,k) * (wthl_sec(i,kc) - wthl_sec(i,kb))

      f3=thedz2 * bet2 * isosqrt * w_sec_zi(i,k) * &
        (wthl_sec(i,kc) - wthl_sec(i,kb)) + thedz * &
    bet2 * isosqrt * (wthl_sec(i,k) * (tke(i,kc) - tke(i,k)))

      f4=thedz * iso * w_sec_zi(i,k) * ((w_sec(i,kc) - w_sec(i,k) + &
        (tke(i,kc) - tke(i,k))))

      f5=thedz * iso * w_sec_zi(i,k) * (w_sec(i,kc) - w_sec(i,k))

      !!!!!!!!!!!!!!!!!!!!!!!!!!!!!!!!!!!!!!!!!!!!!!!!!!!!!!!!!!!!
      ! Compute the omega terms

      omega0 = a4 / (1._r8 - a5 * buoy_sgs2)
      omega1 = omega0/(2._r8 * c)
      omega2 = omega1 * f3 + (5._r8/4._r8) * omega0 * f4

      !!!!!!!!!!!!!!!!!!!!!!!!!!!!!!!!!!!!!!!!!!!!!!!!!!!!!!!!!!!!
      ! Compute the X0, Y0, X1, Y1 terms

      X0 = (a2 * buoy_sgs2 * (1._r8 - a3 * buoy_sgs2)) / &
        (1._r8 - (a1 + a3) * buoy_sgs2)
      Y0 = (2._r8 * a2 * buoy_sgs2 * X0) / (1._r8 - a3 * buoy_sgs2)
      X1 = (a0 * f0 + a1 * f1 + a2 * (1._r8 - a3 * buoy_sgs2) * f2) / &
        (1._r8 - (a1 + a3) * buoy_sgs2)
<<<<<<< HEAD
      Y1 = (2._r8 * a2 * (buoy_sgs2 * X1 + (a0/a1) * f0 + f1)) / & 
        (1._r8 - a3* buoy_sgs2)     
=======
      Y1 = (2._r8 * a2 * (buoy_sgs2 * X1 + (a0/a1) * f0 + f1)) / &   ! bug here!
        (1._r8 - a3* buoy_sgs2)

      !!!!!!!!!!!!!!!!!!!!!!!!!!!!!!!!!!!!!!!!!!!!!!!!!!!!!!!!!!!!
      ! Compute the A0, A1 terms
>>>>>>> 9947b3c2

      AA0 = omega0 * X0 + omega1 * Y0
      AA1 = omega0 * X1 + omega1 * Y1 + omega2

      ! Finally, we have the third moment of w
      w3(i,k)=(AA1-1.2_r8*X1-1.5_r8*f5)/(c-1.2_r8*X0+AA0)

    enddo  ! end i loop (column loop)
  enddo  ! end k loop (vertical loop)

  ! set upper condition
  w3(:,1) = 0._r8

  ! perform clipping to prevent unrealistically large values from occuring
  do k=1,nlevi
    do i=1,shcol

      tsign = 1._r8
      theterm = w_sec_zi(i,k)
      cond = w3clip * sqrt(2._r8 * theterm**3)
      if (w3(i,k) .lt. 0) tsign = -1._r8
      if (tsign * w3(i,k) .gt. cond) w3(i,k) = tsign * cond

    enddo ! end i loop (column loop)
  enddo ! end k loop (vertical loop)

  return

end subroutine diag_third_shoc_moments

!==============================================================
! Assumed PDF closure for the SHOC scheme

subroutine shoc_assumed_pdf(&
         shcol,nlev,nlevi, &                ! Input
         thetal,qw,w_field,thl_sec,qw_sec,& ! Input
         wthl_sec,w_sec, &                  ! Input
         wqw_sec,qwthl_sec,w3,pres, &       ! Input
         zt_grid,zi_grid,&                  ! Input
         shoc_cldfrac,shoc_ql,&             ! Output
         wqls,wthv_sec)                     ! Output

  ! Purpose of this subroutine is calculate the
  !  double Gaussian PDF of SHOC, which is the centerpiece
  !  of the scheme.  The main outputs are the SGS cloud
  !  fraction and liquid water amount, in addition to the
  !  SGS buoyancy flux which is needed to close the SGS
  !  TKE equation.  This code follows the appendix of
  !  Larson et al. (2002) for Analytic Double Gaussian 1

  implicit none

! INPUT VARIABLES
  ! number of columns
  integer, intent(in) :: shcol
  ! number of midpoint layers
  integer, intent(in) :: nlev
  ! number of interface layers
  integer, intent(in) :: nlevi

  ! liquid water potential temperature [K]
  real(r8), intent(in) :: thetal(shcol,nlev)
  ! total water mixing ratio [kg/kg]
  real(r8), intent(in) :: qw(shcol,nlev)
  ! thetal variance [K^2]
  real(r8), intent(in) :: thl_sec(shcol,nlevi)
  ! qw variance [kg/kg^2]
  real(r8), intent(in) :: qw_sec(shcol,nlevi)
  ! vertical flux of heat [K m/s]
  real(r8), intent(in) :: wthl_sec(shcol,nlevi)
  ! vertical velocity variance [m2/s2]
  real(r8), intent(in) :: w_sec(shcol,nlev)
  ! vertical flux of moisture [kg/kg m/s]
  real(r8), intent(in) :: wqw_sec(shcol,nlevi)
  ! qw and thetal correlation [K kg/kg]
  real(r8), intent(in) :: qwthl_sec(shcol,nlevi)
  ! third moment vertical velocity [m^3/s^3]
  real(r8), intent(in) :: w3(shcol,nlevi)
  ! large scale vertical velocity [m/s]
  real(r8), intent(in) :: w_field(shcol,nlev)
  ! pressure [Pa]
  real(r8), intent(in) :: pres(shcol,nlev)
  ! heights on midpoint grid [m]
  real(r8), intent(in) :: zt_grid(shcol,nlev)
  ! heights on interface grid [m]
  real(r8), intent(in) :: zi_grid(shcol,nlevi)

! OUTPUT VARIABLES
  ! SGS cloud fraction [-]
  real(r8), intent(out) :: shoc_cldfrac(shcol,nlev)
  ! SGS liquid water mixing ratio [kg/kg]
  real(r8), intent(out) :: shoc_ql(shcol,nlev)
  ! SGS buoyancy flux [K m/s]
  real(r8), intent(out) :: wthv_sec(shcol,nlev)
  ! SGS liquid water flux [kg/kg m/s]
  real(r8), intent(out) :: wqls(shcol,nlev)

! LOCAL VARIABLES
  integer i,j,k,dothis,nmicro_fields
  real(r8) skew_w,skew_thl,skew_qw,a
  real(r8) w1_1,w1_2,w2_1,w2_2,w3var
  real(r8) thl1_1,thl1_2,thl2_1,thl2_2
  real(r8) qw1_1,qw1_2,qw2_1,qw2_2
  real(r8) r_qwthl_1,r_wqw_1,r_wthl_1
  real(r8) testvar,s1,s2,std_s1,std_s2,C1,C2
  real(r8) ql1,ql2,flux_ws1,flux_ws2
  real(r8) w_ql1,w_ql2,thl_first,qw_first,w_first
  real(r8) Tl1_1,Tl1_2,betatest,pval
  real(r8) w2thl,w2qw,w2ql,w2ql_1,w2ql_2
  real(r8) s,thec,thlsec,qwsec,qwthlsec,wqwsec,wthlsec
  real(r8) thestd,erf,exp,dum
  real(r8) cqt1,cthl1,cqt2,cthl2
  real(r8) qn1,qn2,qi1,qi2,omn1,omn2, omn
  real(r8) lstarn, test
  real(r8) m, bigm, basetemp2
  real(r8) beta1, beta2, qs1, qs2
  real(r8) esval1_1, esval2_1, esval1_2, esval2_2, om1, om2
  real(r8) lstarn1, lstarn2, sqrtw2, sqrtthl, sqrtqt
  real(r8) sqrtstd1, sqrtstd2, tsign, tvar, sqrtw2t
  real(r8) wqis, skip, epsterm
  real(r8) sqrtqw2_1, sqrtqw2_2, sqrtthl2_1, sqrtthl2_2
  real(r8) corrtest1, corrtest2, thl_tol, rt_tol, w_tol_sqd, w_thresh

  ! variables on thermo grid
  real(r8) :: wthl_sec_zt(shcol,nlev)
  real(r8) :: wqw_sec_zt(shcol,nlev)
  real(r8) :: w3_zt(shcol,nlev)
  real(r8) :: thl_sec_zt(shcol,nlev)
  real(r8) :: qwthl_sec_zt(shcol,nlev)
  real(r8) :: qw_sec_zt(shcol,nlev)

  ! define these so they don't have to be computed more than once
  real(r8), parameter :: sqrt2 = sqrt(2._r8)
  real(r8), parameter :: sqrtpi = sqrt(2._r8*3.14_r8)

  epsterm=rgas/rv

  thl_tol=1.e-2_r8
  rt_tol=1.e-4_r8
  w_tol_sqd=(2.e-2_r8)**2
  w_thresh=0.0_r8

  ! Initialize cloud variables to zero
  shoc_cldfrac(:,:)=0._r8
  shoc_ql(:,1)=0._r8

  ! Interpolate many variables from interface grid to themo grid
  call linear_interp(zi_grid,zt_grid,w3,w3_zt,nlevi,nlev,shcol,largeneg)
  call linear_interp(zi_grid,zt_grid,thl_sec,thl_sec_zt,nlevi,nlev,shcol,0._r8)
  call linear_interp(zi_grid,zt_grid,wthl_sec,wthl_sec_zt,nlevi,nlev,shcol,largeneg)
  call linear_interp(zi_grid,zt_grid,qwthl_sec,qwthl_sec_zt,nlevi,nlev,shcol,largeneg)
<<<<<<< HEAD
  call linear_interp(zi_grid,zt_grid,wqw_sec,wqw_sec_zt,nlevi,nlev,shcol,largeneg) 
  call linear_interp(zi_grid,zt_grid,qw_sec,qw_sec_zt,nlevi,nlev,shcol,0._r8)  
  
=======
  call linear_interp(zi_grid,zt_grid,wqw_sec,wqw_sec_zt,nlevi,nlev,shcol,largeneg) !Alert
  call linear_interp(zi_grid,zt_grid,qw_sec,qw_sec_zt,nlevi,nlev,shcol,0._r8)

>>>>>>> 9947b3c2
  do k=1,nlev
    do i=1,shcol

      pval = pres(i,k)

      ! Get all needed input moments for the PDF
      !  at this particular point
      thl_first = thetal(i,k)
      w_first = w_field(i,k)
      qw_first = qw(i,k)

      w3var = w3_zt(i,k)
      thlsec = thl_sec_zt(i,k)
      qwsec = qw_sec_zt(i,k)
      qwthlsec = qwthl_sec_zt(i,k)
      wqwsec = wqw_sec_zt(i,k)
      wthlsec = wthl_sec_zt(i,k)

      ! Compute square roots of some variables so we don't
      !  have to compute these again
      sqrtw2 = sqrt(w_sec(i,k))
      sqrtthl = max(thl_tol,sqrt(thlsec))
      sqrtqt = max(rt_tol,sqrt(qwsec))

      !!!!!!!!!!!!!!!!!!!!!!!!!!!!!!!!!!!!!!!!!!!!!!!!!!!!
      !  FIND PARAMETERS FOR VERTICAL VELOCITY

      Skew_w=w3var/w_sec(i,k)**(3./2.)

      if (w_sec(i,k) .le. w_tol_sqd) then
        Skew_w=0._r8
        w1_1=w_first
        w1_2=w_first
        w2_1=0._r8
        w2_2=0._r8
        a=0.5_r8
      else

        w2_1=0.4_r8
        w2_2=0.4_r8

        a=max(0.01_r8,min(0.5_r8*(1._r8-Skew_w*sqrt(1._r8/(4._r8*(1._r8-w2_1)**3+Skew_w**2))),0.99_r8))

        sqrtw2t=sqrt(1._r8-w2_1)

        w1_1=sqrt((1._r8-a)/a)*sqrtw2t
        w1_2=-1._r8*sqrt(a/(1._r8-a))*sqrtw2t

        w2_1=w2_1*w_sec(i,k)
        w2_2=w2_2*w_sec(i,k)


      endif

      !!!!!!!!!!!!!!!!!!!!!!!!!!!!!!!!!!!!!!!!!!!!!!!!!!!!!
      !  FIND PARAMETERS FOR THETAL

      corrtest1=max(-1._r8,min(1._r8,wthlsec/(sqrtw2*sqrtthl)))

      if (thlsec .le. thl_tol**2 .or. abs(w1_2-w1_1) .le. w_thresh) then
        thl1_1=thl_first
        thl1_2=thl_first
        thl2_1=0._r8
        thl2_2=0._r8
        sqrtthl2_1=0._r8
        sqrtthl2_2=0._r8
      else

        thl1_1=(-1._r8*corrtest1)/w1_2
        thl1_2=(-1._r8*corrtest1)/w1_1

        if (dothetal_skew) then
          tsign=abs(thl1_2-thl1_1)

      if (tsign .gt. 0.4_r8) then
        Skew_thl=1.2_r8*Skew_w
      else if (tsign .le. 0.2_r8) then
        Skew_thl=0.0_r8
      else
        Skew_thl=((1.2_r8*Skew_w)/0.2_r8)*(tsign-0.2_r8)
      endif
        else
          Skew_thl = 0.0_r8
        endif

        thl2_1=min(100._r8,max(0._r8,(3._r8*thl1_2*(1._r8-a*thl1_1**2-(1._r8-a)*thl1_2**2) &
        -(Skew_thl-a*thl1_1**3-(1._r8-a)*thl1_2**3))/ &
        (3._r8*a*(thl1_2-thl1_1))))*thlsec

        thl2_2=min(100._r8,max(0._r8,(-3._r8*thl1_1*(1._r8-a*thl1_1**2-(1._r8-a)*thl1_2**2) &
          +(Skew_thl-a*thl1_1**3-(1._r8-a)*thl1_2**3))/ &
          (3._r8*(1._r8-a)*(thl1_2-thl1_1))))*thlsec

        thl1_1=thl1_1*sqrtthl+thl_first
        thl1_2=thl1_2*sqrtthl+thl_first

        sqrtthl2_1=sqrt(thl2_1)
        sqrtthl2_2=sqrt(thl2_2)

      endif

    !!!!!!!!!!!!!!!!!!!!!!!!!!!!!!!!!!!!!!!!!!!!!!!!!!!!!
    !  FIND PARAMETERS FOR TOTAL WATER MIXING RATIO

      corrtest2=max(-1.0_r8,min(1.0_r8,wqwsec/(sqrtw2*sqrtqt)))

      if (qwsec .le. rt_tol**2 .or. abs(w1_2-w1_1) .le. w_thresh) then
        qw1_1=qw_first
        qw1_2=qw_first
        qw2_1=0._r8
        qw2_2=0._r8
        sqrtqw2_1=0._r8
        sqrtqw2_2=0._r8
      else

        qw1_1=(-1._r8*corrtest2)/w1_2
        qw1_2=(-1._r8*corrtest2)/w1_1

        tsign=abs(qw1_2-qw1_1)

        if (tsign .gt. 0.4_r8) then
          Skew_qw=1.2_r8*Skew_w
        else if (tsign .le. 0.2_r8) then
          Skew_qw=0._r8
        else
          Skew_qw=((1.2_r8*Skew_w)/0.2_r8)*(tsign-0.2_r8)
        endif

        qw2_1=min(100._r8,max(0._r8,(3._r8*qw1_2*(1._r8-a*qw1_1**2-(1._r8-a)*qw1_2**2) &
          -(Skew_qw-a*qw1_1**3-(1._r8-a)*qw1_2**3))/ &
          (3._r8*a*(qw1_2-qw1_1))))*qwsec

        qw2_2=min(100._r8,max(0._r8,(-3._r8*qw1_1*(1._r8-a*qw1_1**2-(1._r8-a)*qw1_2**2) &
          +(Skew_qw-a*qw1_1**3-(1._r8-a)*qw1_2**3))/ &
          (3._r8*(1._r8-a)*(qw1_2-qw1_1))))*qwsec

        qw1_1=qw1_1*sqrtqt+qw_first
        qw1_2=qw1_2*sqrtqt+qw_first

        sqrtqw2_1=sqrt(qw2_1)
        sqrtqw2_2=sqrt(qw2_2)

      endif

      !!!!!!!!!!!!!!!!!!!!!!!!!!!!!!!!!!!!!!!!!!!!!!!!!!!!!
      !  CONVERT FROM TILDA VARIABLES TO "REAL" VARIABLES

      w1_1=w1_1*sqrtw2+w_first
      w1_2=w1_2*sqrtw2+w_first

      !!!!!!!!!!!!!!!!!!!!!!!!!!!!!!!!!!!!!!!!!!!!!!!!!!!!!
      !  FIND WITHIN-PLUME CORRELATIONS

      testvar=(a*sqrtqw2_1*sqrtthl2_1+(1._r8-a)*sqrtqw2_2*sqrtthl2_2)

      if (testvar .eq. 0._r8) then
        r_qwthl_1=0._r8
      else
        r_qwthl_1=max(-1.0_r8,min(1.0_r8,(qwthlsec-a*(qw1_1-qw_first) &
      *(thl1_1-thl_first)-(1._r8-a)*(qw1_2-qw_first) &
      *(thl1_2-thl_first))/testvar))
      endif

      !!!!!!!!!!!!!!!!!!!!!!!!!!!!!!!!!!!!!!!!!!!!!!!!!!!!!
      !  BEGIN TO COMPUTE CLOUD PROPERTY STATISTICS

      Tl1_1=thl1_1/((basepres/pval)**(rgas/cp))
      Tl1_2=thl1_2/((basepres/pval)**(rgas/cp))

      ! Now compute qs

      esval1_1=0._r8
      esval1_2=0._r8
      om1=1._r8
      om2=1._r8

      esval1_1=esatw_shoc(Tl1_1)*100._r8
      lstarn1=lcond

      qs1=0.622_r8*esval1_1/max(esval1_1,pval-esval1_1)
      beta1=(rgas/rv)*(lstarn1/(rgas*Tl1_1))*(lstarn1/(cp*Tl1_1))

      ! Are the two plumes equal?  If so then set qs and beta
      ! in each column to each other to save computation
      lstarn2=lcond
      if (Tl1_1 .eq. Tl1_2) then
        qs2=qs1
        beta2=beta1
      else
        esval1_2=esatw_shoc(Tl1_2)*100._r8
        qs2=0.622_r8*esval1_2/max(esval1_2,pval-esval1_2)
        beta2=(rgas/rv)*(lstarn2/(rgas*Tl1_2))*(lstarn2/(cp*Tl1_2))
      endif

      !!!!!  Now compute cloud stuff
      !!!!!!  compute s term

      s1=qw1_1-qs1*((1._r8+beta1*qw1_1)/(1._r8+beta1*qs1))
      cthl1=((1._r8+beta1*qw1_1)/(1._r8+beta1*qs1)**2)*(cp/lcond) &
        *beta1*qs1*(pval/basepres)**(rgas/cp)

      cqt1=1._r8/(1._r8+beta1*qs1)
      std_s1=sqrt(max(0._r8,cthl1**2*thl2_1+cqt1**2*qw2_1-2._r8*cthl1 &
        *sqrtthl2_1*cqt1*sqrtqw2_1*r_qwthl_1))

      qn1=0._r8
      C1=0._r8

      if (std_s1 .ne. 0.0_r8) then
        C1=0.5_r8*(1._r8+erf(s1/(sqrt2*std_s1)))
    IF (C1 .ne. C1) C1 = 0._r8
        IF (C1 .ne. 0._r8) qn1=s1*C1+(std_s1/sqrtpi)*exp(-0.5_r8*(s1/std_s1)**2)
      else
        if (s1 .gt. 0._r8) then
          C1=1.0_r8
          qn1=s1
        endif
      endif

      !!!!! now compute non-precipitating cloud condensate

      ! If two plumes exactly equal, then just set many of these
      ! variables to themselves to save on computation.
      if (qw1_1 .eq. qw1_2 .and. thl2_1 .eq. thl2_2 .and. qs1 .eq. qs2) then
        s2=s1
        cthl2=cthl1
        cqt2=cqt1
        std_s2=std_s1
        C2=C1
        qn2=qn1
      else

        s2=qw1_2-qs2*((1._r8+beta2*qw1_2)/(1._r8+beta2*qs2))
        cthl2=((1._r8+beta2*qw1_2)/(1._r8+beta2*qs2)**2)*(cp/lcond) &
      *beta2*qs2*(pval/basepres)**(rgas/cp)
        cqt2=1._r8/(1._r8+beta2*qs2)
        std_s2=sqrt(max(0._r8,cthl2**2*thl2_2+cqt2**2*qw2_2-2._r8*cthl2* &
      sqrtthl2_2*cqt2*sqrtqw2_2*r_qwthl_1))

        qn2=0._r8
        C2=0._r8

        if (std_s2 .ne. 0._r8) then
          C2=0.5_r8*(1.+erf(s2/(sqrt2*std_s2)))
      if (C2 .ne. C2) C2 = 0._r8
          if (C2 .ne. 0._r8) qn2=s2*C2+(std_s2/sqrtpi)*exp(-0.5_r8*(s2/std_s2)**2)
        else
          if (s2 .gt. 0._r8) then
            C2=1.0_r8
            qn2=s2
          endif
        endif

      endif

      ! Finally, compute SGS cloud fraction
      shoc_cldfrac(i,k) = min(1._r8,a*C1+(1._r8-a)*C2)

      ql1=min(qn1,qw1_1)
      ql2=min(qn2,qw1_2)

      ! Compute SGS liquid water mixing ratio
      shoc_ql(i,k) = max(0._r8,a*ql1+(1._r8-a)*ql2)

      ! Compute liquid water flux
      wqls(i,k)=a*((w1_1-w_first)*ql1)+(1._r8-a)*((w1_2-w_first)*ql2)
      ! Compute the SGS buoyancy flux
      wthv_sec(i,k)=wthlsec+((1._r8-epsterm)/epsterm)*basetemp*wqwsec &
        +((lcond/cp)*(basepres/pval)**(rgas/cp)-(1._r8/epsterm)*basetemp)*wqls(i,k)

    enddo  ! end i loop here
  enddo      ! end k loop here

  return

end subroutine shoc_assumed_pdf

!==============================================================
! Advance turbulent kinetic energy equation

subroutine shoc_tke(&
         shcol,nlev,nlevi,dtime,&    ! Input
         wthv_sec,shoc_mix,&         ! Input
         dz_zi,dz_zt,pres,&          ! Input
         u_wind,v_wind,brunt,&       ! Input
         uw_sfc,vw_sfc,&             ! Input
         zt_grid,zi_grid,&           ! Input
         tke,tk,tkh, &               ! Input/Output
         isotropy)                   ! Output

  ! Purpose of this subroutine is to advance the SGS
  !  TKE equation due to shear production, buoyant
  !  production, and dissipation processes.

! INPUT VARIABLES
  ! number of columns
  integer, intent(in) :: shcol
  ! number of levels on midpoint grid
  integer, intent(in) :: nlev
  ! number of levels on interface grid
  integer, intent(in) :: nlevi

  ! timestep [s]
  real(r8), intent(in) :: dtime
  ! SGS buoyancy flux [K m/s]
  real(r8), intent(in) :: wthv_sec(shcol,nlev)
  ! Mixing length [m]
  real(r8), intent(in) :: shoc_mix(shcol,nlev)
  ! Meridional wind [m/s]
  real(r8), intent(in) :: u_wind(shcol,nlev)
  ! Zonal wind [m/s]
  real(r8), intent(in) :: v_wind(shcol,nlev)
  ! Zonal momentum flux at sfc [m2/s2]
  real(r8), intent(in) :: uw_sfc(shcol)
  ! Meridional momentum flux at sfc [m2/s2]
  real(r8), intent(in) :: vw_sfc(shcol)
  ! thickness on interface grid [m]
  real(r8), intent(in) :: dz_zi(shcol,nlevi)
  ! thickness on thermodynamic grid [m]
  real(r8), intent(in) :: dz_zt(shcol,nlev)
  ! pressure [Pa]
  real(r8), intent(in) :: pres(shcol,nlev)
  ! Brunt Vaisalla frequncy [/s]
  real(r8), intent(in) :: brunt(shcol,nlev)
  ! heights on midpoint grid [m]
  real(r8), intent(in) :: zt_grid(shcol,nlev)
  ! heights on interface grid [m]
  real(r8), intent(in) :: zi_grid(shcol,nlevi)

! INPUT/OUTPUT VARIABLES
  ! turbulent kinetic energy [m2/s2]
  real(r8), intent(inout) :: tke(shcol,nlev)
  ! eddy coefficient for momentum [m2/s]
  real(r8), intent(inout) :: tk(shcol,nlev)
  ! eddy coefficient for heat [m2/s]
  real(r8), intent(inout) :: tkh(shcol,nlev)

! OUTPUT VARIABLES
  ! Return to isotropic timescale [s]
  real(r8), intent(out) :: isotropy(shcol,nlev)

! LOCAL VARIABLES
  real(r8) :: shear_prod(shcol,nlevi)
  real(r8) :: shear_prod_zt(shcol,nlev), tk_zi(shcol,nlevi)
  real(r8) :: grd,betdz,Ck,Ckh,Ckm,Ce,Ces,Ce1,Ce2,smix,Cee,Cs
  real(r8) :: buoy_sgs,ratio,a_prod_sh,a_prod_bu,a_diss
  real(r8) :: lstarn, lstarp, bbb, omn, omp, ustar
  real(r8) :: qsatt,dqsat,tk_in, u_grad, v_grad
  real(r8) :: tscale1,lambda,buoy_sgs_save,grid_dzw,grw1,grid_dz
  real(r8) :: lambda_low,lambda_high,lambda_slope, brunt_low
  real(r8) :: brunt_int(shcol)
  integer i,j,k,kc,kb,kt

  lambda_low=0.001_r8
  lambda_high=0.04_r8
  lambda_slope=0.65_r8
  brunt_low=0.02

  ! Turbulent coefficients
  Cs=0.15_r8
  Ck=0.1_r8
  Ckh=0.1_r8
  Ckm=0.1_r8
  Ce=Ck**3/Cs**4

  Ce1=Ce/0.7_r8*0.19_r8
  Ce2=Ce/0.7_r8*0.51_r8

  Cee=Ce1+Ce2

  ! Compute integrated column stability in lower troposphere
  brunt_int(:)=0._r8
  do k=1,nlev
    do i=1,shcol
      if (pres(i,k) .gt. 80000._r8) then
        brunt_int(i) = brunt_int(i) + dz_zt(i,k)*brunt(i,k)
      endif
    enddo
  enddo

  ! Interpolate tk onto interface grid
  call linear_interp(zt_grid,zi_grid,tk,tk_zi,nlev,nlevi,shcol,0._r8)

  ! Compute shear production term, which is on interface levels
  ! This follows the methods of Bretheron and Park (2010)
  do k=2,nlev
    do i=1,shcol

      kt=k-1
      grid_dz = 1._r8/dz_zi(i,k)

      tk_in=tk_zi(i,k)
      ! calculate vertical gradient of u&v wind
      u_grad=grid_dz*(u_wind(i,kt)-u_wind(i,k))
      v_grad=grid_dz*(v_wind(i,kt)-v_wind(i,k))
      shear_prod(i,k)=tk_in*(u_grad**2+v_grad**2)
    enddo
  enddo

  ! Set lower and upper boundary for shear production
  ! Note that the lower bound for shear production has already
  !  been taken into account for the TKE boundary condition,
  !  thus zero out here
  shear_prod(:,1) = 0._r8
  shear_prod(:,nlevi) = 0._r8

  ! Interpolate shear production from interface to thermo grid
  call linear_interp(zi_grid,zt_grid,shear_prod,shear_prod_zt,nlevi,nlev,shcol,largeneg)

  do k=1,nlev
    do i=1,shcol

      smix=shoc_mix(i,k)
      ! Compute buoyant production term
      a_prod_bu=(ggr/basetemp)*wthv_sec(i,k)

      tke(i,k)=max(0._r8,tke(i,k))

      ! Shear production term
      a_prod_sh=shear_prod_zt(i,k)

      ! Dissipation term
      a_diss=Cee/shoc_mix(i,k)*tke(i,k)**1.5

      ! March equation forward one timestep
      tke(i,k)=max(0._r8,tke(i,k)+dtime*(max(0._r8,a_prod_sh+a_prod_bu)-a_diss))

      tke(i,k)=min(tke(i,k),maxtke)

      ! Now compute the return to isotropic timescale as per
      ! Canuto et al. 2004.  This is used to define the
      ! eddy coefficients as well as to diagnose higher
      ! moments in SHOC

      ! define the time scale
      tscale1=(2.0_r8*tke(i,k))/a_diss

      ! define a damping term "lambda" based on column stability
      lambda=lambda_low+((brunt_int(i)/ggr)-brunt_low)*lambda_slope
      lambda=max(lambda_low,min(lambda_high,lambda))

      buoy_sgs_save=brunt(i,k)
      if (buoy_sgs_save .le. 0._r8) lambda=0._r8

      ! Compute the return to isotropic timescale
      isotropy(i,k)=min(maxiso,tscale1/(1._r8+lambda*buoy_sgs_save*tscale1**2))

      ! Define the eddy coefficients for heat and momentum
      tkh(i,k)=Ckh*isotropy(i,k)*tke(i,k)
      tk(i,k)=Ckm*isotropy(i,k)*tke(i,k)

      tke(i,k) = max(mintke,tke(i,k))

    enddo ! end i loop
  enddo ! end k loop

  return

end subroutine shoc_tke

!==============================================================
! Check the TKE

subroutine check_tke(&
             shcol,nlev,& ! Input
             tke)         ! Input/Output

  implicit none
  ! Make sure TKE falls within reasonable bounds
  ! If not, then clip

! INPUT VARIABLES
  integer, intent(in) :: shcol
  integer, intent(in) :: nlev

! IN/OUT VARIABLES
  real(r8), intent(inout) :: tke(shcol,nlev)

! LOCAL VARIABLES
  integer :: i, k

  do k=1,nlev
    do i=1,shcol
      tke(i,k)=max(mintke,tke(i,k))
    enddo
  enddo

end subroutine check_tke

!==============================================================
! Compute the turbulent length scale

subroutine shoc_length(&
<<<<<<< HEAD
             shcol,nlev,nlevi,tke,&        ! Input
             host_dx,host_dy,pblh,&        ! Input
             zt_grid,zi_grid,dz_zt,dz_zi,& ! Input
	     thetal,wthv_sec,thv,&         ! Input
	     brunt,shoc_mix)               ! Output

  ! Purpose of this subroutine is to compute the SHOC 
  !  mixing length scale, which is used to compute the 
=======
         shcol,nlev,nlevi,tke,&        ! Input
         host_dx,host_dy,cldin,&       ! Input
         zt_grid,zi_grid,dz_zt,dz_zi,& ! Input
         thetal,wthv_sec,thv,&         ! Input
         brunt,shoc_mix)               ! Output

  ! Purpose of this subroutine is to compute the SHOC
  !  mixing length scale, which is used to compute the
>>>>>>> 9947b3c2
  !  turbulent dissipation in the SGS TKE equation

  implicit none

! INPUT VARIABLES
  ! number of columns
  integer, intent(in) :: shcol
  !  number of midpoint levels
  integer, intent(in) :: nlev
  ! number of interface levels
  integer, intent(in) :: nlevi

  ! host model grid size [m]
  real(r8), intent(in) :: host_dx(shcol)
<<<<<<< HEAD
  ! host model grid size [m] 
  real(r8), intent(in) :: host_dy(shcol) 
  ! Planetary boundary layer (PBL) height [m]
  real(r8), intent(in) :: pblh(shcol)
  ! turbulent kinetic energy [m^2/s^2]
  real(r8), intent(in) :: tke(shcol,nlev)  
=======
  ! host model grid size [m]
  real(r8), intent(in) :: host_dy(shcol)
  ! turbulent kinetic energy [m^2/s^2]
  real(r8), intent(in) :: tke(shcol,nlev)
  ! cloud liquid water mixing ratio [kg/kg]
  real(r8), intent(in) :: cldin(shcol,nlev)
>>>>>>> 9947b3c2
  ! heights on midpoint grid [m]
  real(r8), intent(in) :: zt_grid(shcol,nlev)
  ! heights on interface grid [m]
  real(r8), intent(in) :: zi_grid(shcol,nlev)
  ! dz on midpoint grid [m]
  real(r8), intent(in) :: dz_zt(shcol,nlev)
  ! dz on interface grid [m]
  real(r8), intent(in) :: dz_zi(shcol,nlevi)
  ! SGS buoyancy flux [K m/s]
  real(r8), intent(in) :: wthv_sec(shcol,nlev)
  ! liquid water potential temperature [K]
  real(r8), intent(in) :: thetal(shcol,nlev)
  ! virtual potential temperature [K]
  real(r8), intent(in) :: thv(shcol,nlev)  

! OUTPUT VARIABLES
  ! brunt vailsailla frequency [/s]
  real(r8), intent(out) :: brunt(shcol,nlev)
  ! SHOC mixing length [m]
  real(r8), intent(out) :: shoc_mix(shcol,nlev)

! LOCAL VARIABLES
  integer i, j, k, kk, kt
  integer kl, ku, kb, kc, dothis, kli, kui
  real(r8) :: deep_thresh, deep_thick, cloud_thick, lstarn, thresh
  real(r8) :: cldmix, thedel, depth
  real(r8) :: omn, betdz, bbb, term, qsatt, dqsat, bet
  real(r8) :: thv_up, thv_dn, thedz, thefac, thecoef, thegam, norm
  real(r8) :: stabterm, conv_var, tkes, mmax
  logical lf, indexr
  real(r8) :: conv_vel(shcol), tscale(shcol)
  real(r8) :: thv_zi(shcol,nlevi)

  real(r8) :: numer(shcol)
  real(r8) :: denom(shcol)
  real(r8) :: l_inf(shcol)
  real(r8) :: brunt2(shcol,nlev)
<<<<<<< HEAD
 
=======
  logical  :: cldcol(shcol)

  doclouddef = .true.

  tscale=400._r8 ! time scale set based on similarity results
>>>>>>> 9947b3c2
  brunt2(:,:) = 0._r8
  numer(:) = 0._r8
  denom(:) = 0._r8

  ! Interpolate virtual potential temperature onto interface grid
  call linear_interp(zt_grid,zi_grid,thv,thv_zi,nlev,nlevi,shcol,0._r8)

  ! Define the brunt vaisalia frequency
  do k=1,nlev
    do i=1,shcol
      brunt(i,k) = (ggr/thv(i,k)) * (thv_zi(i,k) - thv_zi(i,k+1))/dz_zt(i,k)
    enddo
<<<<<<< HEAD
  enddo 
 
  ! Find L_inf
  do k=1,nlev
    do i=1,shcol
    
        tkes=sqrt(tke(i,k))
	numer(i)=numer(i)+tkes*zt_grid(i,k)*dz_zt(i,k)
	denom(i)=denom(i)+tkes*dz_zt(i,k)
    
=======
  enddo

  ! Find length scale outside of clouds
  do k=1,nlev
    do i=1,shcol

      if (cldin(i,k) .eq. 0 .or. .not. doclouddef) then
        tkes=sqrt(tke(i,k))
    numer(i)=numer(i)+tkes*zt_grid(i,k)*dz_zt(i,k)
    denom(i)=denom(i)+tkes*dz_zt(i,k)
      else
        cldcol(i)=.true.
      endif

>>>>>>> 9947b3c2
    enddo
  enddo

  do i=1,shcol
    if (denom(i) .gt. 0._r8) then
      l_inf(i)=0.1_r8*(numer(i)/denom(i))
    else
      l_inf(i)=100._r8 ! Minimum threshold
    endif
  enddo
<<<<<<< HEAD
  
  ! determine the convective velocity scale of
  !   the planetary boundary layer 
  conv_vel(:)=0._r8
=======

  do k=1,nlev
    do i=1,shcol

      tkes=sqrt(tke(i,k))

      if (brunt(i,k) .ge. 0) brunt2(i,k) = brunt(i,k)

      shoc_mix(i,k)=min(maxlen,(2.8284_r8*sqrt(1._r8/((1._r8/(tscale*tkes*vk*zt_grid(i,k))) &
        +(1._r8/(tscale*tkes*l_inf(i)))+0.01_r8*(brunt2(i,k)/tke(i,k)))))/length_fac)

    enddo  ! end i loop (column loop)
  enddo ! end k loop (vertical loop)

  ! Now find length scale in clouds
  cldthresh=0._r8

  ! determine the convective velocity scale at
  !   the top of the cloud

  conv_vel(:,nlev)=0._r8
>>>>>>> 9947b3c2
  do k=nlev-1,1,-1
    do i=1,shcol
      if (zt_grid(i,k) .lt. pblh(i)) then
        conv_vel(i) = conv_vel(i)+2.5_r8*dz_zt(i,k)*(ggr/thv(i,k))*wthv_sec(i,k)
      endif
    enddo ! end i loop (column loop)
  enddo ! end k loop (vertical loop)

  ! computed quantity above is wstar3
  ! clip, to avoid negative values and take the cubed
  !   root to get the convective velocity scale
<<<<<<< HEAD
  do i=1,shcol
    conv_vel(i) = max(0._r8,conv_vel(i))**(1._r8/3._r8) 
    
    ! Compute eddy turnover timescale.  If
    !  convective velocity scale is zero then
    !  set to a minimum threshold 
    if (conv_vel(i) .gt. 0._r8) then 
      tscale(i)=pblh(i)/conv_vel(i)
    else
      tscale(i)=100._r8 ! Minimum threshold
    endif
  enddo
 
  do k=1,nlev
    do i=1,shcol
    
      tkes=sqrt(tke(i,k))
      
      if (brunt(i,k) .ge. 0) brunt2(i,k) = brunt(i,k)

      shoc_mix(i,k)=min(maxlen,(2.8284_r8*sqrt(1._r8/((1._r8/(tscale(i)*tkes*vk*zt_grid(i,k))) &
        +(1._r8/(tscale(i)*tkes*l_inf(i)))+0.01_r8*(brunt2(i,k)/tke(i,k)))))/length_fac)     
      
    enddo  ! end i loop (column loop)
  enddo ! end k loop (vertical loop)
  
  
=======
  do k=1,nlev
    do i=1,shcol
      conv_vel(i,k) = max(0._r8,conv_vel(i,k))**(1._r8/3._r8)
    enddo
  enddo

  if (doclouddef) then

  do i=1,shcol

    if (cldcol(i)) then

      kl=0
      ku=0

      do k=nlev-2,2,-1

    ! Look for cloud base in this column
    if (cldin(i,k) .gt. cldthresh .and. kl .eq. 0) then
          kl=k
        endif

        ! Look for cloud top in this column
    if (cldin(i,k) .gt. cldthresh .and. cldin(i,k-1) .le. cldthresh) then
      ku=k
      conv_var=conv_vel(i,k)
    endif

    ! Compute the mixing length for the layer just determined
    if (kl .gt. 0 .and. ku .gt. 0 .and. kl-ku .gt. 1) then

      if (conv_var .gt. 0) then

        depth=(zt_grid(i,ku) - zt_grid(i,kl)) + dz_zt(i,kl)
        mmax=maxlen
        if (zt_grid(i,ku) .gt. maxlen) mmax=maxlen

            shoc_mix(i,ku:kl)=min(mmax,sqrt(1._r8/(((conv_var)/ &
              (depth*sqrt(tke(i,ku:kl))))**2+0.01_r8* &
              (brunt2(i,ku:kl)/tke(i,ku:kl))))/length_fac)

      endif

      kl=0
      ku=0

    endif

      enddo ! end k loop

    endif ! end cldcol conditional

  enddo ! end i loop

  endif

>>>>>>> 9947b3c2
  ! Do checks on the length scale.  Make sure it is not
  !  larger than the grid mesh of the host model.
  do k=1,nlev
    do i=1,shcol

      shoc_mix(i,k)=min(maxlen,shoc_mix(i,k))
      shoc_mix(i,k)=max(minlen,shoc_mix(i,k))
      shoc_mix(i,k)=min(sqrt(host_dx(i)*host_dy(i)),shoc_mix(i,k))

    enddo
  enddo

  return

end subroutine shoc_length

!==============================================================
! Subroutine to determine superdiagonal and subdiagonal coeffs of
! the tridiagonal diffusion matrix.

subroutine vd_shoc_decomp( &
         shcol,nlev,nlevi,&          ! Input
         kv_term,tmpi,rdp_zt,dtime,& ! Input
         flux, &                     ! Input
         ca,cc,denom,ze)             ! Output

  implicit none

! INPUT VARIABLES
  ! number of columns
  integer, intent(in) :: shcol
  ! number of mid-point levels
  integer, intent(in) :: nlev
  ! number of levels on the interface
  integer, intent(in) :: nlevi

  ! SHOC timestep [s]
  real(r8), intent(in) :: dtime
  ! diffusion coefficent [m2/s]
  real(r8), intent(in) :: kv_term(shcol,nlevi)
  ! dt*(g*rho)**2/dp at interfaces
  real(r8), intent(in) :: tmpi(shcol,nlevi)
  ! 1/dp
  real(r8), intent(in) :: rdp_zt(shcol,nlev)
  ! surface flux [varies]
  real(r8), intent(in) :: flux(shcol)

! OUTPUT VARIABLES
  ! superdiagonal
  real(r8), intent(out) :: ca(shcol,nlev)
  ! subdiagonal
  real(r8), intent(out) :: cc(shcol,nlev)
  ! 1./(1.+ca(k)+cc(k)-cc(k)*ze(k-1))
  real(r8), intent(out) :: denom(shcol,nlev)
  ! Term in tri-diag. matrix system
  real(r8), intent(out) :: ze(shcol,nlev)

! LOCAL VARIABLES
  integer :: i, k

  ! Determine superdiagonal (ca(k)) and subdiagonal (cc(k)) coeffs of the
  ! tridiagonal diffusion matrix. The diagonal elements  (cb=1+ca+cc) are
  ! a combination of ca and cc; they are not required by the solver.

  do k=nlev-1,1,-1
    do i=1,shcol
      ca(i,k) = kv_term(i,k+1) * tmpi(i,k+1) * rdp_zt(i,k)
      cc(i,k+1) = kv_term(i,k+1) * tmpi(i,k+1) * rdp_zt(i,k+1)
    enddo
  enddo

  ! The bottom element of the upper diagonal (ca) is zero (not used).
  ! The subdiagonal (cc) is not needed in the solver.

  ca(:,nlev) = 0._r8

  ! Calculate e(k). This term is required in the solution of the
  ! tridiagonal matrix as defined by the implicit diffusion equation.

  do i=1,shcol
    denom(i,nlev) = 1._r8/ &
      (1._r8 + cc(i,nlev) + flux(i)*dtime*ggr*rdp_zt(i,nlev))
    ze(i,nlev) = cc(i,nlev) * denom(i,nlev)
  enddo

  do k=nlev-1,2,-1
    do i=1,shcol
      denom(i,k) = 1._r8/ &
        (1._r8 + ca(i,k) + cc(i,k) - &
    ca(i,k) * ze(i,k+1))
      ze(i,k) = cc(i,k) * denom(i,k)
    enddo
  enddo

  do i=1,shcol
    denom(i,1) = 1._r8/ &
      (1._r8 + ca(i,1) - ca(i,1) * ze(i,2))
  enddo

  return

end subroutine vd_shoc_decomp

!==============================================================
! Subroutine to solve the implicit vertical diffsion equation
! with zero flux boundary conditions.  Actual surface fluxes
! should be applied explicitly.  Procedure for solution of the
! implicit equation follows Richtmeyer and Morton (1967, pp 198-200).
! The equation solved is
!
!     -ca(k)*q(k+1) + cb(k)*q(k) - cc(k)*q(k-1) = d(k),
!
! where d(k) is the input profile and q(k) is the output profile
!
! The solution has the form
!
!     q(k) = ze(k)*q(k-1) + zf(k)
!
!     ze(k) = cc(k) * dnom(k)
!
!     zf(k) = [d(k) + ca(k)*zf(k+1)] * dnom(k)
!
!     dnom(k) = 1/[cb(k) - ca(k)*ze(k+1)]
!             = 1/[1 + ca(k) + cc(k) - ca(k)*ze(k+1)]
!
! Note that the same routine is used for temperature, momentum and
! tracers, and that input variables are replaced.
! ---------------------------------------------------------------

subroutine vd_shoc_solve(&
         shcol,nlev,nlevi,&   ! Input
         ca,cc,denom,ze,&     ! Input
         var)                 ! Input/Output

  implicit none

! INPUT VARIABLES
  ! number of columns
  integer, intent(in) :: shcol
  ! number of mid-point levels
  integer, intent(in) :: nlev
  ! number of levels on the interface
  integer, intent(in) :: nlevi
  ! superdiagonal
  real(r8), intent(in) :: ca(shcol,nlev)
  ! subdiagonal
  real(r8), intent(in) :: cc(shcol,nlev)
  ! 1./(1.+ca(k)+cc(k)-cc(k)*ze(k-1))
  real(r8), intent(in) :: denom(shcol,nlev)
  ! Term in tri-diag. matrix system
  real(r8), intent(in) :: ze(shcol,nlev)

! IN/OUT VARIABLES
  real(r8), intent(inout) :: var(shcol,nlev)

! LOCAL VARIABLES
  integer :: i, k
  ! Term in tri-diag solution
  real(r8) :: zf(shcol,nlev)


  ! Calculate zf(k). Terms zf(k) and ze(k) are required in solution of
  ! tridiagonal matrix defined by implicit diffusion equation.
  ! Note that only levels ntop through nbot need be solved for.

  do i=1,shcol
    zf(i,nlev) = var(i,nlev) * denom(i,nlev)
  enddo

  do k=nlev-1,1,-1
    do i=1,shcol
      zf(i,k) = (var(i,k) + ca(i,k) * zf(i,k+1)) * denom(i,k)
    enddo
  enddo

  ! Perform back substitution

  do i=1,shcol
    var(i,1) = zf(i,1)
  enddo

  do k=2,nlev
    do i=1,shcol
      var(i,k) = zf(i,k) + ze(i,k)*var(i,k-1)
    enddo
  enddo

  return

end subroutine vd_shoc_solve

!==============================================================
! Subroutine to compute integrals for SHOC conservation
!  with host model

subroutine shoc_energy_integrals(&
         shcol,nlev,host_dse,pdel,&     ! Input
         rtm,rcm,u_wind,v_wind,&        ! Input
         se_int,ke_int,wv_int,wl_int)   ! Output

  implicit none

! INPUT VARIABLES
  ! number of columns
  integer, intent(in) :: shcol
  ! number of levels
  integer, intent(in) :: nlev
  ! host model temperature [K]
  real(r8), intent(in) :: host_dse(shcol,nlev)
  ! pressure layer thickness [Pa]
  real(r8), intent(in) :: pdel(shcol,nlev)
  ! zonal wind [m/s]
  real(r8), intent(in) :: u_wind(shcol,nlev)
  ! meridional wind [m/s]
  real(r8), intent(in) :: v_wind(shcol,nlev)
  ! total water mixing ratio [kg/kg]
  real(r8), intent(in) :: rtm(shcol,nlev)
  ! cloud liquid mixing ratio [kg/kg]
  real(r8), intent(in) :: rcm(shcol,nlev)

! OUTPUT VARIABLES
  ! integrated static energy
  real(r8), intent(out) :: se_int(shcol)
  ! integrated kinetic energy
  real(r8), intent(out) :: ke_int(shcol)
  ! integrated water vapor
  real(r8), intent(out) :: wv_int(shcol)
  ! integrated liquid water
  real(r8), intent(out) :: wl_int(shcol)

! LOCAL VARIABLES
  integer :: i, k
  real(r8) :: rvm

  se_int(:) = 0._r8
  ke_int(:) = 0._r8
  wv_int(:) = 0._r8
  wl_int(:) = 0._r8
  do k=1,nlev
    do i=1,shcol
       rvm = rtm(i,k) - rcm(i,k) ! compute water vapor
       se_int(i) = se_int(i) + host_dse(i,k)*pdel(i,k)/ggr
       ke_int(i) = ke_int(i) + 0.5_r8*(u_wind(i,k)**2+v_wind(i,k)**2)*pdel(i,k)/ggr
       wv_int(i) = wv_int(i) + rvm*pdel(i,k)/ggr
       wl_int(i) = wl_int(i) + rcm(i,k)*pdel(i,k)/ggr
    enddo
  enddo

  return

end subroutine shoc_energy_integrals

!==============================================================
! Subroutine to update SHOC output to host model temperature

subroutine update_host_dse(&
         shcol,nlev,thlm,&                 ! Input
         shoc_ql,exner,zt_grid,phis,&      ! Input
         host_dse)                         ! Output

  implicit none

  ! INPUT VARIABLES
  ! number of columns
  integer, intent(in) :: shcol
  ! number of levels
  integer, intent(in) :: nlev
  ! liquid water potential temperature [K]
  real(r8), intent(in) :: thlm(shcol,nlev)
  ! cloud liquid water mixing ratio [kg/kg]
  real(r8), intent(in) :: shoc_ql(shcol,nlev)
  ! exner function [-]
  real(r8), intent(in) :: exner(shcol,nlev)
  ! heights at mid point [m]
  real(r8), intent(in) :: zt_grid(shcol,nlev)
  ! surface geopotential height of host model [m]
  real(r8), intent(in) :: phis(shcol)

  ! OUTPUT VARIABLES
  ! host model temperature [K]
  real(r8), intent(out) :: host_dse(shcol,nlev)

  ! LOCAL VARIABLES
  ! Temperature [K]
  real(r8) :: temp

  integer :: i, k

  do k=1,nlev
    do i=1,shcol
      temp = (thlm(i,k)+(lcond/cp)*shoc_ql(i,k))/exner(i,k)
      host_dse(i,k) = cp*temp+ggr*zt_grid(i,k)+phis(i)
    enddo
  enddo

  return

end subroutine update_host_dse

!==============================================================
! Subroutine foe SHOC energy fixer with host model temp

subroutine shoc_energy_fixer(&
         shcol,nlev,nlevi,dtime,nadv,&  ! Input
         zt_grid,zi_grid,&              ! Input
         se_b,ke_b,wv_b,wl_b,&          ! Input
         se_a,ke_a,wv_a,wl_a,&          ! Input
         wthl_sfc,wqw_sfc,pdel,&        ! Input
         rho_zt,tke,pint,&              ! Input
         host_dse)                      ! Input/Output

  implicit none

  ! INPUT VARIABLES
  ! number of columns
  integer, intent(in) :: shcol
  ! number of levels
  integer, intent(in) :: nlev
  ! number of levels on interface grid
  integer, intent(in) :: nlevi
  ! SHOC timestep
  real(r8), intent(in) :: dtime
  ! number of SHOC iterations
  integer, intent(in) :: nadv
  ! integrated static energy before
  real(r8), intent(in) :: se_b(shcol)
  ! integrated kinetic energy before
  real(r8), intent(in) :: ke_b(shcol)
  ! integrated water vapor before
  real(r8), intent(in) :: wv_b(shcol)
  ! integrated liquid water before
  real(r8), intent(in) :: wl_b(shcol)
  ! integrated static energy after
  real(r8), intent(in) :: se_a(shcol)
  ! integrated kinetic energy after
  real(r8), intent(in) :: ke_a(shcol)
  ! integrated water vapor after
  real(r8), intent(in) :: wv_a(shcol)
  ! integrated liquid water after
  real(r8), intent(in) :: wl_a(shcol)
  ! Surface sensible heat flux [K m/s]
  real(r8), intent(in) :: wthl_sfc(shcol)
  ! Surface latent heat flux [kg/kg m/s]
  real(r8), intent(in) :: wqw_sfc(shcol)
  ! pressure differenes [Pa]
  real(r8), intent(in) :: pdel(shcol,nlev)
  ! heights on midpoint grid [m]
  real(r8), intent(in) :: zt_grid(shcol,nlev)
  ! heights on interface grid [m]
  real(r8), intent(in) :: zi_grid(shcol,nlev)
  ! pressure on interface grid [Pa]
  real(r8), intent(in) :: pint(shcol,nlevi)
  ! density on midpoint grid [kg/m^3]
  real(r8), intent(in) :: rho_zt(shcol,nlev)
  !turbulent kinetic energy [m^2/s^2]
  real(r8), intent(in) :: tke(shcol,nlev)

  ! INPUT VARIABLES
  !host temperature [K]
  real(r8), intent(inout) :: host_dse(shcol,nlev)

  ! LOCAL VARIABLES
  ! density on interface grid [kg/m^3]
  real(r8) :: rho_zi(shcol,nlevi)
  ! sensible and latent heat fluxes [W/m^2]
  real(r8) :: shf, lhf, hdtime
  real(r8) :: se_dis(shcol), te_a(shcol), te_b(shcol)
  integer :: shoctop(shcol)
  integer :: i, k

  ! compute the host timestep
  hdtime = dtime * float(nadv)

  call linear_interp(zt_grid,zi_grid,rho_zt,rho_zi,nlev,nlevi,shcol,0._r8)

  ! Based on these integrals, compute the total energy before and after SHOC call
  do i=1,shcol
    ! convert shf and lhf to W/m^2
    shf=wthl_sfc(i)*cp*rho_zi(i,nlevi)
    lhf=wqw_sfc(i)*rho_zi(i,nlevi)
    te_a(i) = se_a(i) + ke_a(i) + (lcond+lice)*wv_a(i)+lice*wl_a(i)
    te_b(i) = se_b(i) + ke_b(i) + (lcond+lice)*wv_b(i)+lice*wl_b(i)
    te_b(i) = te_b(i)+(shf+(lhf)*(lcond+lice))*hdtime
  enddo

  ! Limit the energy fixer to find highest layer where SHOC is active
  ! Find first level where wp2 is higher than lowest threshold
  do i=1,shcol
    shoctop(i) = 1
    do while (tke(i,shoctop(i)) .eq. mintke .and. shoctop(i) .lt. nlev-1)
      shoctop(i) = shoctop(i) + 1
    enddo

    ! Compute the disbalance of total energy, over depth where SHOC is active
    se_dis(i) = (te_a(i) - te_b(i))/(pint(i,nlevi)-pint(i,shoctop(i)))
  enddo

  do i=1,shcol
    do k=shoctop(i),nlev
      host_dse(i,k) = host_dse(i,k) - se_dis(i)*ggr
    enddo
  enddo

  return

end subroutine shoc_energy_fixer



  !==============================================================
  ! Linear interpolation to get values on various grids

subroutine shoc_diag_obklen(&
         shcol,uw_sfc,vw_sfc,&      ! Input
         wthl_sfc,wqw_sfc,thl_sfc,& ! Input
         cldliq_sfc,qv_sfc,&        ! Input
         ustar,kbfs,obklen)         ! Ouput

  implicit none

! INPUT VARIABLES
  ! number of columns
  integer, intent(in) :: shcol
  ! Surface sensible heat flux [K m/s]
  real(r8), intent(in) :: wthl_sfc(shcol)
  ! Surface latent heat flux [kg/kg m/s]
  real(r8), intent(in) :: wqw_sfc(shcol)
  ! Surface momentum flux (u-direction) [m2/s2]
  real(r8), intent(in) :: uw_sfc(shcol)
  ! Surface momentum flux (v-direction) [m2/s2]
  real(r8), intent(in) :: vw_sfc(shcol)
  ! Surface potential temperature [K]
  real(r8), intent(in) :: thl_sfc(shcol)
  ! Surface cloud liquid water [kg /kg]
  real(r8), intent(in) :: cldliq_sfc(shcol)
  ! Surface water vapor
  real(r8), intent(in) :: qv_sfc(shcol)

! OUTPUT VARIABLES
  ! Obukhov length [m]
  real(r8), intent(out) :: obklen(shcol)
  ! surface friction velocity [m/s]
  real(r8), intent(out) :: ustar(shcol)
  ! surface kinematic buoyancy flux [m^s/s^3]
  real(r8), intent(out) :: kbfs(shcol)

! LOCAL VARIABLES
  integer :: i
  real(r8) :: th_sfc  ! potential temperature at surface
  real(r8) :: thv_sfc ! virtual potential temperature at surface

  do i=1,shcol
    th_sfc = thl_sfc(i) + (lcond/cp)*cldliq_sfc(i)
    thv_sfc = th_sfc*(1._r8+eps*qv_sfc(i)-cldliq_sfc(i))
    ustar(i) = max(sqrt(uw_sfc(i)**2 + vw_sfc(i)**2),ustar_min)
    kbfs(i) = wthl_sfc(i)+eps*th_sfc*wqw_sfc(i)
    obklen(i) = -thv_sfc*ustar(i)**3/(ggr*vk*(kbfs(i)+sign(1.e-10_r8,kbfs(i))))
  enddo

  return

end subroutine shoc_diag_obklen

  !
  !===============================================================================
subroutine pblintd(&
       shcol,nlev,nlevi,&             ! Input
       z,zi,thl,ql,&                  ! Input
       q,u,v,&                        ! Input
       ustar,obklen,kbfs,cldn,&       ! Input
       pblh)                          ! Output

    !-----------------------------------------------------------------------
    !
    ! Purpose:
    ! Diagnose standard PBL variables
    !
    ! Method:
    ! Diagnosis of PBL depth.
    ! The PBL depth follows:
    !    Holtslag, A.A.M., and B.A. Boville, 1993:
    !    Local versus Nonlocal Boundary-Layer Diffusion in a Global Climate
    !    Model. J. Clim., vol. 6., p. 1825--1842.
    !
    ! Updated by Holtslag and Hack to exclude the surface layer from the
    ! definition of the boundary layer Richardson number. Ri is now defined
    ! across the outer layer of the pbl (between the top of the surface
    ! layer and the pbl top) instead of the full pbl (between the surface and
    ! the pbl top). For simiplicity, the surface layer is assumed to be the
    ! region below the first model level (otherwise the boundary layer depth
    ! determination would require iteration).
    !
    ! Modified for boundary layer height diagnosis: Bert Holtslag, june 1994
    ! >>>>>>>>>  (Use ricr = 0.3 in this formulation)
    !
    ! Author: B. Stevens (extracted from pbldiff, August 2000)
    !
    !-----------------------------------------------------------------------
    !------------------------------Arguments--------------------------------
    !
    ! Input arguments
    !
    integer, intent(in) :: shcol                     ! number of atmospheric columns
    integer, intent(in) :: nlev                      ! number of mid-point layers
    integer, intent(in) :: nlevi                     ! number of interface layers

    real(r8), intent(in)  :: thl(shcol,nlev)         ! liquid water potential temp [K]
    real(r8), intent(in)  :: ql(shcol,nlev)          ! cloud liquid mixing ratio [kg/kg]
    real(r8), intent(in)  :: q(shcol,nlev)           ! water vapor [kg/kg]
    real(r8), intent(in)  :: z(shcol,nlev)           ! height above surface [m]
    real(r8), intent(in)  :: u(shcol,nlev)           ! windspeed x-direction [m/s]
    real(r8), intent(in)  :: v(shcol,nlev)           ! windspeed y-direction [m/s]
    real(r8), intent(in)  :: ustar(shcol)            ! surface friction velocity [m/s]
    real(r8), intent(in)  :: obklen(shcol)           ! Obukhov length
    real(r8), intent(in)  :: kbfs(shcol)             ! sfc kinematic buoyancy flux [m^2/s^3]
    real(r8), intent(in)  :: zi(shcol,nlevi)         ! height above surface [m]
    real(r8), intent(in)  :: cldn(shcol,nlev)        ! new cloud fraction

    !
    ! Output arguments
    !
    real(r8), intent(out) :: pblh(shcol)             ! boundary-layer height [m]
    !
    !---------------------------Local parameters----------------------------
    !
    real(r8), parameter :: onet  = 1._r8/3._r8  ! 1/3 power in wind gradient expression
    real(r8), parameter :: tiny = 1.e-36_r8     ! lower bound for wind magnitude
    real(r8), parameter :: fac  = 100._r8       ! ustar parameter in height diagnosis
    real(r8), parameter :: fak   =  8.5_r8      ! Constant in surface temperature excess
    real(r8), parameter :: ricr  =  0.3_r8      ! Critical richardson number
    real(r8), parameter :: betam = 15.0_r8      ! Constant in wind gradient expression
    real(r8), parameter :: sffrac=  0.1_r8      ! Surface layer fraction of boundary layer
    real(r8), parameter :: binm  = betam*sffrac ! betam * sffrac
    !
    !---------------------------Local workspace-----------------------------
    !
    integer  :: i                       ! longitude index
    integer  :: k                       ! level index

    real(r8) :: phiminv(shcol)          ! inverse phi function for momentum
    real(r8) :: phihinv(shcol)          ! inverse phi function for heat
    real(r8) :: rino(shcol,nlev)        ! bulk Richardson no. from level to ref lev
    real(r8) :: thv(shcol,nlev)         ! virtual potential temperature
    real(r8) :: tlv(shcol)              ! ref. level pot tmp + tmp excess
    real(r8) :: vvk                     ! velocity magnitude squared
    real(r8) :: th

    logical  :: unstbl(shcol)           ! pts w/unstbl pbl (positive virtual ht flx)
    logical  :: check(shcol)            ! True=>chk if Richardson no.>critcal
    logical  :: ocncldcheck(shcol)      ! True=>if ocean surface and cloud in lowest layer
    !
    ! Compute Obukhov length virtual temperature flux and various arrays for use later:
    !

    ! Compute virtual potential temperature
    do k=1,nlev
      do i=1,shcol
        th=thl(i,k)+(lcond/cp)*ql(i,k)
        thv(i,k)=th+(1._r8+eps*q(i,k)-ql(i,k))
      enddo
    enddo

    do i=1,shcol
       check(i)     = .true.
       rino(i,nlev) = 0.0_r8
       pblh(i)      = z(i,nlev)
    end do
    !
    !
    ! PBL height calculation:  Scan upward until the Richardson number between
    ! the first level and the current level exceeds the "critical" value.
    !
    do k=nlev-1,nlev-npbl+1,-1
       do i=1,shcol
          if (check(i)) then
             vvk = (u(i,k) - u(i,nlev))**2 + (v(i,k) - v(i,nlev))**2 + fac*ustar(i)**2
             vvk = max(vvk,tiny)
             rino(i,k) = ggr*(thv(i,k) - thv(i,nlev))*(z(i,k)-z(i,nlev))/(thv(i,nlev)*vvk)
             if (rino(i,k) >= ricr) then
                pblh(i) = z(i,k+1) + (ricr - rino(i,k+1))/(rino(i,k) - rino(i,k+1)) * &
                     (z(i,k) - z(i,k+1))
                check(i) = .false.
             end if
          end if
       end do
    end do
    !
    ! Estimate an effective surface temperature to account for surface fluctuations
    !
    do i=1,shcol
       if (check(i)) pblh(i) = z(i,nlevi-npbl)
       unstbl(i) = (kbfs(i) > 0._r8)
       check(i)  = (kbfs(i) > 0._r8)
       if (check(i)) then
          phiminv(i)   = (1._r8 - binm*pblh(i)/obklen(i))**onet
          rino(i,nlev) = 0.0_r8
          tlv(i)       = thv(i,nlev) + kbfs(i)*fak/( ustar(i)*phiminv(i) )
       end if
    end do
    !
    ! Improve pblh estimate for unstable conditions using the convective temperature excess:
    !
    do k=nlev-1,nlev-npbl+1,-1
       do i=1,shcol
          if (check(i)) then
             vvk = (u(i,k) - u(i,nlev))**2 + (v(i,k) - v(i,nlev))**2 + fac*ustar(i)**2
             vvk = max(vvk,tiny)
             rino(i,k) = ggr*(thv(i,k) - tlv(i))*(z(i,k)-z(i,nlev))/(thv(i,nlev)*vvk)
             if (rino(i,k) >= ricr) then
                pblh(i) = z(i,k+1) + (ricr - rino(i,k+1))/(rino(i,k) - rino(i,k+1))* &
                     (z(i,k) - z(i,k+1))
                check(i) = .false.
             end if
          end if
       end do
    end do
    !
    ! PBL height must be greater than some minimum mechanical mixing depth
    ! Several investigators have proposed minimum mechanical mixing depth
    ! relationships as a function of the local friction velocity, u*.  We
    ! make use of a linear relationship of the form h = c u* where c=700.
    ! The scaling arguments that give rise to this relationship most often
    ! represent the coefficient c as some constant over the local coriolis
    ! parameter.  Here we make use of the experimental results of Koracin
    ! and Berkowicz (1988) [BLM, Vol 43] for wich they recommend 0.07/f
    ! where f was evaluated at 39.5 N and 52 N.  Thus we use a typical mid
    ! latitude value for f so that c = 0.07/f = 700.  Also, do not allow
    ! PBL to exceed some maximum (npbl) number of allowable points
    !
    do i=1,shcol
       if (check(i)) pblh(i) = z(i,nlevi-npbl)
       pblh(i) = max(pblh(i),700.0_r8*ustar(i))
    end do
    !
    ! Final requirement on PBL heightis that it must be greater than the depth
    ! of the lowest model level over ocean if there is any cloud diagnosed in
    ! the lowest model level.  This is to deal with the inadequacies of the
    ! current "dry" formulation of the boundary layer, where this test is
    ! used to identify circumstances where there is marine stratus in the
    ! lowest level, and to provide a weak ventilation of the layer to avoid
    ! a pathology in the cloud scheme (locking in low-level stratiform cloud)
    ! If over an ocean surface, and any cloud is diagnosed in the
    ! lowest level, set pblh to 50 meters higher than top interface of lowest level
    !
    !  jrm This is being applied everywhere (not just ocean)!
    do i=1,shcol
       ocncldcheck(i) = .false.
       if (cldn(i,nlev).ge.0.0_r8) ocncldcheck(i) = .true.
       if (ocncldcheck(i)) pblh(i) = max(pblh(i),zi(i,nlev) + 50._r8)
    end do
    !
    return
end subroutine pblintd

  !==============================================================
  ! Linear interpolation to get values on various grids

subroutine linear_interp(x1,x2,y1,y2,km1,km2,ncol,minthresh)
    implicit none

    integer, intent(in) :: km1, km2
    integer, intent(in) :: ncol
    real(r8), intent(in) :: x1(ncol,km1), y1(ncol,km1)
    real(r8), intent(in) :: x2(ncol,km2)
    real(r8), intent(in) :: minthresh
    real(r8), intent(out) :: y2(ncol,km2)

    integer :: k1, k2, i

#if 1
    !i = check_grid(x1,x2,km1,km2,ncol)
    if (km1 .eq. km2+1) then
       do k2 = 1,km2
          k1 = k2+1
          do i = 1,ncol
             y2(i,k2) = y1(i,k1-1) + (y1(i,k1)-y1(i,k1-1))*(x2(i,k2)-x1(i,k1-1))/(x1(i,k1)-x1(i,k1-1))
          end do
       end do
    elseif (km2 .eq. km1+1) then
       k2 = 1
       do i = 1,ncol
          y2(i,k2) = y1(i,1) + (y1(i,2)-y1(i,1))*(x2(i,k2)-x1(i,1))/(x1(i,2)-x1(i,1))
       end do
       do k2 = 2, km2-1
          k1 = k2
          do i = 1,ncol
             y2(i,k2) = y1(i,k1-1) + (y1(i,k1)-y1(i,k1-1))*(x2(i,k2)-x1(i,k1-1))/(x1(i,k1)-x1(i,k1-1))
          end do
       end do
       k2 = km2
       do i = 1,ncol
          y2(i,k2) = y1(i,km1) + (y1(i,km1)-y1(i,km1-1))*(x2(i,k2)-x1(i,km1))/(x1(i,km1)-x1(i,km1-1))
       end do
    else
       print *,km1,km2
    end if
    do k2 = 1,km2
       do i = 1,ncol
          if (y2(i,k2) .lt. minthresh) then
             y2(i,k2) = minthresh
          endif
       end do
    end do
#else
    do i=1,ncol
       do k2=1,km2
          if( x2(i,k2) <= x1(i,1) ) then
             y2(i,k2) = y1(i,1) + (y1(i,2)-y1(i,1))*(x2(i,k2)-x1(i,1))/(x1(i,2)-x1(i,1))
          elseif( x2(i,k2) >= x1(i,km1) ) then
             y2(i,k2) = y1(i,km1) + (y1(i,km1)-y1(i,km1-1))*(x2(i,k2)-x1(i,km1))/(x1(i,km1)-x1(i,km1-1))
          else
             do k1 = 2,km1
                if( (x2(i,k2)>=x1(i,k1-1)).and.(x2(i,k2)<x1(i,k1)) ) then
                   y2(i,k2) = y1(i,k1-1) + (y1(i,k1)-y1(i,k1-1))*(x2(i,k2)-x1(i,k1-1))/(x1(i,k1)-x1(i,k1-1))
                endif
             enddo ! end k1 loop
          endif

          if (y2(i,k2) .lt. minthresh) then
             y2(i,k2) = minthresh
          endif

       enddo ! end k2 loop
    enddo ! i loop
#endif

    return

end subroutine linear_interp

!==============================================================
!
! Saturation vapor pressure and mixing ratio.
! Based on Flatau et.al, (JAM, 1992:1507) - valid for T > -80C
! sat. vapor over ice below -80C - used Murphy and Koop (2005)
! For water below -80C simply assumed esw/esi = 2.
! des/dT below -80C computed as a finite difference of es

real(r8) function esatw_shoc(t)
   implicit none
   real(r8) t    ! temperature (K)
   real(r8) a0,a1,a2,a3,a4,a5,a6,a7,a8
   data a0,a1,a2,a3,a4,a5,a6,a7,a8 /&
        6.105851_r8, 0.4440316_r8, 0.1430341e-1_r8, &
        0.2641412e-3_r8, 0.2995057e-5_r8, 0.2031998e-7_r8, &
        0.6936113e-10_r8, 0.2564861e-13_r8,-0.3704404e-15_r8/
!         6.11239921, 0.443987641, 0.142986287e-1, &
!       0.264847430e-3, 0.302950461e-5, 0.206739458e-7, &
!       0.640689451e-10, -0.952447341e-13,-0.976195544e-15/
   real(r8) dt
   dt = t-273.16_r8
   if(dt.gt.-80._r8) then
      esatw_shoc = a0 + dt*(a1+dt*(a2+dt*(a3+dt*(a4+dt*(a5+dt*(a6+dt*(a7+a8*dt)))))))
   else
      esatw_shoc = 2._r8*0.01_r8*exp(9.550426_r8 - 5723.265_r8/t + 3.53068_r8*Log(t) - 0.00728332_r8*t)
   end if
end

end module shoc

!==============================================================
! This is the end of the SHOC parameterization
! We hope you have enjoyed your time here<|MERGE_RESOLUTION|>--- conflicted
+++ resolved
@@ -253,11 +253,6 @@
 ! OUTPUT VARIABLES
   ! Cloud fraction [-]
   real(r8), intent(out) :: shoc_cldfrac(shcol,nlev)
-<<<<<<< HEAD
-=======
-  ! cloud liquid mixing ratio [kg/kg]
-  real(r8), intent(out) :: shoc_ql(shcol,nlev)
->>>>>>> 9947b3c2
   ! planetary boundary layer depth [m]
   real(r8), intent(out) :: pblh(shcol)
 
@@ -365,19 +360,11 @@
 
     ! Update the turbulent length scale
     call shoc_length(&
-<<<<<<< HEAD
-           shcol,nlev,nlevi,tke,&               ! Input
-           host_dx,host_dy,pblh,&               ! Input
-           zt_grid,zi_grid,dz_zt,dz_zi,&        ! Input
-	   thetal,wthv_sec,thv,&                ! Input
-	   brunt,shoc_mix)  		        ! Output
-=======
-       shcol,nlev,nlevi, tke,&              ! Input
-       host_dx, host_dy, shoc_ql,&          ! Input
+       shcol,nlev,nlevi,tke,&               ! Input
+       host_dx,host_dy,pblh,&               ! Input
        zt_grid,zi_grid,dz_zt,dz_zi,&        ! Input
        thetal,wthv_sec,thv,&                ! Input
-       brunt,shoc_mix)                  ! Output
->>>>>>> 9947b3c2
+       brunt,shoc_mix)  		    ! Output
 
     ! Advance the SGS TKE equation
     call shoc_tke(&
@@ -960,13 +947,8 @@
   call linear_interp(zt_grid,zi_grid,isotropy,isotropy_zi,nlev,nlevi,shcol,0._r8)
   call linear_interp(zt_grid,zi_grid,tkh,tkh_zi,nlev,nlevi,shcol,0._r8)
   call linear_interp(zt_grid,zi_grid,tk,tk_zi,nlev,nlevi,shcol,0._r8)
-<<<<<<< HEAD
   call linear_interp(zt_grid,zi_grid,shoc_mix,shoc_mix_zi,nlev,nlevi,shcol,minlen)
  
-=======
-  call linear_interp(zt_grid,zi_grid,shoc_mix,shoc_mix_zi,nlev,nlevi,shcol,0._r8)
-
->>>>>>> 9947b3c2
   ! Vertical velocity variance is assumed to be propotional
   !  to the TKE
   w_sec = w2tune*(2._r8/3._r8)*tke
@@ -1148,13 +1130,8 @@
   call linear_interp(zt_grid,zi_grid,w_sec,w_sec_zi,nlev,nlevi,shcol,(2._r8/3._r8)*mintke)
   call linear_interp(zt_grid,zi_grid,thetal,thetal_zi,nlev,nlevi,shcol,0._r8)
   call linear_interp(zt_grid,zi_grid,wthv_sec,wthv_sec_zi,nlev,nlevi,shcol,largeneg)
-<<<<<<< HEAD
   call linear_interp(zt_grid,zi_grid,shoc_mix,shoc_mix_zi,nlev,nlevi,shcol,minlen)
  
-=======
-  call linear_interp(zt_grid,zi_grid,shoc_mix,shoc_mix_zi,nlev,nlevi,shcol,10._r8)
-
->>>>>>> 9947b3c2
   c=7.0_r8
   a0=(0.52_r8*c**(-2))/(c-2._r8)
   a1=0.87_r8/(c**2)
@@ -1187,13 +1164,9 @@
 
       f1=thedz2 * bet2**2 * iso**3 * (wthl_sec(i,k) * &
         (wthl_sec(i,kc)-wthl_sec(i,kb)) + 0.5_r8 * &
-<<<<<<< HEAD
-	w_sec_zi(i,k)*(thl_sec(i,kc)-thl_sec(i,kb)))
-	
-=======
-    w_sec_zi(i,k)*(thl_sec(i,kc)-thl_sec(i,kb))) ! bug here
-
->>>>>>> 9947b3c2
+
+    w_sec_zi(i,k)*(thl_sec(i,kc)-thl_sec(i,kb)))
+
       f2=thedz * bet2 * isosqrt * wthl_sec(i,k) * &
         (w_sec(i,kc)-w_sec(i,k))+ 2._r8 * thedz2 * bet2 * &
     isosqrt * w_sec_zi(i,k) * (wthl_sec(i,kc) - wthl_sec(i,kb))
@@ -1222,16 +1195,11 @@
       Y0 = (2._r8 * a2 * buoy_sgs2 * X0) / (1._r8 - a3 * buoy_sgs2)
       X1 = (a0 * f0 + a1 * f1 + a2 * (1._r8 - a3 * buoy_sgs2) * f2) / &
         (1._r8 - (a1 + a3) * buoy_sgs2)
-<<<<<<< HEAD
-      Y1 = (2._r8 * a2 * (buoy_sgs2 * X1 + (a0/a1) * f0 + f1)) / & 
-        (1._r8 - a3* buoy_sgs2)     
-=======
-      Y1 = (2._r8 * a2 * (buoy_sgs2 * X1 + (a0/a1) * f0 + f1)) / &   ! bug here!
+      Y1 = (2._r8 * a2 * (buoy_sgs2 * X1 + (a0/a1) * f0 + f1)) / &
         (1._r8 - a3* buoy_sgs2)
 
       !!!!!!!!!!!!!!!!!!!!!!!!!!!!!!!!!!!!!!!!!!!!!!!!!!!!!!!!!!!!
       ! Compute the A0, A1 terms
->>>>>>> 9947b3c2
 
       AA0 = omega0 * X0 + omega1 * Y0
       AA1 = omega0 * X1 + omega1 * Y1 + omega2
@@ -1383,15 +1351,9 @@
   call linear_interp(zi_grid,zt_grid,thl_sec,thl_sec_zt,nlevi,nlev,shcol,0._r8)
   call linear_interp(zi_grid,zt_grid,wthl_sec,wthl_sec_zt,nlevi,nlev,shcol,largeneg)
   call linear_interp(zi_grid,zt_grid,qwthl_sec,qwthl_sec_zt,nlevi,nlev,shcol,largeneg)
-<<<<<<< HEAD
-  call linear_interp(zi_grid,zt_grid,wqw_sec,wqw_sec_zt,nlevi,nlev,shcol,largeneg) 
-  call linear_interp(zi_grid,zt_grid,qw_sec,qw_sec_zt,nlevi,nlev,shcol,0._r8)  
-  
-=======
-  call linear_interp(zi_grid,zt_grid,wqw_sec,wqw_sec_zt,nlevi,nlev,shcol,largeneg) !Alert
+  call linear_interp(zi_grid,zt_grid,wqw_sec,wqw_sec_zt,nlevi,nlev,shcol,largeneg)
   call linear_interp(zi_grid,zt_grid,qw_sec,qw_sec_zt,nlevi,nlev,shcol,0._r8)
 
->>>>>>> 9947b3c2
   do k=1,nlev
     do i=1,shcol
 
@@ -1885,25 +1847,14 @@
 ! Compute the turbulent length scale
 
 subroutine shoc_length(&
-<<<<<<< HEAD
-             shcol,nlev,nlevi,tke,&        ! Input
-             host_dx,host_dy,pblh,&        ! Input
-             zt_grid,zi_grid,dz_zt,dz_zi,& ! Input
-	     thetal,wthv_sec,thv,&         ! Input
-	     brunt,shoc_mix)               ! Output
-
-  ! Purpose of this subroutine is to compute the SHOC 
-  !  mixing length scale, which is used to compute the 
-=======
          shcol,nlev,nlevi,tke,&        ! Input
-         host_dx,host_dy,cldin,&       ! Input
+         host_dx,host_dy,pblh,&        ! Input
          zt_grid,zi_grid,dz_zt,dz_zi,& ! Input
          thetal,wthv_sec,thv,&         ! Input
          brunt,shoc_mix)               ! Output
 
   ! Purpose of this subroutine is to compute the SHOC
   !  mixing length scale, which is used to compute the
->>>>>>> 9947b3c2
   !  turbulent dissipation in the SGS TKE equation
 
   implicit none
@@ -1918,21 +1869,12 @@
 
   ! host model grid size [m]
   real(r8), intent(in) :: host_dx(shcol)
-<<<<<<< HEAD
   ! host model grid size [m] 
   real(r8), intent(in) :: host_dy(shcol) 
   ! Planetary boundary layer (PBL) height [m]
   real(r8), intent(in) :: pblh(shcol)
   ! turbulent kinetic energy [m^2/s^2]
   real(r8), intent(in) :: tke(shcol,nlev)  
-=======
-  ! host model grid size [m]
-  real(r8), intent(in) :: host_dy(shcol)
-  ! turbulent kinetic energy [m^2/s^2]
-  real(r8), intent(in) :: tke(shcol,nlev)
-  ! cloud liquid water mixing ratio [kg/kg]
-  real(r8), intent(in) :: cldin(shcol,nlev)
->>>>>>> 9947b3c2
   ! heights on midpoint grid [m]
   real(r8), intent(in) :: zt_grid(shcol,nlev)
   ! heights on interface grid [m]
@@ -1970,15 +1912,7 @@
   real(r8) :: denom(shcol)
   real(r8) :: l_inf(shcol)
   real(r8) :: brunt2(shcol,nlev)
-<<<<<<< HEAD
- 
-=======
-  logical  :: cldcol(shcol)
-
-  doclouddef = .true.
-
-  tscale=400._r8 ! time scale set based on similarity results
->>>>>>> 9947b3c2
+
   brunt2(:,:) = 0._r8
   numer(:) = 0._r8
   denom(:) = 0._r8
@@ -1991,7 +1925,6 @@
     do i=1,shcol
       brunt(i,k) = (ggr/thv(i,k)) * (thv_zi(i,k) - thv_zi(i,k+1))/dz_zt(i,k)
     enddo
-<<<<<<< HEAD
   enddo 
  
   ! Find L_inf
@@ -2002,22 +1935,6 @@
 	numer(i)=numer(i)+tkes*zt_grid(i,k)*dz_zt(i,k)
 	denom(i)=denom(i)+tkes*dz_zt(i,k)
     
-=======
-  enddo
-
-  ! Find length scale outside of clouds
-  do k=1,nlev
-    do i=1,shcol
-
-      if (cldin(i,k) .eq. 0 .or. .not. doclouddef) then
-        tkes=sqrt(tke(i,k))
-    numer(i)=numer(i)+tkes*zt_grid(i,k)*dz_zt(i,k)
-    denom(i)=denom(i)+tkes*dz_zt(i,k)
-      else
-        cldcol(i)=.true.
-      endif
-
->>>>>>> 9947b3c2
     enddo
   enddo
 
@@ -2028,34 +1945,11 @@
       l_inf(i)=100._r8 ! Minimum threshold
     endif
   enddo
-<<<<<<< HEAD
   
   ! determine the convective velocity scale of
   !   the planetary boundary layer 
   conv_vel(:)=0._r8
-=======
-
-  do k=1,nlev
-    do i=1,shcol
-
-      tkes=sqrt(tke(i,k))
-
-      if (brunt(i,k) .ge. 0) brunt2(i,k) = brunt(i,k)
-
-      shoc_mix(i,k)=min(maxlen,(2.8284_r8*sqrt(1._r8/((1._r8/(tscale*tkes*vk*zt_grid(i,k))) &
-        +(1._r8/(tscale*tkes*l_inf(i)))+0.01_r8*(brunt2(i,k)/tke(i,k)))))/length_fac)
-
-    enddo  ! end i loop (column loop)
-  enddo ! end k loop (vertical loop)
-
-  ! Now find length scale in clouds
-  cldthresh=0._r8
-
-  ! determine the convective velocity scale at
-  !   the top of the cloud
-
-  conv_vel(:,nlev)=0._r8
->>>>>>> 9947b3c2
+
   do k=nlev-1,1,-1
     do i=1,shcol
       if (zt_grid(i,k) .lt. pblh(i)) then
@@ -2067,7 +1961,6 @@
   ! computed quantity above is wstar3
   ! clip, to avoid negative values and take the cubed
   !   root to get the convective velocity scale
-<<<<<<< HEAD
   do i=1,shcol
     conv_vel(i) = max(0._r8,conv_vel(i))**(1._r8/3._r8) 
     
@@ -2094,65 +1987,6 @@
     enddo  ! end i loop (column loop)
   enddo ! end k loop (vertical loop)
   
-  
-=======
-  do k=1,nlev
-    do i=1,shcol
-      conv_vel(i,k) = max(0._r8,conv_vel(i,k))**(1._r8/3._r8)
-    enddo
-  enddo
-
-  if (doclouddef) then
-
-  do i=1,shcol
-
-    if (cldcol(i)) then
-
-      kl=0
-      ku=0
-
-      do k=nlev-2,2,-1
-
-    ! Look for cloud base in this column
-    if (cldin(i,k) .gt. cldthresh .and. kl .eq. 0) then
-          kl=k
-        endif
-
-        ! Look for cloud top in this column
-    if (cldin(i,k) .gt. cldthresh .and. cldin(i,k-1) .le. cldthresh) then
-      ku=k
-      conv_var=conv_vel(i,k)
-    endif
-
-    ! Compute the mixing length for the layer just determined
-    if (kl .gt. 0 .and. ku .gt. 0 .and. kl-ku .gt. 1) then
-
-      if (conv_var .gt. 0) then
-
-        depth=(zt_grid(i,ku) - zt_grid(i,kl)) + dz_zt(i,kl)
-        mmax=maxlen
-        if (zt_grid(i,ku) .gt. maxlen) mmax=maxlen
-
-            shoc_mix(i,ku:kl)=min(mmax,sqrt(1._r8/(((conv_var)/ &
-              (depth*sqrt(tke(i,ku:kl))))**2+0.01_r8* &
-              (brunt2(i,ku:kl)/tke(i,ku:kl))))/length_fac)
-
-      endif
-
-      kl=0
-      ku=0
-
-    endif
-
-      enddo ! end k loop
-
-    endif ! end cldcol conditional
-
-  enddo ! end i loop
-
-  endif
-
->>>>>>> 9947b3c2
   ! Do checks on the length scale.  Make sure it is not
   !  larger than the grid mesh of the host model.
   do k=1,nlev
