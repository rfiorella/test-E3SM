<?xml version="1.0"?>

<namelist_defaults>

<!-- Timestep size (this is the dynamics/physics coupling interval) -->
<dtime dyn="eul"                   >1200</dtime>

<dtime dyn="fv"                    >1800</dtime>
<dtime dyn="fv"    waccmx="1"      >300 </dtime>

<dtime dyn="se"                    >1800</dtime>
<dtime dyn="se"    hgrid="ne4np4"  >7200</dtime>
<dtime dyn="se"    hgrid="ne11np4" >7200</dtime>
<dtime dyn="se"    hgrid="ne16np4" >1800</dtime>
<dtime dyn="se"    hgrid="ne30np4" >1800</dtime>
<dtime dyn="se"    hgrid="ne45np4" >1200</dtime>
<dtime dyn="se"    hgrid="ne60np4" >1800</dtime>
<dtime dyn="se"    hgrid="ne120np4">900 </dtime>
<dtime dyn="se"    hgrid="ne240np4">600 </dtime>
<dtime dyn="se"    hgrid="ne0np4_arm_x8v3_lowcon"  >600</dtime>
<dtime dyn="se"    hgrid="ne0np4_conus_x4v1_lowcon"  >900</dtime>
<dtime dyn="se"    hgrid="ne0np4_northamericax4v1"  >900</dtime>
<dtime dyn="se"    hgrid="ne0np4_antarcticax4v1"  >900</dtime>
<dtime dyn="se"    hgrid="ne0np4_svalbard_x8v1_lowcon"  >600</dtime>
<dtime dyn="se"    hgrid="ne0np4_sooberingoa_x4x8v1_lowcon"  >600</dtime>
<dtime dyn="se"    hgrid="ne0np4_enax4v1">900</dtime>
<dtime dyn="se"    hgrid="ne0np4_twpx4v1">900</dtime>

<dtime dyn="sld"                   >3600</dtime>

<!-- Initial conditions -->
<ncdata          hgrid="64x128"   nlev="72"             ic_ymd="101" >atm/cam/inic/gaus/cami_0000-01-01_64x128_L72_c031210.nc</ncdata>
<ncdata dyn="se" hgrid="ne4np4"   nlev="128"            ic_ymd="101" >atm/cam/inic/homme/cami_mam3_Linoz_ne4np4_L128_20200205.nc</ncdata>
<ncdata dyn="se" hgrid="ne4np4"   nlev="72"             ic_ymd="101" >atm/cam/inic/homme/cami_mam3_Linoz_ne4np4_L72_c160909.nc</ncdata>
<ncdata dyn="se" hgrid="ne4np4"   nlev="30"             ic_ymd="101" >atm/cam/inic/homme/cami_mam3_0000-01-01_ne4np4_L30_c161102.nc</ncdata>
<ncdata dyn="se" hgrid="ne11np4"  nlev="72"             ic_ymd="101" >atm/cam/inic/homme/cami_mam3_Linoz_ne11np4_L72_c160622.nc</ncdata>
<ncdata dyn="se" hgrid="ne11np4"  nlev="30"             ic_ymd="101" >atm/cam/inic/homme/cami-mam3_0000-01-01_ne11np4_L30_c160824.nc</ncdata>
<ncdata dyn="se" hgrid="ne16np4"  nlev="26"             ic_ymd="101" >atm/cam/inic/homme/cami_0000-01-01_ne16np4_L26_c120525.nc</ncdata>
<ncdata dyn="se" hgrid="ne16np4"  nlev="30"             ic_ymd="101" >atm/cam/inic/homme/cami-mam3_0000-01-ne16np4_L30_c090306.nc</ncdata>
<ncdata dyn="se" hgrid="ne16np4"  nlev="72"             ic_ymd="101" >atm/cam/inic/homme/cami_mam3_Linoz_ne16np4_L72_c160614.nc</ncdata>
<ncdata dyn="se" hgrid="ne30np4"  nlev="26"             ic_ymd="101" >atm/cam/inic/homme/cami_0000-01-01_ne30np4_L26_c100108.nc</ncdata>
<ncdata dyn="se" hgrid="ne30np4"  nlev="26"             ic_ymd="901" >atm/cam/inic/homme/cami_0000-09-01_ne30np4_L26_c040422.nc</ncdata>
<ncdata dyn="se" hgrid="ne30np4"  nlev="30"             ic_ymd="101" >atm/cam/inic/homme/cami-mam3_0000-01-01_ne30np4_L30_c130424.nc</ncdata>
<ncdata dyn="se" hgrid="ne30np4"  nlev="72"             ic_ymd="101" >atm/cam/inic/homme/cami_mam3_Linoz_ne30np4_L72_c160214.nc</ncdata>
<ncdata dyn="se" hgrid="ne30np4"  nlev="128"            ic_ymd="101" >atm/cam/inic/homme/cami_mam3_Linoz_ne30np4_SCREAM_L128_c160214.nc</ncdata>
<ncdata dyn="se" hgrid="ne45np4"  nlev="72"             ic_ymd="101" >atm/cam/inic/homme/cami_mam3_Linoz_ne45np4_L72_c20200611.nc</ncdata>
<ncdata dyn="se" hgrid="ne60np4"  nlev="30"             ic_ymd="101" >atm/cam/inic/homme/cami-mam3_0000-01-ne60np4_L30_c090306.nc</ncdata>
<ncdata dyn="se" hgrid="ne120np4" nlev="26"             ic_ymd="901" >atm/cam/inic/homme/cami_0000-09-01_ne120np4_L26_c061106.nc</ncdata>
<ncdata dyn="se" hgrid="ne120np4" nlev="26"             ic_ymd="101" >atm/cam/inic/homme/cami_0000-01-01_ne120np4_L26_c110304.nc</ncdata>
<ncdata dyn="se" hgrid="ne120np4" nlev="30"             ic_ymd="101" >atm/cam/inic/homme/cami-mam3_0000-01-ne120np4_L30_c110928.nc</ncdata>
<ncdata dyn="se" hgrid="ne120np4" nlev="72"             ic_ymd="101" >atm/cam/inic/homme/cami_mam3_Linoz_0000-01-ne120np4_L72_c160318.nc</ncdata>
<ncdata dyn="se" hgrid="ne240np4" nlev="26"             ic_ymd="101" >atm/cam/inic/homme/cami_1850-01-01_ne240np4_L26_c110314.nc</ncdata>
<ncdata dyn="se" hgrid="ne240np4" nlev="26"             ic_ymd="901" >atm/cam/inic/homme/cami_0000-09-01_ne240np4_L26_c061106.nc</ncdata>

<!-- Spun-up F-case initial conditions do not exist for these grids -->

<!-- Initial conditions for DYAMOND1 (2016-08-01) and DYAMOND2 (2020-01-20) hindcast campaign -->
<ncdata hgrid="ne1024np4" nlev="128" ic_ymd="20160801">atm/cam/inic/homme/ifs_oper_T1279_2016080100_mod_subset_to_e3sm_ne1024np4_topoadj_L128_v20191116.nc</ncdata>
<ncdata hgrid="ne1024np4" nlev="72"  ic_ymd="20160801">atm/cam/inic/homme/ifs_oper_T1279_2016080100_mod_subset_to_e3sm_ne1024np4_topoadj_L72.nc           </ncdata>
<ncdata hgrid="ne1024np4" nlev="128" ic_ymd="20200120">atm/cam/inic/homme/ifs_oper_T1279_2020012000_mod_subset_to_e3sm_ne1024np4_topoadj_L128.nc          </ncdata>
<ncdata hgrid="ne512np4"  nlev="128" ic_ymd="20160801">atm/cam/inic/homme/ifs_oper_T1279_2016080100_mod_subset_to_e3sm_ne512np4_topoadj_L128_c20200115.nc </ncdata>
<ncdata hgrid="ne512np4"  nlev="72"  ic_ymd="20160801">atm/cam/inic/homme/ifs_oper_T1279_2016080100_mod_subset_to_e3sm_ne512np4_topoadj_L72.nc            </ncdata>
<ncdata hgrid="ne256np4"  nlev="128" ic_ymd="20160801">atm/cam/inic/homme/ifs_oper_T1279_2016080100_mod_subset_to_e3sm_ne256np4_topoadj_L128.nc           </ncdata>
<ncdata hgrid="ne256np4"  nlev="128" ic_ymd="20200120">atm/cam/inic/homme/ifs_oper_T1279_2020012000_mod_subset_to_e3sm_ne256np4_topoadj_L128.nc           </ncdata>
<ncdata hgrid="ne30np4"   nlev="128" ic_ymd="20160801">atm/cam/inic/homme/ifs_oper_T1279_2016080100_mod_subset_to_e3sm_ne30np4_topoadj_L128_c20200313.nc  </ncdata>
<ncdata hgrid="ne30np4"   nlev="72"  ic_ymd="20160801">atm/cam/inic/homme/ifs_oper_T1279_2016080100_mod_subset_to_e3sm_ne30np4_topoadj_L72_c20200313.nc   </ncdata>
<ncdata hgrid="ne4np4"    nlev="128" ic_ymd="20160801">atm/cam/inic/homme/ifs_oper_T1279_2016080100_mod_subset_to_e3sm_ne4np4_topoadj_L128_c20200313.nc   </ncdata>
<ncdata hgrid="ne4np4"    nlev="72"  ic_ymd="20160801">atm/cam/inic/homme/ifs_oper_T1279_2016080100_mod_subset_to_e3sm_ne4np4_topoadj_L72_c20200313.nc    </ncdata>

<!-- E3SM Aquaplanet -->
<ncdata dyn="se" hgrid="ne4np4"   nlev="72"  aquaplanet="1" ic_ymd="101" >atm/cam/inic/homme/cami_aquaplanet_ne4np4_L72_c190218.nc</ncdata>
<ncdata dyn="se" hgrid="ne16np4"  nlev="72"  aquaplanet="1" ic_ymd="101" >atm/cam/inic/homme/cami_aquaplanet_ne16np4_L72_c190311.nc</ncdata>
<ncdata dyn="se" hgrid="ne30np4"  nlev="72"  aquaplanet="1" ic_ymd="101" >atm/cam/inic/homme/cami_aquaplanet_ne30np4_L72_c190215.nc</ncdata>
<ncdata dyn="se" hgrid="ne45np4"  nlev="72"  aquaplanet="1" ic_ymd="101" >atm/cam/inic/homme/cami_aquaplanet_ne45np4_L72_c20200611.nc</ncdata>

<!-- E3SM RCE -->
<ncdata dyn="se" hgrid="ne4np4"   nlev="72"  aquaplanet="1" rce="1" ic_ymd="101" >atm/cam/inic/homme/cami_rcemip_ne4np4_L72_c190919.nc</ncdata>
<ncdata dyn="se" hgrid="ne30np4"  nlev="72"  aquaplanet="1" rce="1" ic_ymd="101" >atm/cam/inic/homme/cami_rcemip_ne30np4_L72_c190919.nc</ncdata>

<ncdata dyn="se" hgrid="ne240np4" nlev="30"              >atm/cam/inic/homme/cami-mam3_0000-01-ne240np4_L30_c111004.nc</ncdata>
<ncdata dyn="se" hgrid="ne240np4" nlev="72"              >atm/cam/inic/homme/cami_mam4_Linoz_0001-01-ne240np4_L72_c170910.nc</ncdata>

<ncdata dyn="se" hgrid="ne30np4x8arm"  nlev="30"                     >atm/cam/inic/homme/cami-mam3_0000-01-01_arm30x8_L30_c130424.nc</ncdata>
<ncdata dyn="se" hgrid="ne30np4x8arm"  nlev="26" ocn="aquaplanet"    >atm/cam/inic/homme/cami_0003-01-01_arm30x8_L26_ape_c000000.nc</ncdata>

<ncdata dyn="se" hgrid="ne0np4_arm_x8v3_lowcon"  nlev="30"                     >atm/cam/inic/homme/cami-mam3_0000-01-01_arm_x8v3_lowcon_np4_L30_c000000.nc</ncdata>
<ncdata dyn="se" hgrid="ne0np4_arm_x8v3_lowcon"  nlev="26" ocn="aquaplanet"    >atm/cam/inic/homme/cami_0003-01-01_arm_x8v3_lowcon_np4_L26_ape_c000000.nc</ncdata>

<!--Initial file from interpic utility:  ncdata dyn="se" hgrid="ne0np4_conus_x4v1_lowcon"  nlev="30"                     >atm/cam/inic/homme/cami-mam3_0000-01-01_conusx4v1np4_L30_c100618.nc</ncdata-->
<!-- New file from 1 month spin-up, the renamed $CASE.cam.i* file. -->
<ncdata dyn="se" hgrid="ne0np4_conus_x4v1_lowcon"  nlev="72"                     >atm/cam/inic/homme/cami_0002-01-01-00000_conusx4v1np4_L72_c160719.nc</ncdata>
<ncdata dyn="se" hgrid="ne0np4_conus_x4v1_lowcon"  nlev="30"                     >atm/cam/inic/homme/cami-mam3_0000-01-01_conusx4v1np4_L30_c141106.nc</ncdata>
<ncdata dyn="se" hgrid="ne0np4_conus_x4v1_lowcon"  nlev="30" ocn="aquaplanet"    >atm/cam/inic/homme/cami_0003-01-01_conusx4v1np4_L30_ape_c000000.nc</ncdata>

<!-- Worked, and used to generate the inic below for northamerica:  ncdata dyn="se" hgrid="ne0np4_northamericax4v1" nlev="72"    >/global/cscratch1/sd/wlin/northamericax4v1/ifs_oper_T1279_2016080100_mod_subset_to_e3sm_northamericax4v1_topoadj_L72.nc</ncdata-->
<ncdata dyn="se" hgrid="ne0np4_northamericax4v1" nlev="72"    >atm/cam/inic/homme/cami_0001-01-01_northamericax4v1_c190709.nc</ncdata>

<ncdata dyn="se" hgrid="ne0np4_antarcticax4v1" nlev="72"    >atm/cam/inic/homme/cami_mam3_Linoz_0000-01-antarcticax4v1_L72_topoadj_c20200507.nc</ncdata>

<!--Initial file from interpic utility:  ncdata dyn="se" hgrid="ne0np4_svalbard_x8v1_lowcon"  nlev="30"                     >atm/cam/inic/homme/cami-mam3_0000-01-01_svalbardx8v1np4_L30_c100618.nc</ncdata-->
<!-- New file from 1 month spin-up, the renamed $CASE.cam.i* file. -->
<ncdata dyn="se" hgrid="ne0np4_svalbard_x8v1_lowcon"  nlev="30"                     >atm/cam/inic/homme/cami-mam3_0000-01-01_svalbardx8v1np4_L30_c141107.nc</ncdata>
<ncdata dyn="se" hgrid="ne0np4_svalbard_x8v1_lowcon"  nlev="30" ocn="aquaplanet"    >atm/cam/inic/homme/cami_0003-01-01_svalbardx8v1np4_L30_ape_c000000.nc</ncdata>

<!--Initial file from interpic utility:  ncdata dyn="se" hgrid="ne0np4_sooberingoa_x4x8v1_lowcon"  nlev="30"                     >atm/cam/inic/homme/cami-mam3_0000-01-01_sooberingoax4x8v1np4_L30_c100618.nc</ncdata-->
<!-- New file from 1 month spin-up, the renamed $CASE.cam.i* file. -->
<ncdata dyn="se" hgrid="ne0np4_sooberingoa_x4x8v1_lowcon"  nlev="30"                     >atm/cam/inic/homme/cami-mam3_0000-01-01_sooberingoax4x8v1np4_L30_c141110.nc</ncdata>
<ncdata dyn="se" hgrid="ne0np4_sooberingoa_x4x8v1_lowcon"  nlev="30" ocn="aquaplanet"    >atm/cam/inic/homme/cami_0003-01-01_sooberingoax4x8v1np4_L30_ape_c000000.nc</ncdata>

<ncdata dyn="se" hgrid="ne0np4_twpx4v1" nlev="72" >atm/cam/inic/homme/cami-mam3_0002-01-01-twpx4v1_L72_c170723.nc</ncdata>
<!-- Initial condition file for ENA RRM grid from 1 year spin-up -->
<!-- (starting from initial file interpolated using interpic) -->
<ncdata dyn="se" hgrid="ne0np4_enax4v1" nlev="72">atm/cam/inic/homme/cami_0002-01-01_enax4v1_L72_c170706.nc</ncdata>


<!-- Topography -->
<bnd_topo hgrid="64x128"  >atm/cam/topo/USGS-gtopo30_64x128_c050520.nc</bnd_topo>

<bnd_topo hgrid="ne4np4"   npg="0">atm/cam/topo/USGS-gtopo30_ne4np4_16x.c20160612.nc</bnd_topo>
<bnd_topo hgrid="ne4np4"   npg="2">atm/cam/topo/USGS-gtopo30_ne4np4pg2_16x_converted.c20200527.nc</bnd_topo>
<bnd_topo hgrid="ne11np4"  npg="0">atm/cam/topo/USGS-gtopo30_ne11np4_16xconsistentSGH.c20160612.nc</bnd_topo>
<bnd_topo hgrid="ne16np4"  npg="0">atm/cam/topo/USGS-gtopo30_ne16np4_16xconsistentSGH.c20160612.nc</bnd_topo>
<bnd_topo hgrid="ne16np4"  npg="2">atm/cam/topo/USGS-gtopo30_ne16np4pg2_16xdel2_20200527.nc</bnd_topo>
<bnd_topo hgrid="ne30np4"  npg="0">atm/cam/topo/USGS-gtopo30_ne30np4_16xdel2-PFC-consistentSGH.nc</bnd_topo>
<bnd_topo hgrid="ne30np4"  npg="2">atm/cam/topo/USGS-gtopo30_ne30np4pg2_16xdel2.c20200108.nc</bnd_topo>
<bnd_topo hgrid="ne30np4"  npg="3">atm/cam/topo/USGS-gtopo30_ne30np4pg3_16xdel2.c20200504.nc</bnd_topo>
<bnd_topo hgrid="ne30np4"  npg="4">atm/cam/topo/USGS-gtopo30_ne30np4pg4_16xdel2.c20200504.nc</bnd_topo>
<bnd_topo hgrid="ne45np4"  npg="2">atm/cam/topo/USGS-gtopo30_ne45np4pg2_16xdel2.c20200615.nc</bnd_topo>
<bnd_topo hgrid="ne60np4"  npg="0">atm/cam/topo/USGS-gtopo30_ne60np4_16xconsistentSGH.c20140517.nc</bnd_topo>
<bnd_topo hgrid="ne120np4" npg="0">atm/cam/topo/USGS-gtopo30_ne120np4_16xdel2-PFC-consistentSGH.nc</bnd_topo>
<bnd_topo hgrid="ne120np4" npg="2">atm/cam/topo/USGS-gtopo30_ne120np4pg2_16xdel2.nc</bnd_topo>
<bnd_topo hgrid="ne240np4" npg="0">atm/cam/topo/USGS-gtopo30_ne240np4_16xconsistentSGH.c20130724.nc</bnd_topo>
<bnd_topo hgrid="ne512np4"  npg="0">atm/cam/topo/USGS-gtopo30_ne512np4_16xconsistentSGH_20190212.nc</bnd_topo>
<bnd_topo hgrid="ne1024np4" npg="0">atm/cam/topo/USGS-gtopo30_ne1024np4_16xconsistentSGH_20190528.nc</bnd_topo>
<bnd_topo hgrid="ne256np4"  npg="2">atm/cam/topo/USGS-gtopo30_ne256np4pg2_16xdel2_20200213.nc</bnd_topo>
<bnd_topo hgrid="ne512np4"  npg="2">atm/cam/topo/USGS-gtopo30_ne512np4pg2_16xconsistentSGH_20190212_converted.nc</bnd_topo>
<bnd_topo hgrid="ne1024np4" npg="2">atm/cam/topo/USGS-gtopo30_ne1024np4pg2_16xconsistentSGH_20190528_converted.nc</bnd_topo>

<bnd_topo hgrid="ne0np4_arm_x8v3_lowcon"  >atm/cam/inic/homme/USGS-gtopo30_arm_x8v3_lowcon_tensor12xconsistentSGH.nc</bnd_topo>
<bnd_topo hgrid="ne0np4_conus_x4v1_lowcon"        >atm/cam/topo/USGS_conusx4v1-tensor12x_consistentSGH_c150924.nc</bnd_topo>
<bnd_topo hgrid="ne0np4_conus_x4v1_lowcon" npg="2">atm/cam/topo/USGS_conusx4v1pg2_12x_consistentSGH_20200609.nc</bnd_topo>
<bnd_topo hgrid="ne0np4_northamericax4v1"  >atm/cam/topo/USGS_northamericax4v1_12xdel2_consistentSGH_191023.nc</bnd_topo>
<bnd_topo hgrid="ne0np4_northamericax4v1" npg="2">atm/cam/topo/USGS_northamericax4v1pg2_12xdel2_consistentSGH_20020209.nc</bnd_topo>
<bnd_topo hgrid="ne0np4_antarcticax4v1"  >atm/cam/topo/USGS-gtopo30_antarcticax4v1_12xdel2_consistentSGH_191120.nc</bnd_topo>
<bnd_topo hgrid="ne0np4_antarcticax4v1"  npg="2">atm/cam/topo/USGS_gtopo30_antarcticax4v1pg2_12xdel2_consistentSGH_20200925.nc</bnd_topo>
<bnd_topo hgrid="ne0np4_svalbard_x8v1_lowcon"  >atm/cam/topo/USGS_svalbardx8v1-tensor12x_c150612.nc</bnd_topo>
<bnd_topo hgrid="ne0np4_sooberingoa_x4x8v1_lowcon"  >atm/cam/topo/USGS_sooberingoax4x8v1-tensor12x_c150612.nc</bnd_topo>
<bnd_topo hgrid="ne0np4_enax4v1">atm/cam/topo/USGS_enax4v1_tensorx12_consistentSGH_170522.nc</bnd_topo>
<bnd_topo hgrid="ne0np4_twpx4v1" >atm/cam/topo/USGS_twpx4v1_tensor12x_consistentSGH_170629.nc</bnd_topo>

<!-- ieflx_opt 0: atmonly, 3: coupled -->
<ieflx_opt  ocn="docn" >0</ieflx_opt>
<ieflx_opt  ocn="mpaso" >3</ieflx_opt>

<!-- Bulk aerosol physical properties (includes optics) -->

<!-- CAM-Chem bulk aerosols (different names used in prescribed and prognostic modes) -->
<!-- Optics for RRTMG -->
<bam_sulf   rad="rrtmg">atm/cam/physprops/sulfate_rrtmg_c080918.nc</bam_sulf>
<bam_SO4    rad="rrtmg">atm/cam/physprops/sulfate_rrtmg_c080918.nc</bam_SO4>
<bam_dust1  rad="rrtmg">atm/cam/physprops/dust1_rrtmg_c080918.nc</bam_dust1>
<bam_DST01  rad="rrtmg">atm/cam/physprops/dust1_rrtmg_c080918.nc</bam_DST01>
<bam_dust2  rad="rrtmg">atm/cam/physprops/dust2_rrtmg_c080918.nc</bam_dust2>
<bam_DST02  rad="rrtmg">atm/cam/physprops/dust2_rrtmg_c080918.nc</bam_DST02>
<bam_dust3  rad="rrtmg">atm/cam/physprops/dust3_rrtmg_c080918.nc</bam_dust3>
<bam_DST03  rad="rrtmg">atm/cam/physprops/dust3_rrtmg_c080918.nc</bam_DST03>
<bam_dust4  rad="rrtmg">atm/cam/physprops/dust4_rrtmg_c080918.nc</bam_dust4>
<bam_DST04  rad="rrtmg">atm/cam/physprops/dust4_rrtmg_c080918.nc</bam_DST04>
<bam_bcar1  rad="rrtmg">atm/cam/physprops/bcpho_rrtmg_c080918.nc</bam_bcar1>
<bam_CB1    rad="rrtmg">atm/cam/physprops/bcpho_rrtmg_c080918.nc</bam_CB1>
<bam_bcar2  rad="rrtmg">atm/cam/physprops/bcphi_rrtmg_c080918.nc</bam_bcar2>
<bam_CB2    rad="rrtmg">atm/cam/physprops/bcphi_rrtmg_c080918.nc</bam_CB2>
<bam_ocar1  rad="rrtmg">atm/cam/physprops/ocpho_rrtmg_c080918.nc</bam_ocar1>
<bam_OC1    rad="rrtmg">atm/cam/physprops/ocpho_rrtmg_c080918.nc</bam_OC1>
<bam_ocar2  rad="rrtmg">atm/cam/physprops/ocphi_rrtmg_c080918.nc</bam_ocar2>
<bam_OC2    rad="rrtmg">atm/cam/physprops/ocphi_rrtmg_c080918.nc</bam_OC2>
<bam_sslt1  rad="rrtmg">atm/cam/physprops/seasalt1_rrtmg_c080918.nc</bam_sslt1>
<bam_SSLT01 rad="rrtmg">atm/cam/physprops/seasalt1_rrtmg_c080918.nc</bam_SSLT01>
<bam_sslt2  rad="rrtmg">atm/cam/physprops/seasalt2_rrtmg_c080918.nc</bam_sslt2>
<bam_SSLT02 rad="rrtmg">atm/cam/physprops/seasalt2_rrtmg_c080918.nc</bam_SSLT02>
<bam_sslt3  rad="rrtmg">atm/cam/physprops/seasalt3_rrtmg_c080918.nc</bam_sslt3>
<bam_SSLT03 rad="rrtmg">atm/cam/physprops/seasalt3_rrtmg_c080918.nc</bam_SSLT03>
<bam_sslt4  rad="rrtmg">atm/cam/physprops/seasalt4_rrtmg_c080918.nc</bam_sslt4>
<bam_SSLT04 rad="rrtmg">atm/cam/physprops/seasalt4_rrtmg_c080918.nc</bam_SSLT04>
<bam_SSLTA  rad="rrtmg">atm/cam/physprops/ssam_rrtmg_c080918.nc</bam_SSLTA>
<bam_SSLTC  rad="rrtmg">atm/cam/physprops/sscm_rrtmg_c080918.nc</bam_SSLTC>
<!-- Optics for RRTMGP; TODO: replace these!!! -->
<bam_sulf   rad="rrtmgp">atm/cam/physprops/sulfate_rrtmg_c080918.nc</bam_sulf>
<bam_SO4    rad="rrtmgp">atm/cam/physprops/sulfate_rrtmg_c080918.nc</bam_SO4>
<bam_dust1  rad="rrtmgp">atm/cam/physprops/dust1_rrtmg_c080918.nc</bam_dust1>
<bam_DST01  rad="rrtmgp">atm/cam/physprops/dust1_rrtmg_c080918.nc</bam_DST01>
<bam_dust2  rad="rrtmgp">atm/cam/physprops/dust2_rrtmg_c080918.nc</bam_dust2>
<bam_DST02  rad="rrtmgp">atm/cam/physprops/dust2_rrtmg_c080918.nc</bam_DST02>
<bam_dust3  rad="rrtmgp">atm/cam/physprops/dust3_rrtmg_c080918.nc</bam_dust3>
<bam_DST03  rad="rrtmgp">atm/cam/physprops/dust3_rrtmg_c080918.nc</bam_DST03>
<bam_dust4  rad="rrtmgp">atm/cam/physprops/dust4_rrtmg_c080918.nc</bam_dust4>
<bam_DST04  rad="rrtmgp">atm/cam/physprops/dust4_rrtmg_c080918.nc</bam_DST04>
<bam_bcar1  rad="rrtmgp">atm/cam/physprops/bcpho_rrtmg_c080918.nc</bam_bcar1>
<bam_CB1    rad="rrtmgp">atm/cam/physprops/bcpho_rrtmg_c080918.nc</bam_CB1>
<bam_bcar2  rad="rrtmgp">atm/cam/physprops/bcphi_rrtmg_c080918.nc</bam_bcar2>
<bam_CB2    rad="rrtmgp">atm/cam/physprops/bcphi_rrtmg_c080918.nc</bam_CB2>
<bam_ocar1  rad="rrtmgp">atm/cam/physprops/ocpho_rrtmg_c080918.nc</bam_ocar1>
<bam_OC1    rad="rrtmgp">atm/cam/physprops/ocpho_rrtmg_c080918.nc</bam_OC1>
<bam_ocar2  rad="rrtmgp">atm/cam/physprops/ocphi_rrtmg_c080918.nc</bam_ocar2>
<bam_OC2    rad="rrtmgp">atm/cam/physprops/ocphi_rrtmg_c080918.nc</bam_OC2>
<bam_sslt1  rad="rrtmgp">atm/cam/physprops/seasalt1_rrtmg_c080918.nc</bam_sslt1>
<bam_SSLT01 rad="rrtmgp">atm/cam/physprops/seasalt1_rrtmg_c080918.nc</bam_SSLT01>
<bam_sslt2  rad="rrtmgp">atm/cam/physprops/seasalt2_rrtmg_c080918.nc</bam_sslt2>
<bam_SSLT02 rad="rrtmgp">atm/cam/physprops/seasalt2_rrtmg_c080918.nc</bam_SSLT02>
<bam_sslt3  rad="rrtmgp">atm/cam/physprops/seasalt3_rrtmg_c080918.nc</bam_sslt3>
<bam_SSLT03 rad="rrtmgp">atm/cam/physprops/seasalt3_rrtmg_c080918.nc</bam_SSLT03>
<bam_sslt4  rad="rrtmgp">atm/cam/physprops/seasalt4_rrtmg_c080918.nc</bam_sslt4>
<bam_SSLT04 rad="rrtmgp">atm/cam/physprops/seasalt4_rrtmg_c080918.nc</bam_SSLT04>
<bam_SSLTA  rad="rrtmgp">atm/cam/physprops/ssam_rrtmg_c080918.nc</bam_SSLTA>
<bam_SSLTC  rad="rrtmgp">atm/cam/physprops/sscm_rrtmg_c080918.nc</bam_SSLTC>


<!-- CAM-Chem modal aerosols (different names used in prescribed and prognostic modes) -->
<!-- Optics for RRTMG -->
<!-- 3 mode -->
<mam_so4  rad="rrtmg">atm/cam/physprops/sulfate_rrtmg_c080918.nc</mam_so4>
<mam_pom  rad="rrtmg" mam="3mode">atm/cam/physprops/ocpho_rrtmg_c101112.nc</mam_pom>
<mam_pom  rad="rrtmg">atm/cam/physprops/ocpho_rrtmg_c130709.nc</mam_pom>
<mam_soa  rad="rrtmg">atm/cam/physprops/ocphi_rrtmg_c100508.nc</mam_soa>
<mam_bc   rad="rrtmg">atm/cam/physprops/bcpho_rrtmg_c100508.nc</mam_bc>
<mam_dst  rad="rrtmg">atm/cam/physprops/dust_aeronet_rrtmg_c141106.nc</mam_dst>
<mam_ncl  rad="rrtmg">atm/cam/physprops/ssam_rrtmg_c100508.nc</mam_ncl>
<mam_nh4  rad="rrtmg">atm/cam/physprops/sulfate_rrtmg_c080918.nc</mam_nh4>

<!-- Optics for RRTMGP -->
<mam_so4  rad="rrtmgp">atm/cam/physprops/sulfate_rrtmg_c080918.nc</mam_so4>
<mam_pom  rad="rrtmgp" mam="3mode">atm/cam/physprops/ocpho_rrtmg_c101112.nc</mam_pom>
<mam_pom  rad="rrtmgp">atm/cam/physprops/ocpho_rrtmg_c130709.nc</mam_pom>
<mam_soa  rad="rrtmgp">atm/cam/physprops/ocphi_rrtmg_c100508.nc</mam_soa>
<mam_bc   rad="rrtmgp">atm/cam/physprops/bcpho_rrtmg_c100508.nc</mam_bc>
<mam_dst  rad="rrtmgp">atm/cam/physprops/dust_aeronet_rrtmg_c141106.nc</mam_dst>
<mam_ncl  rad="rrtmgp">atm/cam/physprops/ssam_rrtmg_c100508.nc</mam_ncl>
<mam_nh4  rad="rrtmgp">atm/cam/physprops/sulfate_rrtmg_c080918.nc</mam_nh4>


<!-- Marine organic matter optical properties -->
<mam_mpoly  rad="rrtmg">atm/cam/physprops/poly_rrtmg_c130816.nc</mam_mpoly>
<mam_mprot  rad="rrtmg">atm/cam/physprops/prot_rrtmg_c130816.nc</mam_mprot>
<mam_mlip   rad="rrtmg">atm/cam/physprops/lipid_rrtmg_c130816.nc</mam_mlip>
<!-- For generic MOM, use poly optical properties -->
<mam_mom    rad="rrtmg">atm/cam/physprops/poly_rrtmg_c130816.nc</mam_mom>

<!-- Marine organic matter optics for RRTMGP -->
<mam_mpoly  rad="rrtmgp">atm/cam/physprops/poly_rrtmg_c130816.nc</mam_mpoly>
<mam_mprot  rad="rrtmgp">atm/cam/physprops/prot_rrtmg_c130816.nc</mam_mprot>
<mam_mlip   rad="rrtmgp">atm/cam/physprops/lipid_rrtmg_c130816.nc</mam_mlip>
<mam_mom    rad="rrtmgp">atm/cam/physprops/poly_rrtmg_c130816.nc</mam_mom>

<!-- Eruptive volcanic aerosols  -->
<VOLC_MMR rad="rrtmg">atm/cam/physprops/rrtmg_Bi_sigma1.8_c100521.nc'</VOLC_MMR>
<VOLC_MMR rad="rrtmgp">atm/cam/physprops/rrtmg_Bi_sigma1.8_c100521.nc'</VOLC_MMR>

<!-- Sea Salt aerosol emission scale factors -->
<seasalt_emis_scale>                          1.35 </seasalt_emis_scale>
<seasalt_emis_scale chem="trop_mam4">         1.35 </seasalt_emis_scale>
<seasalt_emis_scale chem="trop_mam4_resus">   1.35 </seasalt_emis_scale>
<seasalt_emis_scale chem="trop_mam4_resus_soag">   1.35 </seasalt_emis_scale>
<seasalt_emis_scale chem="trop_mam4_resus_mom">1.35 </seasalt_emis_scale>
<seasalt_emis_scale chem="trop_strat_mam4">   1.35 </seasalt_emis_scale>
<seasalt_emis_scale chem="linoz_mam3">        1.35 </seasalt_emis_scale>
<seasalt_emis_scale chem="linoz_mam4_resus">  1.35 </seasalt_emis_scale>
<seasalt_emis_scale chem="linoz_mam4_resus_soag"> 1.35 </seasalt_emis_scale>
<seasalt_emis_scale chem="linoz_mam4_resus_mom"> 1.35 </seasalt_emis_scale>
<seasalt_emis_scale chem="linoz_mam4_resus_mom_soag"> 1.35 </seasalt_emis_scale>
<seasalt_emis_scale chem="superfast_mam4_resus_mom_soag"> 1.35 </seasalt_emis_scale>
<seasalt_emis_scale chem="trop_mam7">         1.62 </seasalt_emis_scale>
<seasalt_emis_scale chem="trop_strat_mam7">   1.62 </seasalt_emis_scale>
<seasalt_emis_scale chem="trop_mam9">         1.62 </seasalt_emis_scale>

<!-- Modal optics calculations -->
<mam3_mode1_file rad="rrtmg">atm/cam/physprops/mam3_mode1_rrtmg_c110318.nc</mam3_mode1_file>
<mam3_mode2_file rad="rrtmg">atm/cam/physprops/mam3_mode2_rrtmg_c110318.nc</mam3_mode2_file>
<mam3_mode3_file rad="rrtmg">atm/cam/physprops/mam3_mode3_rrtmg_c110318.nc</mam3_mode3_file>

<mam4_mode1_file rad="rrtmg">atm/cam/physprops/mam4_mode1_rrtmg_aeronetdust_c141106.nc</mam4_mode1_file>
<mam4_mode2_file rad="rrtmg">atm/cam/physprops/mam4_mode2_rrtmg_c130628.nc</mam4_mode2_file>
<mam4_mode3_file rad="rrtmg">atm/cam/physprops/mam4_mode3_rrtmg_aeronetdust_c141106.nc</mam4_mode3_file>
<mam4_mode4_file rad="rrtmg">atm/cam/physprops/mam4_mode4_rrtmg_c130628.nc</mam4_mode4_file>

<mam7_mode1_file rad="rrtmg">atm/cam/physprops/mam7_mode1_rrtmg_c120904.nc</mam7_mode1_file>
<mam7_mode2_file rad="rrtmg">atm/cam/physprops/mam7_mode2_rrtmg_c120904.nc</mam7_mode2_file>
<mam7_mode3_file rad="rrtmg">atm/cam/physprops/mam7_mode3_rrtmg_c120904.nc</mam7_mode3_file>
<mam7_mode4_file rad="rrtmg">atm/cam/physprops/mam7_mode4_rrtmg_c120904.nc</mam7_mode4_file>
<mam7_mode5_file rad="rrtmg">atm/cam/physprops/mam7_mode5_rrtmg_c120904.nc</mam7_mode5_file>
<mam7_mode6_file rad="rrtmg">atm/cam/physprops/mam7_mode6_rrtmg_c120904.nc</mam7_mode6_file>
<mam7_mode7_file rad="rrtmg">atm/cam/physprops/mam7_mode7_rrtmg_c120904.nc</mam7_mode7_file>

<mam9_mode1_file rad="rrtmg">atm/cam/physprops/mam9_mode1_rrtmg_c120904.nc</mam9_mode1_file>
<mam9_mode2_file rad="rrtmg">atm/cam/physprops/mam9_mode2_rrtmg_c120904.nc</mam9_mode2_file>
<mam9_mode3_file rad="rrtmg">atm/cam/physprops/mam9_mode3_rrtmg_c120904.nc</mam9_mode3_file>
<mam9_mode4_file rad="rrtmg">atm/cam/physprops/mam9_mode4_rrtmg_c120904.nc</mam9_mode4_file>
<mam9_mode5_file rad="rrtmg">atm/cam/physprops/mam9_mode5_rrtmg_c120904.nc</mam9_mode5_file>
<mam9_mode6_file rad="rrtmg">atm/cam/physprops/mam9_mode6_rrtmg_c120904.nc</mam9_mode6_file>
<mam9_mode7_file rad="rrtmg">atm/cam/physprops/mam9_mode7_rrtmg_c120904.nc</mam9_mode7_file>
<!-- Note that modes 8 and 9 are marine accu. and marine Ait., respectively -->
<mam9_mode8_file rad="rrtmg">atm/cam/physprops/mam9_mode8_rrtmg_c120904.nc</mam9_mode8_file>
<mam9_mode9_file rad="rrtmg">atm/cam/physprops/mam9_mode9_rrtmg_c120904.nc</mam9_mode9_file>


<!-- Modal optics for RRTMGP -->
<mam3_mode1_file rad="rrtmgp">atm/cam/physprops/mam3_mode1_rrtmg_c110318.nc</mam3_mode1_file>
<mam3_mode2_file rad="rrtmgp">atm/cam/physprops/mam3_mode2_rrtmg_c110318.nc</mam3_mode2_file>
<mam3_mode3_file rad="rrtmgp">atm/cam/physprops/mam3_mode3_rrtmg_c110318.nc</mam3_mode3_file>

<mam4_mode1_file rad="rrtmgp">atm/cam/physprops/mam4_mode1_rrtmg_aeronetdust_c141106.nc</mam4_mode1_file>
<mam4_mode2_file rad="rrtmgp">atm/cam/physprops/mam4_mode2_rrtmg_c130628.nc</mam4_mode2_file>
<mam4_mode3_file rad="rrtmgp">atm/cam/physprops/mam4_mode3_rrtmg_aeronetdust_c141106.nc</mam4_mode3_file>
<mam4_mode4_file rad="rrtmgp">atm/cam/physprops/mam4_mode4_rrtmg_c130628.nc</mam4_mode4_file>

<mam7_mode1_file rad="rrtmgp">atm/cam/physprops/mam7_mode1_rrtmg_c120904.nc</mam7_mode1_file>
<mam7_mode2_file rad="rrtmgp">atm/cam/physprops/mam7_mode2_rrtmg_c120904.nc</mam7_mode2_file>
<mam7_mode3_file rad="rrtmgp">atm/cam/physprops/mam7_mode3_rrtmg_c120904.nc</mam7_mode3_file>
<mam7_mode4_file rad="rrtmgp">atm/cam/physprops/mam7_mode4_rrtmg_c120904.nc</mam7_mode4_file>
<mam7_mode5_file rad="rrtmgp">atm/cam/physprops/mam7_mode5_rrtmg_c120904.nc</mam7_mode5_file>
<mam7_mode6_file rad="rrtmgp">atm/cam/physprops/mam7_mode6_rrtmg_c120904.nc</mam7_mode6_file>
<mam7_mode7_file rad="rrtmgp">atm/cam/physprops/mam7_mode7_rrtmg_c120904.nc</mam7_mode7_file>

<mam9_mode1_file rad="rrtmgp">atm/cam/physprops/mam9_mode1_rrtmg_c120904.nc</mam9_mode1_file>
<mam9_mode2_file rad="rrtmgp">atm/cam/physprops/mam9_mode2_rrtmg_c120904.nc</mam9_mode2_file>
<mam9_mode3_file rad="rrtmgp">atm/cam/physprops/mam9_mode3_rrtmg_c120904.nc</mam9_mode3_file>
<mam9_mode4_file rad="rrtmgp">atm/cam/physprops/mam9_mode4_rrtmg_c120904.nc</mam9_mode4_file>
<mam9_mode5_file rad="rrtmgp">atm/cam/physprops/mam9_mode5_rrtmg_c120904.nc</mam9_mode5_file>
<mam9_mode6_file rad="rrtmgp">atm/cam/physprops/mam9_mode6_rrtmg_c120904.nc</mam9_mode6_file>
<mam9_mode7_file rad="rrtmgp">atm/cam/physprops/mam9_mode7_rrtmg_c120904.nc</mam9_mode7_file>
<mam9_mode8_file rad="rrtmgp">atm/cam/physprops/mam9_mode8_rrtmg_c120904.nc</mam9_mode8_file>
<mam9_mode9_file rad="rrtmgp">atm/cam/physprops/mam9_mode9_rrtmg_c120904.nc</mam9_mode9_file>

<!-- Refractive indices -->
<water_refindex_file rad="rrtmg">atm/cam/physprops/water_refindex_rrtmg_c080910.nc</water_refindex_file>
<water_refindex_file rad="rrtmgp">atm/cam/physprops/water_refindex_rrtmg_c080910.nc</water_refindex_file>


<!-- Cloud optics for RRTMG -->
<liqcldoptics  rad="rrtmg" microphys="rk">slingo</liqcldoptics>
<icecldoptics  rad="rrtmg" microphys="rk">ebertcurry</icecldoptics>
<liqcldoptics  rad="rrtmg">gammadist</liqcldoptics>
<icecldoptics  rad="rrtmg">mitchell</icecldoptics>
<iceopticsfile rad="rrtmg">atm/cam/physprops/iceoptics_c080917.nc</iceopticsfile>
<liqopticsfile rad="rrtmg">atm/cam/physprops/F_nwvl200_mu20_lam50_res64_t298_c080428.nc</liqopticsfile>

<!-- Cloud optics for RRTMGP -->
<liqcldoptics  rad="rrtmgp" microphys="rk">slingo</liqcldoptics>
<icecldoptics  rad="rrtmgp" microphys="rk">ebertcurry</icecldoptics>
<liqcldoptics  rad="rrtmgp">gammadist</liqcldoptics>
<icecldoptics  rad="rrtmgp">mitchell</icecldoptics>
<iceopticsfile rad="rrtmgp">atm/cam/physprops/iceoptics_c080917.nc</iceopticsfile>
<liqopticsfile rad="rrtmgp">atm/cam/physprops/F_nwvl200_mu20_lam50_res64_t298_c080428.nc</liqopticsfile>

<!-- Gas absorption coefficients for RRTMGP -->
<rrtmgp_coefficients_file_lw rad="rrtmgp">atm/cam/rad/rrtmgp_coefficients_lw_20181204.nc</rrtmgp_coefficients_file_lw>
<rrtmgp_coefficients_file_sw rad="rrtmgp">atm/cam/rad/rrtmgp_coefficients_sw_20181204.nc</rrtmgp_coefficients_file_sw>

<rrtmgp_enable_temperature_warnings rad="rrtmgp"               >.true.</rrtmgp_enable_temperature_warnings>
<rrtmgp_enable_temperature_warnings rad="rrtmgp" aquaplanet="1">.false.</rrtmgp_enable_temperature_warnings>

<radiation_scheme rad="rrtmg">rrtmg</radiation_scheme>
<radiation_scheme rad="rrtmgp">rrtmgp</radiation_scheme>

<!-- CAM-Chem ozone (2000 climatology) -->
<prescribed_ozone_datapath>atm/cam/ozone</prescribed_ozone_datapath>
<prescribed_ozone_file>ozone_1.9x2.5_L26_2000clim_c091112.nc</prescribed_ozone_file>
<prescribed_ozone_name>O3</prescribed_ozone_name>
<prescribed_ozone_type>CYCLICAL</prescribed_ozone_type>
<prescribed_ozone_cycle_yr>2000</prescribed_ozone_cycle_yr>

<prescribed_ozone_file chem="waccm_ghg">waccm_ozone_c121126.nc</prescribed_ozone_file>
<prescribed_ozone_cycle_yr chem="waccm_ghg">0</prescribed_ozone_cycle_yr>

<!-- SPA input files and defaults -->
<spa_datapath>atm/cam/chem/spa </spa_datapath>
<spa_file>spa_file_unified_and_clipped_c20210525.nc</spa_file>


<!-- CAM-Chem aerosols (2000 climatology) -->
<prescribed_aero_datapath  aer_model='bam'  >atm/cam/chem/trop_mozart_aero/aero</prescribed_aero_datapath>
<prescribed_aero_file      aer_model='bam'  >aero_1.9x2.5_L26_2000clim_c091112.nc</prescribed_aero_file>
<prescribed_aero_model     aer_model='bam'  >bulk</prescribed_aero_model>
<prescribed_aero_type      aer_model='bam'  >CYCLICAL</prescribed_aero_type>
<prescribed_aero_cycle_yr  aer_model='bam'  >2000</prescribed_aero_cycle_yr>
<prescribed_aero_filelist  aer_model='bam'  >aero_1.9x2.5_L26_list_c070514.txt</prescribed_aero_filelist>
<prescribed_aero_datapath  aer_model='mam'  >atm/cam/chem/trop_mam/aero</prescribed_aero_datapath>
<prescribed_aero_file      aer_model='mam'  >mam3_1.9x2.5_L30_2000clim_c130319.nc</prescribed_aero_file>
<prescribed_aero_model     aer_model='mam'  >modal</prescribed_aero_model>
<prescribed_aero_type      aer_model='mam'  >CYCLICAL</prescribed_aero_type>
<prescribed_aero_cycle_yr  aer_model='mam'  >2000</prescribed_aero_cycle_yr>
<prescribed_aero_filelist  aer_model='mam'  >aero_1.9x2.5_L26_list_c070514.txt</prescribed_aero_filelist>

<!-- aerosol deposition (2000 climatology) -->
<aerodep_flx_datapath  aer_model='bam'  >atm/cam/chem/trop_mozart_aero/aero</aerodep_flx_datapath>
<aerodep_flx_file      aer_model='bam'  >aerosoldep_monthly_1849-2006_1.9x2.5_c090803.nc</aerodep_flx_file>
<aerodep_flx_type      aer_model='bam'  >CYCLICAL</aerodep_flx_type>
<aerodep_flx_cycle_yr  aer_model='bam'  >2000</aerodep_flx_cycle_yr>
<aerodep_flx_datapath  aer_model='mam'  >atm/cam/chem/trop_mam/aero</aerodep_flx_datapath>
<aerodep_flx_file      aer_model='mam'  >mam3_1.9x2.5_L30_2000clim_c130319.nc</aerodep_flx_file>
<aerodep_flx_type      aer_model='mam'  >CYCLICAL</aerodep_flx_type>
<aerodep_flx_cycle_yr  aer_model='mam'  >2000</aerodep_flx_cycle_yr>

<!-- Volcanic Aerosol Mass -->
<bndtvvolc>atm/cam/rad/VolcanicMass_1870-1999_64x1_L18_c040115.nc</bndtvvolc>

<!-- Tropopause climatology -->
<tropopause_climo_file>atm/cam/chem/trop_mozart/ub/clim_p_trop.nc</tropopause_climo_file>


<!-- Solar constant from Judith Lean via Caspar Ammann for 1990 or 2000 -->
<solar_const>1361.27</solar_const>
<solar_data_file                    >atm/cam/solar/solar_ave_sc19-sc23.c090810.nc</solar_data_file>
<solar_data_file chem="waccm_mozart"   >atm/cam/solar/spectral_irradiance_Lean_1610-2009_ann_c100405.nc</solar_data_file>
<solar_data_file chem="waccm_mozart_mam3">atm/cam/solar/spectral_irradiance_Lean_1610-2009_ann_c100405.nc</solar_data_file>
<solar_data_file chem="waccm_mozart_sulfur">atm/cam/solar/spectral_irradiance_Lean_1610-2009_ann_c100405.nc</solar_data_file>

<!-- GHG values for 2000 from ghg_hist_1850-2005_c090419.nc -->
<co2vmr>367.0e-6</co2vmr>
<ch4vmr>1760.0e-9</ch4vmr>
<n2ovmr>316.0e-9</n2ovmr>
<f11vmr>653.45e-12</f11vmr>
<f12vmr>535.0e-12</f12vmr>

<!-- Time-variant chemistry surface values -->
<bndtvghg>atm/cam/ggas/ghg_hist_1765-2005_c091218.nc</bndtvghg>
<flbc_file>atm/waccm/lb/LBC_1850-2100_1.9x2.5_REF2_za_c080114.nc</flbc_file>
<flbc_file chem="waccm_mozart_sulfur">atm/waccm/lb/LBC_1765-2005_1.9x2.5_CMIP5_za_c111110.nc</flbc_file>

<!-- Time-variant CO2 fossil fuel emissions -->
<co2flux_fuel_file  sim_year="1850-2000">atm/cam/ggas/co2flux_fossil_1751-2006-monthly_0.9x1.25_c20100204.nc</co2flux_fuel_file>

<!-- DMS surface emissions -->
<bndtvdms          hgrid="64x128"   >atm/cam/scyc/DMS_emissions_64x128_c030722.nc</bndtvdms>

<!-- Ocean macromolecule concentrations for marine organic matter emissions -->
<mam_mom_specifier>'chla:CHL1','mpoly:TRUEPOLYC','mprot:TRUEPROTC','mlip:TRUELIPC'</mam_mom_specifier>
<mam_mom_filename>monthly_macromolecules_0.1deg_bilinear_latlon_year01_merge_date.nc</mam_mom_filename>
<mam_mom_datapath>atm/cam/chem/trop_mam/marine_BGC/</mam_mom_datapath>
<mam_mom_datatype>CYCLICAL</mam_mom_datatype>
<mam_mom_cycle_yr>1</mam_mom_cycle_yr>
<mam_mom_fixed_ymd>0</mam_mom_fixed_ymd>
<mam_mom_fixed_tod>0</mam_mom_fixed_tod>
<mam_mom_bubble_thickness>0.1e-6</mam_mom_bubble_thickness>
<mam_mom_mixing_state>0</mam_mom_mixing_state>
<mam_mom_parameterization>1</mam_mom_parameterization>

<!-- oxidant data for prognostic sulfur cycle -->
<bndtvoxid          hgrid="64x128"  >atm/cam/scyc/oxid_3d_64x128_L26_c030722.nc</bndtvoxid>

<!-- SOx surface emissions -->
<bndtvsox          hgrid="64x128"   >atm/cam/scyc/SOx_emissions_64x128_L2_c030722.nc</bndtvsox>

<!-- Greenhouse gas production/loss rates -->
<bndtvg>atm/cam/ggas/noaamisc.r8.nc</bndtvg>

<!-- WACCM_GHG H2O production/loss rates -->
<h2orates chem="waccm_ghg">atm/waccm/phot/xh2o_c080826.nc</h2orates>

<!-- Constituents for non-LTE calculations and heating rates below 200 nm -->
<waccm_forcing_datapath chem="waccm_ghg">atm/waccm/ub</waccm_forcing_datapath>
<waccm_forcing_file     chem="waccm_ghg">ghg_forcing_2000_c110321.nc</waccm_forcing_file>

<!-- Waccm electric field parameters -->
<efield_lflux_file >atm/waccm/efld/coeff_lflux.dat</efield_lflux_file>
<efield_hflux_file >atm/waccm/efld/coeff_hflux.dat</efield_hflux_file>
<efield_wei96_file >atm/waccm/efld/wei96.cofcnts</efield_wei96_file>

<!-- Waccm aurora and euv parameters -->
<euvacdat_file  >atm/waccm/phot/euvac.dat</euvacdat_file>
<photon_file    chem="waccm_mozart">atm/waccm/phot/photon_c101203.dat</photon_file>
<photon_file    chem="waccm_mozart_mam3">atm/waccm/phot/photon_c101203.dat</photon_file>
<photon_file    chem="waccm_mozart_sulfur">atm/waccm/phot/photon_c101203.dat</photon_file>
<electron_file  >atm/waccm/phot/electron.dat</electron_file>
<euvac_file     >atm/waccm/phot/euvac.nc</euvac_file>

<!-- Waccm solar variability parameters -->
<solar_parms_file                    >atm/waccm/phot/wasolar_ave.nc</solar_parms_file>
<solar_parms_file chem="waccm_ghg"   >atm/waccm/phot/wasolar.nc</solar_parms_file>
<solar_parms_file chem="waccm_mozart">atm/waccm/phot/wasolar.nc</solar_parms_file>
<solar_parms_file chem="waccm_mozart_sulfur">atm/waccm/phot/wasolar.nc</solar_parms_file>
<solar_parms_file chem="waccm_mozart_mam3">atm/waccm/phot/wasolar.nc</solar_parms_file>

<!-- Gravity wave settings for WACCM -->
<effgw_oro>0.125D0</effgw_oro>

<effgw_cm>1.D0</effgw_cm>
<frontgfc            >1.25D-15</frontgfc>
<frontgfc hgrid="4x5">7.5D-16</frontgfc>
<taubgnd             >1.5D-3</taubgnd>
<taubgnd  hgrid="4x5">1.0D-3</taubgnd>

<effgw_beres>0.1D0</effgw_beres>

<!-- Changes to default gravity wave settings for 60 layer CAM -->
<effgw_beres nlev="60">0.55D0</effgw_beres>
<effgw_oro   nlev="60">0.0625D0</effgw_oro>

<!-- Beres scheme gravity wave file -->
<gw_drag_file>atm/waccm/gw/newmfspectra40_dc25.nc</gw_drag_file>

<!-- Waccm-x runtime option -->
<waccmx_opt           >off</waccmx_opt>
<waccmx_opt waccmx="1">neutral</waccmx_opt>

<!-- For MEGAN VOCs -->
<megan_factors_file>atm/cam/chem/trop_mozart/emis/megan21_emis_factors_c20130304.nc</megan_factors_file>

<!-- Airplane emissions -->
<airpl_emis_file>atm/cam/chem/trop_mozart/emis/emissions.aircraft.T42LR.nc</airpl_emis_file>
<no2_aircraft_emis_file>atm/cam/chem/1850-2000_emis/IPCC_emissions_aircraft_NO2_1850-2000_1.9x2.5_c090729.nc</no2_aircraft_emis_file>
<bc_aircraft_emis_file>atm/cam/chem/1850-2000_emis/IPCC_emissions_aircraft_BC_1850-2000_1.9x2.5.c090729.nc</bc_aircraft_emis_file>

<co_aircraft_emis  >atm/cam/chem/trop_mozart/emis/extfrc.CO.1.9x2.5_c101206.nc</co_aircraft_emis>
<no_aircraft_emis  >atm/cam/chem/trop_mozart/emis/extfrc.NO.1.9x2.5_c101206.nc</no_aircraft_emis>
<so2_aircraft_emis >atm/cam/chem/trop_mozart/emis/extfrc.SO2.1.9x2.5_c101206.nc</so2_aircraft_emis>

<!-- Trop chem emissions (default emis files) -->
<bigalk_emis_file      >atm/cam/chem/emis/1992-2010/emissions.BIGALK.surface.1.9x2.5_c110426.nc</bigalk_emis_file>
<bigene_emis_file      >atm/cam/chem/emis/1992-2010/emissions.BIGENE.surface.1.9x2.5_c110426.nc</bigene_emis_file>
<c10h16_emis_file      >atm/cam/chem/emis/1992-2010/emissions.C10H16.surface.1.9x2.5_c110426.nc</c10h16_emis_file>
<c2h2_emis_file        >atm/cam/chem/emis/1992-2010/emissions.C2H2.surface.1.9x2.5_c110426.nc</c2h2_emis_file>
<c2h4_emis_file        >atm/cam/chem/emis/1992-2010/emissions.C2H4.surface.1.9x2.5_c110426.nc</c2h4_emis_file>
<c2h5oh_emis_file      >atm/cam/chem/emis/1992-2010/emissions.C2H5OH.surface.1.9x2.5_c110426.nc</c2h5oh_emis_file>
<c2h6_emis_file        >atm/cam/chem/emis/1992-2010/emissions.C2H6.surface.1.9x2.5_c110426.nc</c2h6_emis_file>
<c3h6_emis_file        >atm/cam/chem/emis/1992-2010/emissions.C3H6.surface.1.9x2.5_c110426.nc</c3h6_emis_file>
<c3h8_emis_file        >atm/cam/chem/emis/1992-2010/emissions.C3H8.surface.1.9x2.5_c110426.nc</c3h8_emis_file>
<cb1_emis_file         >atm/cam/chem/emis/1992-2010/emissions.CB1.surface.1.9x2.5_c110426.nc</cb1_emis_file>
<cb2_emis_file         >atm/cam/chem/emis/1992-2010/emissions.CB2.surface.1.9x2.5_c110426.nc</cb2_emis_file>
<ch2o_emis_file        >atm/cam/chem/emis/1992-2010/emissions.CH2O.surface.1.9x2.5_c110426.nc</ch2o_emis_file>
<ch3cho_emis_file      >atm/cam/chem/emis/1992-2010/emissions.CH3CHO.surface.1.9x2.5_c110426.nc</ch3cho_emis_file>
<ch3cn_emis_file       >atm/cam/chem/emis/1992-2010/emissions.CH3CN.surface.1.9x2.5_c110426.nc</ch3cn_emis_file>
<ch3coch3_emis_file    >atm/cam/chem/emis/1992-2010/emissions.CH3COCH3.surface.1.9x2.5_c110426.nc</ch3coch3_emis_file>
<acetone_emis_file     >atm/cam/chem/emis/1992-2010/emissions.CH3COCH3.surface.1.9x2.5_c110426.nc</acetone_emis_file>
<ch3cooh_emis_file     >atm/cam/chem/emis/1992-2010/emissions.CH3COOH.surface.1.9x2.5_c110426.nc</ch3cooh_emis_file>
<ch3oh_emis_file       >atm/cam/chem/emis/1992-2010/emissions.CH3OH.surface.1.9x2.5_c110426.nc</ch3oh_emis_file>
<co_emis_file          >atm/cam/chem/emis/1992-2010/emissions.CO.surface.1.9x2.5_c110426.nc</co_emis_file>
<dms_emis_file         >atm/cam/chem/emis/1992-2010/emissions.DMS.surface.1.9x2.5_c110426.nc</dms_emis_file>
<hcn_emis_file         >atm/cam/chem/emis/1992-2010/emissions.HCN.surface.1.9x2.5_c110426.nc</hcn_emis_file>
<hcooh_emis_file       >atm/cam/chem/emis/1992-2010/emissions.HCOOH.surface.1.9x2.5_c110426.nc</hcooh_emis_file>
<isop_emis_file        >atm/cam/chem/emis/1992-2010/emissions.ISOP.surface.1.9x2.5_c110426.nc</isop_emis_file>
<mek_emis_file         >atm/cam/chem/emis/1992-2010/emissions.MEK.surface.1.9x2.5_c110426.nc</mek_emis_file>
<nh3_emis_file         >atm/cam/chem/emis/1992-2010/emissions.NH3.surface.1.9x2.5_c110426.nc</nh3_emis_file>
<no_emis_file          >atm/cam/chem/emis/1992-2010/emissions.NO.surface.1.9x2.5_c110426.nc</no_emis_file>
<nox_emis_file         >atm/cam/chem/emis/1992-2010/emissions.NO.surface.1.9x2.5_c110426.nc</nox_emis_file>
<oc1_emis_file         >atm/cam/chem/emis/1992-2010/emissions.OC1.surface.1.9x2.5_c110426.nc</oc1_emis_file>
<oc2_emis_file         >atm/cam/chem/emis/1992-2010/emissions.OC1.surface.1.9x2.5_c110426.nc</oc2_emis_file>
<so2_emis_file         >atm/cam/chem/emis/1992-2010/emissions.SO2.surface.1.9x2.5_c110426.nc</so2_emis_file>
<toluene_emis_file     >atm/cam/chem/emis/1992-2010/emissions.TOLUENE.surface.1.9x2.5_c110426.nc</toluene_emis_file>
<soa_benzene_emis_file >atm/cam/chem/emis/1992-2010/emissions.SOA_BENZENE.surface.1.9x2.5_c120313.nc</soa_benzene_emis_file>
<soa_xylene_emis_file  >atm/cam/chem/emis/1992-2010/emissions.SOA_XYLENE.surface.1.9x2.5_c120313.nc</soa_xylene_emis_file>
<soa_toluene_emis_file >atm/cam/chem/emis/1992-2010/emissions.SOA_TOLUENE.surface.1.9x2.5_c120313.nc</soa_toluene_emis_file>
<benzene_emis_file     >atm/cam/chem/2000_emis/IPCC_emissions_houw_BENZENE_2000_1.9x2.5_c120227.nc</benzene_emis_file>
<xylene_emis_file      >atm/cam/chem/2000_emis/IPCC_emissions_houw_XYLENE_2000_1.9x2.5_c120227.nc</xylene_emis_file>

<!-- WACCM emissions -->
<nox_emis_file  chem="waccm_mozart">atm/cam/chem/1850-2000_emis/IPCC_emissions_houw_NOx_1850-2000_1.9x2.5.c090728.nc</nox_emis_file>
<co_emis_file   chem="waccm_mozart">atm/cam/chem/1850-2000_emis/IPCC_emissions_houw_CO_1850-2000_1.9x2.5.c090728.nc</co_emis_file>
<ch2o_emis_file chem="waccm_mozart">atm/cam/chem/1850-2000_emis/IPCC_emissions_houw_CH2O_1850-2000_1.9x2.5.c090728.nc</ch2o_emis_file>
<so2_emis_file  chem="waccm_mozart">atm/cam/chem/1850-2000_emis/IPCC_emissions_houw_SO2_1850-2000_1.9x2.5.c090522.nc</so2_emis_file> 

<nox_emis_file  chem="waccm_mozart_mam3">atm/cam/chem/emis/1992-2010/emissions.NO.surface.1.9x2.5_c110426.nc</nox_emis_file>
<co_emis_file   chem="waccm_mozart_mam3">atm/cam/chem/emis/1992-2010/emissions.CO.surface.1.9x2.5_c110426.nc</co_emis_file>
<ch2o_emis_file chem="waccm_mozart_mam3">atm/cam/chem/emis/1992-2010/emissions.CH2O.surface.1.9x2.5_c110426.nc</ch2o_emis_file>
<dms_emis_file	chem="waccm_mozart_mam3">atm/cam/chem/trop_mozart_aero/emis/aerocom_mam3_dms_surf_2000_c120315.nc</dms_emis_file>
<so2_emis_file	chem="waccm_mozart_mam3">atm/cam/chem/trop_mozart_aero/emis/ar5_mam3_so2_surf_2000_c120315.nc</so2_emis_file>

<nox_emis_file  chem="waccm_mozart_sulfur">atm/cam/chem/1850-2000_emis/IPCC_emissions_houw_NOx_1850-2000_1.9x2.5.c090728.nc</nox_emis_file>
<co_emis_file   chem="waccm_mozart_sulfur">atm/cam/chem/1850-2000_emis/IPCC_emissions_houw_CO_1850-2000_1.9x2.5.c090728.nc</co_emis_file>
<ch2o_emis_file chem="waccm_mozart_sulfur">atm/cam/chem/1850-2000_emis/IPCC_emissions_houw_CH2O_1850-2000_1.9x2.5.c090728.nc</ch2o_emis_file>
<so2_emis_file  chem="waccm_mozart_sulfur">atm/cam/chem/1850-2000_emis/IPCC_emissions_houw_SO2_1850-2000_1.9x2.5.c090522.nc</so2_emis_file> 

<!-- super_fast Chemistry emissions -->
<ch2o_emis_file	   chem="super_fast_llnl">atm/cam/chem/trop_mozart/emis/emissions.CH2O.surface.T42LR.nc</ch2o_emis_file>
<co_emis_file      chem="super_fast_llnl">atm/cam/chem/trop_mozart/emis/emissions.CO.surface.T42LR.nc</co_emis_file>
<dms_emis_file     chem="super_fast_llnl">atm/cam/chem/trop_mozart/emis/emissions.DMS.surface.T42LR.nc</dms_emis_file>
<nox_emis_file     chem="super_fast_llnl">atm/cam/chem/trop_mozart/emis/emissions.NO.surface.T42LR.nc</nox_emis_file>
<so2_emis_file     chem="super_fast_llnl">atm/cam/chem/trop_mozart/emis/emissions.SO2.surface.T42LR.nc</so2_emis_file>
<isop_emis_file    chem="super_fast_llnl">atm/cam/chem/trop_mozart/emis/emissions.ISOP.surface.T42LR.nc</isop_emis_file>

<!-- BAM and MAM aerosol emissions -->
<dms_emis_bam      >atm/cam/chem/trop_mozart_aero/emis/aerocom_DMS_2000.c080417.nc</dms_emis_bam>
<cb1_emis_bam      >atm/cam/chem/trop_mozart_aero/emis/aerocom_CB1_2000.c080807.nc</cb1_emis_bam>
<oc1_emis_bam      >atm/cam/chem/trop_mozart_aero/emis/aerocom_OC1_2000.nosoa.c080807.nc</oc1_emis_bam>
<so2_emis_bam      >atm/cam/chem/trop_mozart_aero/emis/aerocom_SO2_surface_2000.c080807.nc</so2_emis_bam>
<so4_emis_bam      >atm/cam/chem/trop_mozart_aero/emis/aerocom_SO4_surface_2000.c080807.nc</so4_emis_bam>

<so2_vrt_emis_file >atm/cam/chem/trop_mozart_aero/emis/aerocom_SO2_vertical_2000.c080807.nc</so2_vrt_emis_file>
<so4_vrt_emis_file >atm/cam/chem/trop_mozart_aero/emis/aerocom_SO4_vertical_2000.c080807.nc</so4_vrt_emis_file>

<!-- modal aerosol emissions -->
<nh3_emis_file     ver="mam">atm/cam/chem/trop_mozart_aero/emis/emis_NH3_2000_c111014.nc</nh3_emis_file>
<dms_emis_file	   ver="mam">atm/cam/chem/trop_mozart_aero/emis/aerocom_mam3_dms_surf_2000_c120315.nc</dms_emis_file>
<so2_emis_file	   ver="mam">atm/cam/chem/trop_mozart_aero/emis/ar5_mam3_so2_surf_2000_c120315.nc</so2_emis_file>
<soag_emis_file	   ver="mam">atm/cam/chem/trop_mozart_aero/emis/ar5_mam3_soag_1.5_surf_2000_c130422.nc</soag_emis_file>
<bc_a1_emis_file   ver="mam">atm/cam/chem/trop_mozart_aero/emis/ar5_mam3_bc_surf_2000_c120315.nc</bc_a1_emis_file>
<bc_a3_emis_file   ver="mam">atm/cam/chem/trop_mozart_aero/emis/ar5_mam3_bc_surf_2000_c120315.nc</bc_a3_emis_file>
<bc_a4_emis_file   ver="mam">atm/cam/chem/trop_mozart_aero/emis/ar5_mam3_bc_surf_2000_c120315.nc</bc_a4_emis_file>
<pom_a1_emis_file  ver="mam">atm/cam/chem/trop_mozart_aero/emis/ar5_mam3_pom_surf_2000_c130422.nc</pom_a1_emis_file>
<pom_a3_emis_file  ver="mam">atm/cam/chem/trop_mozart_aero/emis/ar5_mam3_pom_surf_2000_c130422.nc</pom_a3_emis_file>
<pom_a4_emis_file  ver="mam">atm/cam/chem/trop_mozart_aero/emis/ar5_mam3_pom_surf_2000_c130422.nc</pom_a4_emis_file>
<so4_a1_emis_file  ver="mam">atm/cam/chem/trop_mozart_aero/emis/ar5_mam3_so4_a1_surf_2000_c120315.nc</so4_a1_emis_file>
<so4_a2_emis_file  ver="mam">atm/cam/chem/trop_mozart_aero/emis/ar5_mam3_so4_a2_surf_2000_c120315.nc</so4_a2_emis_file>
<num_a1_emis_file  ver="mam">atm/cam/chem/trop_mozart_aero/emis/ar5_mam3_num_a1_surf_2000_c120315.nc</num_a1_emis_file>
<num_a2_emis_file  ver="mam">atm/cam/chem/trop_mozart_aero/emis/ar5_mam3_num_a2_surf_2000_c120315.nc</num_a2_emis_file>

<so2_ext_file      ver="mam">atm/cam/chem/trop_mozart_aero/emis/ar5_mam3_so2_elev_2000_c120315.nc </so2_ext_file>
<so4_a1_ext_file   ver="mam">atm/cam/chem/trop_mozart_aero/emis/ar5_mam3_so4_a1_elev_2000_c120315.nc</so4_a1_ext_file>
<so4_a2_ext_file   ver="mam">atm/cam/chem/trop_mozart_aero/emis/ar5_mam3_so4_a2_elev_2000_c120315.nc</so4_a2_ext_file>
<num_a1_ext_file   ver="mam">atm/cam/chem/trop_mozart_aero/emis/ar5_mam3_num_a1_elev_2000_c120315.nc</num_a1_ext_file>
<num_a2_ext_file   ver="mam">atm/cam/chem/trop_mozart_aero/emis/ar5_mam3_num_a2_elev_2000_c120315.nc</num_a2_ext_file>
<pom_a1_ext_file   ver="mam">atm/cam/chem/trop_mozart_aero/emis/ar5_mam3_pom_elev_2000_c130422.nc </pom_a1_ext_file>
<pom_a3_ext_file   ver="mam">atm/cam/chem/trop_mozart_aero/emis/ar5_mam3_pom_elev_2000_c130422.nc </pom_a3_ext_file>
<pom_a4_ext_file   ver="mam">atm/cam/chem/trop_mozart_aero/emis/ar5_mam3_pom_elev_2000_c130422.nc </pom_a4_ext_file>
<bc_a1_ext_file    ver="mam">atm/cam/chem/trop_mozart_aero/emis/ar5_mam3_bc_elev_2000_c120315.nc </bc_a1_ext_file>
<bc_a3_ext_file    ver="mam">atm/cam/chem/trop_mozart_aero/emis/ar5_mam3_bc_elev_2000_c120315.nc </bc_a3_ext_file>
<bc_a4_ext_file    ver="mam">atm/cam/chem/trop_mozart_aero/emis/ar5_mam3_bc_elev_2000_c120315.nc </bc_a4_ext_file>

<mam7_num_a1_emis_file >atm/cam/chem/trop_mozart_aero/emis/ar5_mam7_num_a1_surf_2000_c120716.nc</mam7_num_a1_emis_file>
<mam7_num_a3_emis_file >atm/cam/chem/trop_mozart_aero/emis/ar5_mam7_num_a3_surf_2000_c120716.nc</mam7_num_a3_emis_file>
<mam7_num_a1_ext_file  >atm/cam/chem/trop_mozart_aero/emis/ar5_mam7_num_a1_elev_2000_c120716.nc</mam7_num_a1_ext_file>
<mam7_num_a3_ext_file  >atm/cam/chem/trop_mozart_aero/emis/ar5_mam7_num_a3_elev_2000_c120716.nc</mam7_num_a3_ext_file>

<!-- prescribed oxidants for prognostic aerosol chemistry -->
<tracer_cnst_file     ver="fixed_ox">oxid_1.9x2.5_L26_1850-2005_c091123.nc</tracer_cnst_file>
<tracer_cnst_datapath ver="fixed_ox">atm/cam/chem/trop_mozart_aero/oxid</tracer_cnst_datapath>
<tracer_cnst_type     ver="fixed_ox">CYCLICAL</tracer_cnst_type>
<tracer_cnst_cycle_yr ver="fixed_ox">2000</tracer_cnst_cycle_yr>
<tracer_cnst_filelist ver="fixed_ox">oxid_1.9x2.5_L26_clim_list.c090805.txt</tracer_cnst_filelist>

<!-- prescribed methane  -->
<tracer_cnst_file     ver="fixed_ch4">CH4_1990-1999_clim_c090605.nc</tracer_cnst_file>
<tracer_cnst_filelist ver="fixed_ch4">filelist_c090605.txt</tracer_cnst_filelist>
<tracer_cnst_datapath ver="fixed_ch4">atm/cam/chem/methane</tracer_cnst_datapath>
<tracer_cnst_type     ver="fixed_ch4">CYCLICAL</tracer_cnst_type>
<tracer_cnst_cycle_yr ver="fixed_ch4">1995</tracer_cnst_cycle_yr>

<prescribed_ghg_file      ver="fixed_ch4">CH4_1990-1999_clim_c090605.nc</prescribed_ghg_file>
<prescribed_ghg_filelist  ver="fixed_ch4">filelist_c090605.txt</prescribed_ghg_filelist>
<prescribed_ghg_datapath  ver="fixed_ch4">atm/cam/chem/methane</prescribed_ghg_datapath>
<prescribed_ghg_type      ver="fixed_ch4">CYCLICAL</prescribed_ghg_type>
<prescribed_ghg_cycle_yr  ver="fixed_ch4">1995</prescribed_ghg_cycle_yr>

<!-- SAD data -->
<sad_file>atm/waccm/sulf/SAD_SULF_1950-2011_1.9x2.5_c130102.nc</sad_file>

<!-- sulfate data -->
<sulf_file>atm/waccm/sulf/sulfate.ar5_camchem_c130304.nc</sulf_file>

<!-- dry deposition method -->
<drydep_method                 >xactive_lnd</drydep_method>
<drydep_method chem="trop_mam3">xactive_atm</drydep_method>
<drydep_method chem="trop_mam4">xactive_atm</drydep_method>
<drydep_method chem="trop_mam4_resus">xactive_atm</drydep_method>
<drydep_method chem="trop_mam4_resus_soag">xactive_atm</drydep_method>
<drydep_method chem="trop_mam4_resus_mom">xactive_atm</drydep_method>
<drydep_method chem="trop_mam4_mom">xactive_atm</drydep_method>
<drydep_method chem="trop_mam7">xactive_atm</drydep_method>
<drydep_method chem="trop_mam9">xactive_atm</drydep_method>
<drydep_method chem="linoz_mam3">xactive_atm</drydep_method>
<drydep_method chem="linoz_mam4_resus">xactive_atm</drydep_method>
<drydep_method chem="linoz_mam4_resus_soag">xactive_atm</drydep_method>
<drydep_method chem="linoz_mam4_resus_mom">xactive_atm</drydep_method>
<drydep_method chem="linoz_mam4_resus_mom_soag">xactive_atm</drydep_method>
<drydep_method chem="superfast_mam4_resus_mom_soag">xactive_atm</drydep_method>
<drydep_method chem="waccm_mozart_mam3">xactive_atm</drydep_method>

<!-- Dry Dep surface data file needed by prognostic MAM on unstructured grid only. -->
<drydep_srf_file hgrid="ne4np4"  >atm/cam/chem/trop_mam/atmsrf_ne4np4_c151204.nc</drydep_srf_file>
<drydep_srf_file hgrid="ne4np4" npg="2">atm/cam/chem/trop_mam/atmsrf_ne4pg2_200527.nc</drydep_srf_file>
<drydep_srf_file hgrid="ne11np4" >atm/cam/chem/trop_mam/atmsrf_ne11np4_c151204.nc</drydep_srf_file>
<drydep_srf_file hgrid="ne16np4" >atm/cam/chem/trop_mam/atmsrf_ne16np4_110920.nc</drydep_srf_file>
<drydep_srf_file hgrid="ne16np4" npg="2">atm/cam/chem/trop_mam/atmsrf_ne16pg2_200527.nc</drydep_srf_file>
<drydep_srf_file hgrid="ne30np4" npg="0">atm/cam/chem/trop_mam/atmsrf_ne30np4_110920.nc</drydep_srf_file>
<drydep_srf_file hgrid="ne30np4" npg="2">atm/cam/chem/trop_mam/atmsrf_ne30pg2_200129.nc</drydep_srf_file>
<drydep_srf_file hgrid="ne30np4" npg="3">atm/cam/chem/trop_mam/atmsrf_ne30pg3_200501.nc</drydep_srf_file>
<drydep_srf_file hgrid="ne30np4" npg="4">atm/cam/chem/trop_mam/atmsrf_ne30pg4_200501.nc</drydep_srf_file>
<drydep_srf_file hgrid="ne45np4" npg="2">atm/cam/chem/trop_mam/atmsrf_ne45pg2_200527.nc</drydep_srf_file>
<drydep_srf_file hgrid="ne60np4" >atm/cam/chem/trop_mam/atmsrf_ne60np4_110920.nc</drydep_srf_file>
<drydep_srf_file hgrid="ne120np4">atm/cam/chem/trop_mam/atmsrf_ne120np4_110920.nc</drydep_srf_file>
<drydep_srf_file hgrid="ne240np4">atm/cam/chem/trop_mam/atmsrf_ne240np4_110920.nc</drydep_srf_file>
<drydep_srf_file hgrid="ne512np4">atm/cam/chem/trop_mam/atmsrf_ne512np4_interp_20190409.nc</drydep_srf_file>
<drydep_srf_file hgrid="ne1024np4">atm/cam/chem/trop_mam/atmsrf_ne1024np4_20190621.nc</drydep_srf_file>
<drydep_srf_file hgrid="ne120np4"  npg="2">atm/cam/chem/trop_mam/atmsrf_ne120pg2_200511.nc</drydep_srf_file>
<drydep_srf_file hgrid="ne256np4"  npg="2">atm/cam/chem/trop_mam/atmsrf_ne256pg2_200212.nc</drydep_srf_file>
<drydep_srf_file hgrid="ne512np4"  npg="2">atm/cam/chem/trop_mam/atmsrf_ne512pg2_200212.nc</drydep_srf_file>
<drydep_srf_file hgrid="ne1024np4" npg="2">atm/cam/chem/trop_mam/atmsrf_ne1024pg2_200212.nc</drydep_srf_file>

<drydep_srf_file hgrid="ne0np4_arm_x8v3_lowcon">atm/cam/chem/trop_mam/atmsrf_armx8v3.nc</drydep_srf_file>
<drydep_srf_file hgrid="ne0np4_conus_x4v1_lowcon" >atm/cam/chem/trop_mam/atmsrf_conusx4v1.nc</drydep_srf_file>
<drydep_srf_file hgrid="ne0np4_conus_x4v1_lowcon" npg="2" >atm/cam/chem/trop_mam/atmsrf_conusx4v1pg2_20020609.nc</drydep_srf_file>
<drydep_srf_file hgrid="ne0np4_northamericax4v1">atm/cam/chem/trop_mam/atmsrf_northamericax4v1np4_20191023.nc</drydep_srf_file>
<drydep_srf_file hgrid="ne0np4_northamericax4v1" npg="2">atm/cam/chem/trop_mam/atmsrf_northamericax4v1pg2_20020209.nc</drydep_srf_file>
<drydep_srf_file hgrid="ne0np4_antarcticax4v1">atm/cam/chem/trop_mam/atmsrf_antarcticax4v1np4_20191127.nc</drydep_srf_file>
<drydep_srf_file hgrid="ne0np4_antarcticax4v1" npg="2">atm/cam/chem/trop_mam/atmsrf_antarcticax4v1pg2_20020925.nc</drydep_srf_file>
<drydep_srf_file hgrid="ne0np4_svalbard_x8v1_lowcon">atm/cam/chem/trop_mam/atmsrf_svalbardx8v1.nc</drydep_srf_file>
<drydep_srf_file hgrid="ne0np4_sooberingoa_x4x8v1_lowcon">atm/cam/chem/trop_mam/atmsrf_sooberingoax4x8v1.nc</drydep_srf_file>
<drydep_srf_file hgrid="ne0np4_twpx4v1">atm/cam/chem/trop_mam/atmsrf_twpx4v1_170629.nc</drydep_srf_file>
<!-- NOTE: ENA dry deposition file interpolated from existing rather than created new -->
<drydep_srf_file hgrid="ne0np4_enax4v1">atm/cam/chem/trop_mam/atmsrf_enax4v1_170517.nc</drydep_srf_file>

<!-- depvel data -->
<depvel_file    >atm/cam/chem/trop_mozart/dvel/depvel_monthly.nc</depvel_file>
<depvel_lnd_file>atm/cam/chem/trop_mozart/dvel/regrid_vegetation.nc</depvel_lnd_file>
<clim_soilw_file>atm/cam/chem/trop_mozart/dvel/clim_soilw.nc</clim_soilw_file>
<season_wes_file>atm/cam/chem/trop_mozart/dvel/season_wes.nc</season_wes_file>

<!-- photolysis inputs -->
<xs_coef_file>atm/waccm/phot/effxstex.txt</xs_coef_file>
<tuv_xsect_file>atm/cam/chem/trop_mozart/phot/tuv_xsect.nc</tuv_xsect_file>
<o2_xsect_file>atm/cam/chem/trop_mozart/phot/o2src.nc</o2_xsect_file>
<xs_short_file>atm/waccm/phot/xs_short_jpl10_c130206.nc</xs_short_file>
<xs_long_file >atm/waccm/phot/temp_prs_GT200nm_JPL10_c130206.nc</xs_long_file>
<xs_short_file chem="trop_mam3">atm/waccm/phot/xs_short_jpl06_c080930.nc</xs_short_file>
<xs_long_file  chem="trop_mam3">atm/waccm/phot/temp_prs_GT200nm_jpl06_c080930.nc</xs_long_file>
<xs_short_file chem="linoz_mam3">atm/waccm/phot/xs_short_jpl06_c080930.nc</xs_short_file>
<xs_long_file  chem="linoz_mam3">atm/waccm/phot/temp_prs_GT200nm_jpl06_c080930.nc</xs_long_file>
<rsf_file                     >atm/waccm/phot/RSF_GT200nm_v3.0_c080811.nc</rsf_file>
<exo_coldens_file>atm/cam/chem/trop_mozart/phot/exo_coldens.nc</exo_coldens_file>

<!-- WACCM Upper boundary conditions -->
<tgcm_ubc_file>atm/waccm/ub/tgcm_ubc_1993_c100204.nc</tgcm_ubc_file>
<snoe_ubc_file>atm/waccm/ub/snoe_eof.nc</snoe_ubc_file>

<!-- Boundary data for Tropopheric Chemistry -->
<fstrat_file    >atm/cam/chem/trop_mozart/ub/ubvals_b40.20th.track1_1996-2005_c110315.nc</fstrat_file>
<linoz_data_path>atm/cam/chem/trop_mozart/ub</linoz_data_path>
<linoz_data_file>linoz2004_2006jpl_c081216.nc</linoz_data_file>
<chlorine_loading_file>atm/cam/chem/trop_mozart/ub/EESC_1850-2100_c090603.nc</chlorine_loading_file>

<!-- Fossil fuel carbon aerosol surface emissions-->
  <!-- standard 4 species carbon --> 
<caer_emis          hgrid="64x128"  >atm/cam/rad/carbon_penner_cooke_doubled_64x128_c021120.nc</caer_emis>
<caer_emis          hgrid="32x64"   >atm/cam/rad/carbon_penner_cooke_doubled_32x64_c021120.nc</caer_emis>
<caer_emis dyn="fv" hgrid="4x5"     >atm/cam/rad/carbon_penner_cooke_doubled_4x5_c021120.nc</caer_emis>
  <!-- 'alternative' 16 species carbon from Tami Bond. --> 
<caer_emis          hgrid="64x128" nspecies="16" >atm/cam/rad/ftbc-btbc-oct03-64x128_c050929.nc</caer_emis>


<!-- soil erodibility factors -->
<soil_erod_file                  >atm/cam/dst/dst_1.9x2.5_c090203.nc</soil_erod_file>
<!-- Maintain FV 1-deg version since production model tuned with it. -->
<soil_erod_file  hgrid="0.9x1.25">atm/cam/dst/dst_0.9x1.25_c100121.nc</soil_erod_file>
<!-- Use some special files at low resolutions for backwards compatibility only -->
<soil_erod_file  hgrid="64x128"  >atm/cam/dst/dst_64x128_c090203.nc</soil_erod_file>


<!-- Turbulent Mountain Stress -->
<do_tms                                                     > .false. </do_tms>
<do_tms    hgrid="48x96"                                    > .true.  </do_tms>
<do_tms                   chem="waccm_mozart"               > .true.  </do_tms>
<do_tms                   chem="waccm_mozart_sulfur"        > .true.  </do_tms>
<do_tms                   chem="waccm_ghg"                  > .true.  </do_tms>
<do_tms                                       phys="cam5"   > .true.  </do_tms>

<tms_z0fac                                                  > 0.075D0 </tms_z0fac>
<tms_z0fac hgrid="48x96"                                    > 0.100D0 </tms_z0fac>
<tms_z0fac                chem="waccm_mozart"               > 0.100D0 </tms_z0fac>
<tms_z0fac                chem="waccm_mozart_sulfur"        > 0.100D0 </tms_z0fac>
<tms_z0fac                chem="waccm_ghg"                  > 0.100D0 </tms_z0fac>

<tms_orocnst                                                > 1.0D0   </tms_orocnst>

<!-- Implicit Turbulent Surface Stress -->
<do_iss                 > .false. </do_iss>
<do_iss phys="default"      > .true.  </do_iss>

<!-- Use convective water in radiation calculation -->
<conv_water_in_rad                 > 0 </conv_water_in_rad>
<conv_water_in_rad phys="default"      > 1 </conv_water_in_rad>

<conv_water_frac_limit            > 0.01d0  </conv_water_frac_limit>

<!-- CLUBB_SGS -->
<do_clubb_sgs                > .false. </do_clubb_sgs>
<do_clubb_sgs  clubb_sgs="1" > .true.  </do_clubb_sgs>

<!-- SHOC_SGS -->
<do_shoc_sgs                 > .false. </do_shoc_sgs>
<do_shoc_sgs   shoc_sgs="1"  > .true. </do_shoc_sgs>
<shoc_timestep               > -1 </shoc_timestep>
<shoc_thl2tune               > 0.15D0 </shoc_thl2tune>
<shoc_qw2tune                > 0.15D0 </shoc_qw2tune>
<shoc_qwthl2tune             > 0.15D0 </shoc_qwthl2tune>
<shoc_w2tune                 > 1.0D0 </shoc_w2tune>
<shoc_length_fac             > 0.5D0 </shoc_length_fac>
<shoc_c_diag_3rd_mom         > 7.0D0 </shoc_c_diag_3rd_mom>
<shoc_lambda_low             > 0.001D0 </shoc_lambda_low>
<shoc_lambda_high            > 0.04D0 </shoc_lambda_high>
<shoc_lambda_slope           > 2.65D0 </shoc_lambda_slope>
<shoc_lambda_thresh          > 0.02D0 </shoc_lambda_thresh>
<shoc_Ckh                    > 0.1D0 </shoc_Ckh>
<shoc_Ckm                    > 0.1D0 </shoc_Ckm>
<shoc_Ckh_s_min              > 0.1D0 </shoc_Ckh_s_min>
<shoc_Ckm_s_min              > 0.1D0 </shoc_Ckm_s_min>
<shoc_Ckh_s_max              > 1.0D0 </shoc_Ckh_s_max>
<shoc_Ckm_s_max              > 1.0D0 </shoc_Ckm_s_max>

<!-- CLUBB options -->
<clubb_rainevap_turb                              > .false. </clubb_rainevap_turb>
<clubb_rainevap_turb microphys="mg2" clubb_sgs="1"> .false.  </clubb_rainevap_turb>
<clubb_rainevap_turb microphys="p3"  clubb_sgs="1"> .false.  </clubb_rainevap_turb>
<clubb_cloudtop_cooling                           > .false. </clubb_cloudtop_cooling>
<clubb_expldiff                                   > .false. </clubb_expldiff>
<clubb_expldiff     clubb_sgs="1"                 > .true.  </clubb_expldiff>
<clubb_stabcorrect                                > .false. </clubb_stabcorrect>
<clubb_timestep                                   > 300.0D0 </clubb_timestep>
<clubb_rnevap_effic                               > 1.2D0   </clubb_rnevap_effic>
<clubb_liq_deep                                   > 8.e-6   </clubb_liq_deep>
<clubb_liq_sh                                     > 10.e-6  </clubb_liq_sh>
<clubb_ice_deep                                   > 25.e-6  </clubb_ice_deep>
<clubb_ice_sh                                     > 50.e-6  </clubb_ice_sh>
<clubb_tk1                                        > 268.15D0  </clubb_tk1>
<clubb_tk2                                        > 238.15D0  </clubb_tk2>
<clubb_wpxp_L_thresh                              > 60.0D0   </clubb_wpxp_L_thresh>
<relvar_fix                                       > .false.  </relvar_fix>      
<clubb_use_sgv                                    > .false. </clubb_use_sgv>
<clubb_vert_avg_closure                           > .true.  </clubb_vert_avg_closure>
<clubb_ipdf_call_placement                        > 1       </clubb_ipdf_call_placement>

<!-- CLUBB_history -->
<clubb_history               > .false. </clubb_history>
<clubb_rad_history           > .false. </clubb_rad_history>

<!-- MMF -->
<MMF_microphysics_scheme MMF_microphysics_scheme="sam1mom">sam1mom</MMF_microphysics_scheme>
<MMF_microphysics_scheme MMF_microphysics_scheme="m2005">m2005</MMF_microphysics_scheme>
<use_MMF                  > .false.</use_MMF>
<use_MMF    use_MMF="1"   > .true. </use_MMF>
<use_ECPP                 > .false.</use_ECPP>
<use_ECPP   use_ECPP="1"  > .true. </use_ECPP>
<use_MMF_VT               > .false.</use_MMF_VT>
<use_MMF_VT use_MMF_VT="1"> .true. </use_MMF_VT>
<MMF_VT_wn_max            > 0      </MMF_VT_wn_max>

<do_aerocom_ind3                > .false. </do_aerocom_ind3>
<do_aerocom_ind3  aerocom_ind3="1" > .true.  </do_aerocom_ind3>

<!-- Microphysics scheme -->
<microp_scheme microphys="rk">   RK</microp_scheme>
<microp_scheme microphys="mg1">  MG</microp_scheme>
<microp_scheme microphys="mg1.5">MG</microp_scheme>
<microp_scheme microphys="mg2">  MG</microp_scheme>
<<<<<<< HEAD
<microp_scheme microphys="p3">   P3</microp_scheme>
=======
<microp_scheme use_MMF="1">     off</microp_scheme>
>>>>>>> 1ee072e5

<micro_mg_version     microphys="mg1">    1          </micro_mg_version>
<micro_mg_sub_version microphys="mg1">    0          </micro_mg_sub_version>
<micro_mg_num_steps   microphys="mg1">    1          </micro_mg_num_steps>
<micro_mg_dcs         microphys="mg1">    400.D-6    </micro_mg_dcs>
<ice_sed_ai           microphys="mg1">    700.0      </ice_sed_ai>
<micro_mg_accre_enhan_fac  microphys="mg1"> 1.0D0    </micro_mg_accre_enhan_fac>

<micro_mg_version     microphys="mg1.5">  1          </micro_mg_version>
<micro_mg_sub_version microphys="mg1.5">  5          </micro_mg_sub_version>
<micro_mg_num_steps   microphys="mg1.5">  2          </micro_mg_num_steps>
<micro_mg_dcs         microphys="mg1.5">  250.D-6    </micro_mg_dcs>
<ice_sed_ai           microphys="mg1.5">  700.0      </ice_sed_ai>
<micro_mg_accre_enhan_fac  microphys="mg1.5"> 1.0D0  </micro_mg_accre_enhan_fac>

<micro_mg_version     microphys="mg2">                                 2          </micro_mg_version>
<micro_mg_sub_version microphys="mg2">                                 0          </micro_mg_sub_version>
<micro_mg_num_steps   microphys="mg2">                                 2          </micro_mg_num_steps>
<micro_mg_num_steps   microphys="mg2" clubb_sgs="1">                   1          </micro_mg_num_steps>
<micro_mg_num_steps   microphys="mg2" shoc_sgs="1">                   1          </micro_mg_num_steps>
<micro_mg_dcs         microphys="mg2">                                 150.D-6    </micro_mg_dcs>
<micro_mg_dcs         microphys="mg2" clubb_sgs="1">                   195.D-6    </micro_mg_dcs>
<micro_mg_dcs         microphys="mg2" clubb_sgs="1" clubb_do_deep="1"> 195.D-6    </micro_mg_dcs>
<micro_mg_dcs         microphys="mg2" shoc_sgs="1">                   195.D-6    </micro_mg_dcs>
<ice_sed_ai           microphys="mg2">                                 700.0      </ice_sed_ai>
<micro_mg_accre_enhan_fac  microphys="mg2"> 1.0D0                                 </micro_mg_accre_enhan_fac>
<prc_coef1            microphys="mg2">  1350.0      </prc_coef1>
<prc_exp              microphys="mg2">  2.47        </prc_exp>
<prc_exp1             microphys="mg2">  -1.79       </prc_exp1>
<cld_sed              microphys="mg2">  1.0D0       </cld_sed>
<mg_prc_coeff_fix     microphys="mg2">  .false.     </mg_prc_coeff_fix>
<micro_nccons         microphys="mg2">  100.D6      </micro_nccons>
<micro_nicons         microphys="mg2">  0.1D6       </micro_nicons>
<micro_mincdnc        microphys="mg2">  -999.       </micro_mincdnc>

<<<<<<< HEAD
<!-- P3 specific namelist variables -->
<micro_p3_lookup_dir	    > atm/cam/physprops </micro_p3_lookup_dir>
<micro_p3_tableversion		      > 4 	</micro_p3_tableversion>
<micro_aerosolactivation              > .true.  </micro_aerosolactivation>
<micro_subgrid_cloud     	      > .true.  </micro_subgrid_cloud>
<micro_tend_output       	      > .true.  </micro_tend_output>
<p3_qc_autoCon_Expon    		      >  2.47   </p3_qc_autoCon_Expon>
<p3_qc_accret_Expon    		      >  1.15   </p3_qc_accret_Expon>
<do_prescribed_CCN                    > .false. </do_prescribed_CCN>
=======
<!-- special defaults for MMF, which now sets all other physics scheme options to "off" -->
<micro_mincdnc        use_MMF="1">  -999.       </micro_mincdnc>
>>>>>>> 1ee072e5

<rrtmg_temp_fix                      > .false.      </rrtmg_temp_fix>

<micro_mg_precip_frac_method                  >  max_overlap </micro_mg_precip_frac_method>
<micro_mg_precip_frac_method   clubb_sgs="1"  >  in_cloud    </micro_mg_precip_frac_method>
<micro_mg_precip_frac_method   shoc_sgs="1"  >  in_cloud    </micro_mg_precip_frac_method>

<micro_mg_berg_eff_factor                  >  1.0D0    </micro_mg_berg_eff_factor>
<micro_mg_berg_eff_factor   clubb_sgs="1"  >  0.1D0    </micro_mg_berg_eff_factor>
<micro_mg_berg_eff_factor   shoc_sgs="1"  >  0.1D0    </micro_mg_berg_eff_factor>

<micro_do_icesupersat> .false. </micro_do_icesupersat>

<cld_macmic_num_steps>                               1 </cld_macmic_num_steps>
<cld_macmic_num_steps microphys="mg2" clubb_sgs="1"> 6 </cld_macmic_num_steps>
<cld_macmic_num_steps microphys="mg2" shoc_sgs="1"> 6 </cld_macmic_num_steps>
<cld_macmic_num_steps microphys="p3"  clubb_sgs="1"> 6 </cld_macmic_num_steps>
<cld_macmic_num_steps microphys="p3"  shoc_sgs="1"> 6 </cld_macmic_num_steps>

<microp_uniform>.false.</microp_uniform>
<!-- Added flags for regenration and liq cld frac bug fixes    -->
<regen_fix             >.false.</regen_fix>
<liqcf_fix             >.false.</liqcf_fix>

<!-- Ice nucleation -->
<nucleate_ice_subgrid                  >1.0D0</nucleate_ice_subgrid>
<so4_sz_thresh_icenuc                  >0.1e-6 </so4_sz_thresh_icenuc>
<nucleate_ice_subgrid microphys="mg1"  >1.2D0</nucleate_ice_subgrid>
<nucleate_ice_subgrid microphys="mg1.5">1.2D0</nucleate_ice_subgrid>
<nucleate_ice_subgrid clubb_sgs="1"     microphys="mg2" >1.2D0</nucleate_ice_subgrid>
<nucleate_ice_subgrid shoc_sgs="1"     microphys="mg2" >1.2D0</nucleate_ice_subgrid>
<nucleate_ice_subgrid clubb_do_deep="1" microphys="mg2" >1.0D0</nucleate_ice_subgrid>
<nucleate_ice_subgrid clubb_sgs="1"     microphys="p3" >1.2D0</nucleate_ice_subgrid>
<nucleate_ice_subgrid shoc_sgs="1"      microphys="p3" >1.2D0</nucleate_ice_subgrid>
<nucleate_ice_subgrid clubb_do_deep="1" microphys="p3" >1.0D0</nucleate_ice_subgrid>

<!-- Macrophysics scheme -->
<macrop_scheme                       >none</macrop_scheme>
<macrop_scheme macrophys="rk"        >rk</macrop_scheme>
<macrop_scheme macrophys="park"      >park</macrop_scheme>
<macrop_scheme macrophys="clubb_sgs" >CLUBB_SGS</macrop_scheme>
<<<<<<< HEAD
<macrop_scheme macrophys="shoc_sgs"  >SHOC_SGS</macrop_scheme>
=======
<macrop_scheme use_MMF="1"           >off</macrop_scheme>
>>>>>>> 1ee072e5

<!-- Vertical limit on troposphere cloud physics -->

<trop_cloud_top_press>      1.D2 </trop_cloud_top_press>

<!-- Vertical limit for modal aerosol processes -->

<clim_modal_aero_top_press> 1.D-4 </clim_modal_aero_top_press>

<!-- Scaling eddy diffusivities -->
  <!-- NOTE: the kv and eddy values are alternate ways of trying to -->
  <!-- limit high diffusivities with diag_TKE. -->
<kv_top_pressure                      >0.D0</kv_top_pressure>

<kv_top_scale                            >1.D0</kv_top_scale>
<kv_top_scale phys="cam5" waccm_phys="1" >0.D0</kv_top_scale>

<kv_freetrop_scale                    >1.D0</kv_freetrop_scale>

<eddy_lbulk_max                       >40.D3</eddy_lbulk_max>

<eddy_leng_max                            >40.D3</eddy_leng_max>
<eddy_leng_max phys="cam5" waccm_phys="1" >100.D0</eddy_leng_max>

<eddy_max_bot_pressure                            >100.D3</eddy_max_bot_pressure>
<eddy_max_bot_pressure phys="cam5" waccm_phys="1" >100.D0</eddy_max_bot_pressure>

<eddy_moist_entrain_a2l           >30.D0</eddy_moist_entrain_a2l>

<diff_cnsrv_mass_check                > .false. </diff_cnsrv_mass_check>

<!-- Molecular diffusion limits -->

<do_molec_press> 0.1D0 </do_molec_press>
<molec_diff_bot_press> 50.D0 </molec_diff_bot_press>

<!-- dust emission tuning factor -->
<dust_emis_fact                                                         >2.76D0</dust_emis_fact>
<dust_emis_fact          hgrid="ne30np4"   phys="cam5"                  >1.38D0</dust_emis_fact>
<dust_emis_fact          hgrid="ne45np4"   phys="cam5"                  >1.38D0</dust_emis_fact>
<dust_emis_fact          hgrid="ne120np4"  phys="cam5"                  >1.2D0</dust_emis_fact>

<dust_emis_fact                                         chem="trop_bam"	>4.2D0 </dust_emis_fact>
<dust_emis_fact                            phys="cam5"                  >0.35D0</dust_emis_fact>
<dust_emis_fact          hgrid="0.47x0.63" phys="cam5"                  >0.45D0</dust_emis_fact>
<dust_emis_fact          hgrid="0.23x0.31" phys="cam5"                  >0.45D0</dust_emis_fact>

<dust_emis_fact dyn="se"                   phys="cam5"                  >0.55D0</dust_emis_fact>
<dust_emis_fact dyn="fv"                   phys="cam5" clubb_sgs="1"    >0.13D0</dust_emis_fact>


<!-- Sea Salt tuning option for scavenging mods by PNNL -->
<ssalt_tuning>.false.</ssalt_tuning>

<!-- convective transport scheme options by PNNL -->
<convproc_do_aer         >.false.</convproc_do_aer>
<convproc_method_activate>2</convproc_method_activate>
<convproc_do_gas         >.false.</convproc_do_gas>

<!-- To turn on amicphys codes in cam-->
<mam_amicphys_optaa      >0</mam_amicphys_optaa>

<!-- number of so4(+nh4) monolayers needed to "age" a carbon particle-->
<n_so4_monolayers_pcage > 3.0D0 </n_so4_monolayers_pcage>

<!--  wet deposition option by PNNL -->
<resus_fix>.false.</resus_fix>

<!-- in-cloud scav for cloud-borne aerosol tuning factor -->
<sol_facti_cloud_borne                 >1.0D0</sol_facti_cloud_borne>
<sol_facti_cloud_borne clubb_sgs="1"   >0.6D0</sol_facti_cloud_borne>
<!-- wet scavenging tuning option by PNNL -->
<sscav_tuning>.false.</sscav_tuning>

<!-- ice nucleation option by PNNL -->
<demott_ice_nuc>.false.</demott_ice_nuc>
<pergro_mods>.false.</pergro_mods>
<pergro_test_active>.false.</pergro_test_active>

<sol_facti_cloud_borne clubb_sgs="1" microphys="mg2"                  >1.0D0</sol_facti_cloud_borne>
<sol_facti_cloud_borne clubb_sgs="1" clubb_do_deep="1" microphys="mg2">3.0D0</sol_facti_cloud_borne>
<!-- AaronDonahue, Do we need this for p3 too? -->
<sol_facti_cloud_borne clubb_sgs="1" microphys="p3"                  >1.0D0</sol_facti_cloud_borne>
<sol_facti_cloud_borne clubb_sgs="1" clubb_do_deep="1" microphys="p3">3.0D0</sol_facti_cloud_borne>

<sol_factb_interstitial                >0.1D0</sol_factb_interstitial>

<sol_factic_interstitial                >0.4D0</sol_factic_interstitial>

<!-- sub-column switches for physics packages -->
<use_subcol_microp>.false.</use_subcol_microp>
<subcol_scheme    >off    </subcol_scheme>

<!-- sub-column tstcp switches for testing purposes -->
<subcol_tstcp_noAvg  >.false.</subcol_tstcp_noAvg>
<subcol_tstcp_filter >.false.</subcol_tstcp_filter>
<subcol_tstcp_weight >.false.</subcol_tstcp_weight>
<subcol_tstcp_perturb>.false.</subcol_tstcp_perturb>

<!-- sub-column vamp switches  -->
<subcol_vamp_ctyp  > 3 </subcol_vamp_ctyp>
<subcol_vamp_otyp  > 1 </subcol_vamp_otyp>
<subcol_vamp_nsubc > 10 </subcol_vamp_nsubc>

<!-- sub-column SILHS switches -->
<subcol_silhs_weight >.true.</subcol_silhs_weight>
<subcol_silhs_numsubcol >4</subcol_silhs_numsubcol>

<!-- Deep convection scheme -->
<deep_scheme>ZM</deep_scheme>
<deep_scheme clubb_do_deep="1" >CLUBB_SGS</deep_scheme>
<deep_scheme use_MMF="1"       >off      </deep_scheme>

<!-- PBL scheme -->
<eddy_scheme pbl="uw"             >diag_TKE </eddy_scheme>
<eddy_scheme pbl="hb"             >HB       </eddy_scheme>
<eddy_scheme pbl="hbr"            >HBR      </eddy_scheme>
<eddy_scheme pbl="clubb_sgs"      >CLUBB_SGS</eddy_scheme>
<<<<<<< HEAD
<eddy_scheme pbl="shoc_sgs"       >SHOC_SGS</eddy_scheme>
=======
<eddy_scheme use_MMF="1"          >off      </eddy_scheme>
>>>>>>> 1ee072e5

<shallow_scheme pbl="uw"          >UW       </shallow_scheme>
<shallow_scheme pbl="hb"          >Hack     </shallow_scheme>
<shallow_scheme pbl="hbr"         >Hack     </shallow_scheme>
<shallow_scheme pbl="clubb_sgs"   >CLUBB_SGS</shallow_scheme>
<<<<<<< HEAD
<shallow_scheme pbl="shoc_sgs"    >SHOC_SGS</shallow_scheme>

<!-- Surface flux averaging -->
<srf_flux_avg eddy_scheme="HB"       >0</srf_flux_avg>
<srf_flux_avg eddy_scheme="HBR"      >0</srf_flux_avg>
<srf_flux_avg eddy_scheme="diag_TKE" >0</srf_flux_avg>
<srf_flux_avg eddy_scheme="CLUBB_SGS">0</srf_flux_avg>
<srf_flux_avg eddy_scheme="SHOC_SGS" >0</srf_flux_avg>
<srf_flux_avg use_MMF="1"            >0</srf_flux_avg>
=======
<shallow_scheme use_MMF="1"       >off      </shallow_scheme>

<!-- Surface flux averaging -->
<srf_flux_avg             >0</srf_flux_avg>
<srf_flux_avg use_MMF="1" >1</srf_flux_avg>
>>>>>>> 1ee072e5

<!-- MMF CRM mean state acceleration -->
<use_crm_accel    use_MMF="0">.false.</use_crm_accel>
<crm_accel_uv     use_MMF="0">.false.</crm_accel_uv>
<crm_accel_factor use_MMF="0">0</crm_accel_factor>
<use_crm_accel    use_MMF="1" MMF_microphysics_scheme="sam1mom">.true.</use_crm_accel>
<crm_accel_uv     use_MMF="1" MMF_microphysics_scheme="sam1mom">.true.</crm_accel_uv>
<!-- Disable MMF MSA for 2-mom microphyics -->
<use_crm_accel    use_MMF="1" MMF_microphysics_scheme="m2005">.false.</use_crm_accel>
<crm_accel_uv     use_MMF="1" MMF_microphysics_scheme="m2005">.false.</crm_accel_uv>
<crm_accel_factor use_MMF="1">2</crm_accel_factor>

<!-- Cloud fraction -->
<cldfrc_freeze_dry             >.true.</cldfrc_freeze_dry>

<cldfrc_ice            >.false.</cldfrc_ice>
<cldfrc_ice phys="default" >.true.</cldfrc_ice>

<cldfrc_rhminl                                                        > 0.900D0 </cldfrc_rhminl>
<cldfrc_rhminl                   phys="default" microphys="p3"        > 0.950D0 </cldfrc_rhminl>
<cldfrc_rhminl                   phys="default" microphys="mg2"       > 0.950D0 </cldfrc_rhminl>

<cldfrc_rhminl_adj_land                                               > 0.100D0 </cldfrc_rhminl_adj_land>

<cldfrc_rhminh                                                        > 0.800D0 </cldfrc_rhminh>

<cldfrc_sh1                                                           > 0.07D0 </cldfrc_sh1>
<cldfrc_sh1 dyn="se"                                               > 0.04D0 </cldfrc_sh1>

<cldfrc_sh2                                                           > 500.0D0 </cldfrc_sh2>

<cldfrc_dp1                                                           > 0.14D0 </cldfrc_dp1>
<cldfrc_dp2                                                           > 500.0D0 </cldfrc_dp2>

<cldfrc_premit                                                        > 75000.0D0 </cldfrc_premit>
<cldfrc_premit dyn="se"                                            > 25000.0D0 </cldfrc_premit>
<cldfrc_premit dyn="se"                          pbl="uw"          > 40000.0D0 </cldfrc_premit>

<cldfrc_premib              > 750.0D2 </cldfrc_premib>
<cldfrc_premib  phys="default" > 700.0D2 </cldfrc_premib>

<cldfrc_iceopt                             > 1 </cldfrc_iceopt>
<cldfrc_iceopt  phys="default"                > 5 </cldfrc_iceopt>

<cldfrc_minice                             > 1.0e-12 </cldfrc_minice>
<cldfrc_minice  phys="cam5",iceopt="7"     > 1.0e-5  </cldfrc_minice>

<cldfrc_icecrit                            > 0.95D0 </cldfrc_icecrit>
<cldfrc_icecrit phys="default"                > 0.93D0 </cldfrc_icecrit>

<cldfrc2m_rhmini               >  0.80D0  </cldfrc2m_rhmini>

<cldfrc2m_rhmaxi                                     >  1.1D0  </cldfrc2m_rhmaxi>
<cldfrc2m_rhmaxi    clubb_sgs="1" clubb_do_deep="0"  >  1.0D0  </cldfrc2m_rhmaxi>

<!-- Cldwat -->
<cldwat_icritc                                                        >  5.0e-6  </cldwat_icritc>
<cldwat_icritc  dyn="se"                                           > 18.0e-6  </cldwat_icritc>

<cldwat_icritw                                                        >  4.0e-4  </cldwat_icritw>
<cldwat_icritw  dyn="se"                                           >  2.0e-4  </cldwat_icritw>

<cldwat_conke                                                        >  10.0e-6 </cldwat_conke>
<cldwat_conke dyn="se"                                            >  5.0e-6  </cldwat_conke>

<cldwat_r3lcrit                                                      >  10.0e-6  </cldwat_r3lcrit>

<!-- hkconv Moist Convection -->
<hkconv_cmftau> 1800.0D0 </hkconv_cmftau>
<hkconv_c0                                                         >  2.0e-4 </hkconv_c0>
<hkconv_c0   dyn="se"                                           >  1.0e-4 </hkconv_c0>

<!-- uwshcu Moist Convection -->
<uwshcu_rpen                                                       >  10.0 </uwshcu_rpen>

<uwshcu_rpen dyn="se"                                           >   5.0 </uwshcu_rpen>

<!-- zm conv -->
<zmconv_c0_lnd                                                        > 0.0030D0 </zmconv_c0_lnd>
<zmconv_c0_lnd  microphys="p3"  clubb_sgs="1"    phys="default"       > 0.0075D0 </zmconv_c0_lnd>
<zmconv_c0_lnd                  hgrid="ne120np4" phys="default"       > 0.0035D0 </zmconv_c0_lnd>
<zmconv_c0_ocn                                                        > 0.0030D0 </zmconv_c0_ocn>
<zmconv_c0_ocn                  hgrid="ne120np4" phys="default"       > 0.0035D0 </zmconv_c0_ocn>

<zmconv_tau			                                                      > 3600</zmconv_tau>
<zmconv_alfa			                                                      > 0.1</zmconv_alfa>

<zmconv_ke                                                            > 3.0E-6 </zmconv_ke>
<zmconv_ke      dyn="se"                                           > 1.0E-6 </zmconv_ke>

<zmconv_trigdcape_ull                                                 >.false. </zmconv_trigdcape_ull>
<zmconv_trig_dcape_only                                               >.false. </zmconv_trig_dcape_only>
<zmconv_trig_ull_only                                                 >.false. </zmconv_trig_ull_only>
<zmconv_tiedke_add                                                    >0.5D0   </zmconv_tiedke_add>
<zmconv_cape_cin                                                      >5       </zmconv_cape_cin>
<zmconv_mx_bot_lyr_adj                                                >0       </zmconv_mx_bot_lyr_adj>
<zmconv_dmpdz                                                         >-1.0E-3 </zmconv_dmpdz>
<zmconv_tp_fac                                                        >0.D0 </zmconv_tp_fac>

<!-- Cloud sedimentation -->

<cldsed_ice_stokes_fac                                    > 1.0D0 </cldsed_ice_stokes_fac>
<cldsed_ice_stokes_fac waccm_phys="1"                     > 0.5D0 </cldsed_ice_stokes_fac>
<cldsed_ice_stokes_fac hgrid="1.9x2.5"   phys="cam4"      > 0.5D0 </cldsed_ice_stokes_fac>


<!-- Gravity wave drag parameters -->
<fcrit2              >1.0</fcrit2>

<!-- FV dycore -->
<fft_flt              >1</fft_flt>

<div24del2flag                              > 2</div24del2flag>

<nspltvrm                  >1</nspltvrm>
<nspltvrm    waccm_phys="1">2</nspltvrm>
<nspltrac    waccm_phys="1">2</nspltrac>

<nsplit      waccm_phys="1">8</nsplit>

<del2coef                >3.e+5</del2coef>

<filtcw                  >0</filtcw>

<!--for subcycling spectral-->
<eul_nsplit dyn="eul"> 1 </eul_nsplit>

<!-- iop dataset for SCAM mode -->
<iopfile dyn="eul">atm/cam/scam/iop/ARM95_4scam.nc</iopfile>

<!-- IOP mode -->
<omega iop_mode="1">0.D0</omega> 

<!-- physics loadbalance -->
<phys_loadbalance dyn="se"> 2 </phys_loadbalance>
<phys_loadbalance dyn="eul"> 3 </phys_loadbalance>

<!-- Control output to create prescribed aerosol climatology -->
<get_presc_aero_data>       .false. </get_presc_aero_data>

<!-- physics chunk first dimension upper bound,
     encoding empirically-determined defaults -->
<phys_chnk_fdim_max > 16 </phys_chnk_fdim_max>
<phys_chnk_fdim_max mach="compy" dyn="se" npg="0"> 24 </phys_chnk_fdim_max>
<phys_chnk_fdim_max mach="compy" dyn="se" npg="2"> 20 </phys_chnk_fdim_max>
<phys_chnk_fdim_max mach="cori-knl" dyn="se" npg="0"> 128 </phys_chnk_fdim_max>
<phys_chnk_fdim_max mach="cori-knl" dyn="se" npg="2"> 30 </phys_chnk_fdim_max>

<!-- physics chunk first dimension factor,
     encoding empirically-determined defaults -->
<phys_chnk_fdim_mult > 1 </phys_chnk_fdim_mult>
<phys_chnk_fdim_mult mach="cori-knl" dyn="se"> 2 </phys_chnk_fdim_mult>

<!-- Control output to history file(s) -->
<history_amwg>                 .true.   </history_amwg>
<history_verbose>              .false.  </history_verbose>
<history_vdiag>                .false.  </history_vdiag>
<history_aerosol>              .false.  </history_aerosol>
<history_aero_optics>          .false.  </history_aero_optics>
<history_eddy>                 .false.  </history_eddy>
<history_budget>               .false.  </history_budget>
<history_waccm>                .false.  </history_waccm>
<history_waccm waccm_phys="1"> .true.   </history_waccm>
<history_clubb>      .false.   </history_clubb>

<!-- BSINGH - ndrop.F90 "repeated g1 equation" bug fix flag -->
<fix_g1_err_ndrop>             .false.  </fix_g1_err_ndrop>

<!-- BSINGH - Flag (when .TRUE.)calculates solar zenith angle averaged over a time step.
     In default model solar zenith angle is held constant over time -->
<use_rad_dt_cosz>             .false.  </use_rad_dt_cosz>
<raytau0>                     0.0    </raytau0>

<!-- Only for use with RRTMGP -->
<do_aerosol_rad>              .true.   </do_aerosol_rad>
<fixed_total_solar_irradiance>-1       </fixed_total_solar_irradiance>
<do_spa_optics> .false.</do_spa_optics>

<!-- ================================================================== -->
<!-- Defaults for SE                                                    -->
<!-- ================================================================== -->

<se_partmethod> 4 </se_partmethod>
<se_topology> "cube" </se_topology>
<statefreq> 480 </statefreq>
<integration> "explicit" </integration>

<se_ftype> 2 </se_ftype>
<se_ftype scam="1" > 0 </se_ftype>

<se_limiter_option> 9 </se_limiter_option>


<vert_remap_q_alg> 10 </vert_remap_q_alg>



<theta_hydrostatic_mode>.true.</theta_hydrostatic_mode>
<theta_advect_form> 1 </theta_advect_form>

<interpolate_analysis> .false. </interpolate_analysis>
<interp_nlon> 0 </interp_nlon>
<interp_nlat> 0 </interp_nlat>
<interp_type> 1 </interp_type>
<interp_gridtype> 1 </interp_gridtype>
<vthreads> 1 </vthreads>

<transport_alg> 12 </transport_alg>


<se_fv_phys_remap_alg> 1 </se_fv_phys_remap_alg>

<cubed_sphere_map> 2 </cubed_sphere_map>
<cubed_sphere_map npg="0"> 0 </cubed_sphere_map>

<!-- scream -->
<cubed_sphere_map hgrid="ne512np4"  npg="0"> 2 </cubed_sphere_map>
<!-- scream -->
<cubed_sphere_map hgrid="ne1024np4" npg="0"> 2 </cubed_sphere_map>


<!-- RRM grids  -->

<se_ne hgrid="ne0np4_arm_x8v3_lowcon"  > 0 </se_ne>
<se_ne hgrid="ne0np4_conus_x4v1_lowcon"  > 0 </se_ne>
<se_ne hgrid="ne0np4_northamericax4v1"  > 0 </se_ne>
<se_ne hgrid="ne0np4_svalbard_x8v1_lowcon"  > 0 </se_ne>
<se_ne hgrid="ne0np4_sooberingoa_x4x8v1_lowcon"  > 0 </se_ne>
<se_ne hgrid="ne0np4_enax4v1">0</se_ne>
<se_ne hgrid="ne0np4_twpx4v1" > 0 </se_ne>

<mesh_file>/dev/null</mesh_file>
<mesh_file hgrid="ne0np4_arm_x8v3_lowcon"  >atm/cam/inic/homme/arm_x8v3_lowcon.g</mesh_file>
<mesh_file hgrid="ne0np4_conus_x4v1_lowcon"  >atm/cam/inic/homme/conusx4v1.g</mesh_file>
<mesh_file hgrid="ne0np4_northamericax4v1"  >atm/cam/inic/homme/northamericax4v1.g</mesh_file>
<mesh_file hgrid="ne0np4_antarcticax4v1"  >atm/cam/inic/homme/antarcticax4v1.g</mesh_file>
<mesh_file hgrid="ne0np4_svalbard_x8v1_lowcon"  >atm/cam/inic/homme/svalbardx8v1.g</mesh_file>
<mesh_file hgrid="ne0np4_sooberingoa_x4x8v1_lowcon"  >atm/cam/inic/homme/sooberingoax4x8v1.g</mesh_file>
<mesh_file hgrid="ne0np4_enax4v1">atm/cam/inic/homme/enax4v1.g</mesh_file>
<mesh_file hgrid="ne0np4_twpx4v1" >atm/cam/inic/homme/twpx4v1.g</mesh_file>

<!-- viscosity  -->

<nu_top> 2.5e5 </nu_top>
<nu_top dyn_target="theta-l" hgrid="ne120np4"> 1e5 </nu_top>
<nu_top dyn_target="theta-l" hgrid="ne240np4"> 4.3e4 </nu_top>
<nu_top dyn_target="theta-l" hgrid="ne256np4"> 4e4 </nu_top>
<nu_top dyn_target="theta-l" hgrid="ne512np4"> 2e4 </nu_top>
<nu_top dyn_target="theta-l" hgrid="ne1024np4"> 1e4 </nu_top>
<nu_top dyn_target="theta-l" hgrid="ne0np4_northamericax4v1"> 1e5 </nu_top>
<nu_top dyn_target="theta-l" hgrid="ne0np4_antarcticax4v1"> 1e5 </nu_top>
<nu_top dyn_target="theta-l" hgrid="ne0np4_conus_x4v1_lowcon"> 1e5 </nu_top>
<nu_top dyn_target="theta-l" hgrid="ne0np4_enax4v1"> 1e5 </nu_top>
<nu_top dyn_target="theta-l" hgrid="ne0np4_twpx4v1"> 1e5 </nu_top>


<!-- tensor hyperviscsoity -->
<nu>                   3.4e-8 </nu>
<hypervis_order >     2 </hypervis_order>
<hypervis_scaling> 3.0 </hypervis_scaling>

<!-- special TEMPORARY defaults for scream for upstream merge  -->
<nu hgrid="ne4np4"> 5.0e17  </nu>
<hypervis_scaling hgrid="ne4np4" > 0 </hypervis_scaling>




<!-- -1.0 indicates use the value for nu -->
<nu_q> -1.0 </nu_q>
<nu_p> -1.0 </nu_p>
<nu_s> -1.0 </nu_s>
<nu_div> -1.0 </nu_div>

<!-- ================================================================== -->
<!-- timesteps  -->
<!-- ================================================================== -->
<tstep_type > 5 </tstep_type>
<hypervis_subcycle > 1 </hypervis_subcycle>
<dt_tracer_factor > 6 </dt_tracer_factor>
<dt_remap_factor>  2  </dt_remap_factor>
<hypervis_subcycle_q> 6 </hypervis_subcycle_q>
<hypervis_subcycle_tom> 1 </hypervis_subcycle_tom>
<qsplit > -1 </qsplit>
<rsplit > -1 </rsplit>
<se_nsplit > -1 </se_nsplit>

<se_tstep >                  600 </se_tstep>
<se_tstep dyn_target="theta-l" hgrid="ne30np4" >  300 </se_tstep>
<se_tstep dyn_target="theta-l" hgrid="ne45np4" >  200 </se_tstep>
<se_tstep dyn_target="theta-l" hgrid="ne60np4" >  150 </se_tstep>
<se_tstep dyn_target="theta-l" hgrid="ne120np4">  75 </se_tstep>
<se_tstep dyn_target="theta-l" hgrid="ne0np4_northamericax4v1"> 75 </se_tstep>
<se_tstep dyn_target="theta-l" hgrid="ne0np4_antarcticax4v1"> 75 </se_tstep>
<se_tstep dyn_target="theta-l" hgrid="ne0np4_conus_x4v1_lowcon"> 75 </se_tstep>
<se_tstep dyn_target="theta-l" hgrid="ne0np4_enax4v1"> 75 </se_tstep>
<se_tstep dyn_target="theta-l" hgrid="ne0np4_twpx4v1"> 75 </se_tstep>


<se_tstep            dyn_target="theta-l" hgrid="ne240np4"> 37.5 </se_tstep>
<dt_tracer_factor    dyn_target="theta-l" hgrid="ne240np4"> 8    </dt_tracer_factor>
<hypervis_subcycle_q dyn_target="theta-l" hgrid="ne240np4"> 8    </hypervis_subcycle_q>

<se_tstep            dyn_target="theta-l" hgrid="ne256np4"> 37.5 </se_tstep>
<dt_tracer_factor    dyn_target="theta-l" hgrid="ne256np4"> 8    </dt_tracer_factor>
<hypervis_subcycle_q dyn_target="theta-l" hgrid="ne256np4"> 8    </hypervis_subcycle_q>

<se_tstep            dyn_target="theta-l" hgrid="ne512np4"> 18.75 </se_tstep>
<dt_tracer_factor    dyn_target="theta-l" hgrid="ne512np4"> 8     </dt_tracer_factor>
<hypervis_subcycle_q dyn_target="theta-l" hgrid="ne512np4"> 8     </hypervis_subcycle_q>

<se_tstep            dyn_target="theta-l" hgrid="ne1024np4"> 9.375 </se_tstep>
<dt_tracer_factor    dyn_target="theta-l" hgrid="ne1024np4"> 8     </dt_tracer_factor>
<hypervis_subcycle_q dyn_target="theta-l" hgrid="ne1024np4"> 8     </hypervis_subcycle_q>


<hypervis_subcycle_tom dyn_target="theta-l" hgrid="ne0np4_northamericax4v1"> 3 </hypervis_subcycle_tom>
<hypervis_subcycle_tom dyn_target="theta-l" hgrid="ne0np4_antarcticax4v1"  > 3 </hypervis_subcycle_tom>
<hypervis_subcycle_tom dyn_target="theta-l" hgrid="ne0np4_conus_x4v1"      > 3 </hypervis_subcycle_tom>
<hypervis_subcycle_tom dyn_target="theta-l" hgrid="ne0np4_exan4v1"      > 3 </hypervis_subcycle_tom>
<hypervis_subcycle_tom dyn_target="theta-l" hgrid="ne0np4_twpx4v1"      > 3 </hypervis_subcycle_tom>

<hypervis_subcycle dyn_target="theta-l" hgrid="ne0np4_conus_x4v1_lowcon"> 2 </hypervis_subcycle>
<hypervis_subcycle dyn_target="theta-l" hgrid="ne0np4_northamericax4v1" > 2 </hypervis_subcycle>
<hypervis_subcycle dyn_target="theta-l" hgrid="ne0np4_antarcticax4v1"   > 2 </hypervis_subcycle>
<hypervis_subcycle dyn_target="theta-l" hgrid="ne0np4_twpx4v1"   > 2 </hypervis_subcycle>
<hypervis_subcycle dyn_target="theta-l" hgrid="ne0np4_enax4v1"   > 2 </hypervis_subcycle>


<!-- Modifications for MMF, which uses a shorter physics time step for stability (20 min for ne4, ne30)-->
<dt_tracer_factor    use_MMF="1" dyn_target="theta-l" hgrid="ne4np4"> 2 </dt_tracer_factor>
<hypervis_subcycle_q use_MMF="1" dyn_target="theta-l" hgrid="ne4np4"> 2 </hypervis_subcycle_q>

<dt_tracer_factor    use_MMF="1" dyn_target="theta-l" hgrid="ne30np4"> 4 </dt_tracer_factor>
<hypervis_subcycle_q use_MMF="1" dyn_target="theta-l" hgrid="ne30np4"> 4 </hypervis_subcycle_q>


<!-- ================================================================== -->
<!-- 
Defaults for SE preqx dycore.  preqx can run with theta-l settings 
above, but these settings preserve E3SM V1 behavoir.  Remove after V2
Uses older timestep interface, controlled by se_nsplit, rsplit, qsplit,
with se_tstep, dt_remap_factor, dt_tracer_factor set to -1
-->
<!-- ================================================================== -->

<se_limiter_option dyn_target="preqx"> 8 </se_limiter_option>
<vert_remap_q_alg dyn_target="preqx"> 1 </vert_remap_q_alg>
<transport_alg dyn_target="preqx"> 0 </transport_alg>

<!-- viscosity  -->
<nu_top dyn_target="preqx" > 2.5e5 </nu_top>
<nu_top dyn_target="preqx" hgrid="ne240np4"> 1.0e5 </nu_top>

<nu dyn_target="preqx" hgrid="ne4np4"  >  5.0e17 </nu>
<nu dyn_target="preqx" hgrid="ne11np4" >  2.0e16 </nu>
<nu dyn_target="preqx" hgrid="ne16np4" >  7.0e15 </nu>
<nu dyn_target="preqx" hgrid="ne30np4" >  1.0e15 </nu>
<nu dyn_target="preqx" hgrid="ne45np4" >  3.0E+14 </nu>
<nu dyn_target="preqx" hgrid="ne60np4" >  1.25e14 </nu>
<nu dyn_target="preqx" hgrid="ne120np4">  1.0e13 </nu>
<nu dyn_target="preqx" hgrid="ne240np4">  1.9e12 </nu>
<nu dyn_target="preqx" hgrid="ne256np4">  1.6e12 </nu>
<nu dyn_target="preqx" hgrid="ne512np4">  2.0e11 </nu>
<nu dyn_target="preqx" hgrid="ne1024np4"> 2.5e10 </nu>
<nu dyn_target="preqx" hgrid="ne0np4_arm_x8v3_lowcon"  > 8.0e-8</nu>
<nu dyn_target="preqx" hgrid="ne0np4_conus_x4v1_lowcon"  > 8.0e-8</nu>
<nu dyn_target="preqx" hgrid="ne0np4_northamericax4v1"  > 8.0e-8</nu>
<nu dyn_target="preqx" hgrid="ne0np4_antarcticax4v1"  > 8.0e-8</nu>
<nu dyn_target="preqx" hgrid="ne0np4_svalbard_x8v1_lowcon"  > 8.0e-8</nu>
<nu dyn_target="preqx" hgrid="ne0np4_sooberingoa_x4x8v1_lowcon"  > 8.0e-8</nu>
<nu dyn_target="preqx" hgrid="ne0np4_enax4v1">8.0e-8</nu>
<nu dyn_target="preqx" hgrid="ne0np4_twpx4v1" >8.0e-8</nu>

<!-- preqx uses nu_div = 2.5*nu -->
<nu_div dyn_target="preqx" hgrid="ne4np4" >  1.25e18 </nu_div>
<nu_div dyn_target="preqx" hgrid="ne11np4" >  5.0e16 </nu_div>
<nu_div dyn_target="preqx" hgrid="ne16np4" > 15.5e15 </nu_div>
<nu_div dyn_target="preqx" hgrid="ne30np4" >  2.5e15 </nu_div>
<nu_div dyn_target="preqx" hgrid="ne45np4" > 7.4E+14 </nu_div>
<nu_div dyn_target="preqx" hgrid="ne60np4" >  2.5e14 </nu_div>
<nu_div dyn_target="preqx" hgrid="ne120np4">  2.5e13 </nu_div>
<nu_div dyn_target="preqx" hgrid="ne240np4">  2.5e12 </nu_div>
<nu_div dyn_target="preqx" hgrid="ne512np4">  5.0e11 </nu_div>
<nu_div dyn_target="preqx" hgrid="ne1024np4"> 6.25e10 </nu_div>
<nu_div dyn_target="preqx" hgrid="ne0np4_arm_x8v3_lowcon"  > 20.0e-8</nu_div>
<nu_div dyn_target="preqx" hgrid="ne0np4_conus_x4v1_lowcon"  > 20.0e-8</nu_div>
<nu_div dyn_target="preqx" hgrid="ne0np4_northamericax4v1"  > 20.0e-8</nu_div>
<nu_div dyn_target="preqx" hgrid="ne0np4_antarcticax4v1"  > 20.0e-8</nu_div>
<nu_div dyn_target="preqx" hgrid="ne0np4_svalbard_x8v1_lowcon"  > 20.0e-8</nu_div>
<nu_div dyn_target="preqx" hgrid="ne0np4_sooberingoa_x4x8v1_lowcon"  > 20.0e-8</nu_div>
<nu_div dyn_target="preqx" hgrid="ne0np4_enax4v1">20.0e-8</nu_div>
<nu_div dyn_target="preqx" hgrid="ne0np4_twpx4v1" >20.0e-8</nu_div>

<hypervis_scaling dyn_target="preqx" > 0 </hypervis_scaling>
<hypervis_scaling dyn_target="preqx" hgrid="ne0np4_arm_x8v3_lowcon"  > 3.2 </hypervis_scaling>
<hypervis_scaling dyn_target="preqx" hgrid="ne0np4_conus_x4v1_lowcon"  > 3.2 </hypervis_scaling>
<hypervis_scaling dyn_target="preqx" hgrid="ne0np4_northamericax4v1"  > 3.2 </hypervis_scaling>
<hypervis_scaling dyn_target="preqx" hgrid="ne0np4_antarcticax4v1"  > 3.2 </hypervis_scaling>
<hypervis_scaling dyn_target="preqx" hgrid="ne0np4_svalbard_x8v1_lowcon"  > 3.2 </hypervis_scaling>
<hypervis_scaling dyn_target="preqx" hgrid="ne0np4_sooberingoa_x4x8v1_lowcon"  > 3.2 </hypervis_scaling>
<hypervis_scaling dyn_target="preqx" hgrid="ne0np4_enax4v1">3.2</hypervis_scaling>
<hypervis_scaling dyn_target="preqx" hgrid="ne0np4_twpx4v1" > 3.2 </hypervis_scaling>


<!-- old interface, used by preqx.  timesteps controlled by se_nsplit, rsplit, qsplit -->
<!-- se_tstep, dt_remap_factor, dt_tracer_factor set to -1 -->
<se_tstep dyn_target="preqx"> -1 </se_tstep>
<dt_tracer_factor dyn_target="preqx"> -1 </dt_tracer_factor>
<dt_remap_factor  dyn_target="preqx">  -1  </dt_remap_factor>
<hypervis_subcycle_q dyn_target="preqx"> 1 </hypervis_subcycle_q>
<hypervis_subcycle_tom dyn_target="preqx"> 0 </hypervis_subcycle_tom>

<!-- ne45 defaults to new time step interface -->
<se_tstep         dyn_target="preqx" hgrid="ne45np4"> 200 </se_tstep>
<dt_remap_factor  dyn_target="preqx" hgrid="ne45np4"> 2 </dt_remap_factor>
<dt_tracer_factor dyn_target="preqx" hgrid="ne45np4"> 1 </dt_tracer_factor>

<qsplit dyn_target="preqx">  1 </qsplit>
<qsplit dyn_target="preqx" hgrid="ne45np4"> -1 </qsplit>

<rsplit dyn_target="preqx">  3 </rsplit>
<rsplit dyn_target="preqx" hgrid="ne4np4" >  1 </rsplit>
<rsplit dyn_target="preqx" hgrid="ne11np4">  2 </rsplit>
<rsplit dyn_target="preqx" hgrid="ne45np4"> -1 </rsplit>

<se_nsplit dyn_target="preqx"> 2 </se_nsplit>
<se_nsplit dyn_target="preqx" hgrid="ne4np4" >   4 </se_nsplit>
<se_nsplit dyn_target="preqx" hgrid="ne11np4" >  4 </se_nsplit>
<se_nsplit dyn_target="preqx" hgrid="ne16np4" >  1 </se_nsplit>
<se_nsplit dyn_target="preqx" hgrid="ne30np4" >  2 </se_nsplit>
<se_nsplit dyn_target="preqx" hgrid="ne45np4">  -1 </se_nsplit>
<se_nsplit dyn_target="preqx" hgrid="ne60np4" >  4 </se_nsplit>
<se_nsplit dyn_target="preqx" hgrid="ne120np4">  4 </se_nsplit>
<se_nsplit dyn_target="preqx" hgrid="ne240np4">  5 </se_nsplit>
<se_nsplit dyn_target="preqx" hgrid="ne512np4">  5 </se_nsplit>
<se_nsplit dyn_target="preqx" hgrid="ne1024np4"> 10 </se_nsplit>
<se_nsplit dyn_target="preqx" hgrid="ne0np4_arm_x8v3_lowcon"  > 5 </se_nsplit>
<se_nsplit dyn_target="preqx" hgrid="ne0np4_conus_x4v1_lowcon"  > 4 </se_nsplit>
<se_nsplit dyn_target="preqx" hgrid="ne0np4_northamericax4v1"  > 4 </se_nsplit>
<se_nsplit dyn_target="preqx" hgrid="ne0np4_antarcticax4v1"  > 4 </se_nsplit>
<se_nsplit dyn_target="preqx" hgrid="ne0np4_svalbard_x8v1_lowcon"  > 5 </se_nsplit>
<se_nsplit dyn_target="preqx" hgrid="ne0np4_sooberingoa_x4x8v1_lowcon"  > 5 </se_nsplit>
<se_nsplit dyn_target="preqx" hgrid="ne0np4_enax4v1">4</se_nsplit>
<se_nsplit dyn_target="preqx" hgrid="ne0np4_twpx4v1" > 4 </se_nsplit>


<hypervis_subcycle hgrid="ne4np4" dyn_target="preqx">   3 </hypervis_subcycle>
<hypervis_subcycle hgrid="ne11np4" dyn_target="preqx" >  3 </hypervis_subcycle>
<hypervis_subcycle hgrid="ne16np4" dyn_target="preqx">  3 </hypervis_subcycle>
<hypervis_subcycle hgrid="ne30np4" dyn_target="preqx">  3 </hypervis_subcycle>
<hypervis_subcycle hgrid="ne45np4" dyn_target="preqx">  4 </hypervis_subcycle>
<hypervis_subcycle hgrid="ne60np4" dyn_target="preqx">  4 </hypervis_subcycle>
<hypervis_subcycle hgrid="ne120np4" dyn_target="preqx">  4 </hypervis_subcycle>
<hypervis_subcycle hgrid="ne240np4" dyn_target="preqx">  4 </hypervis_subcycle>
<hypervis_subcycle hgrid="ne512np4" dyn_target="preqx">  10 </hypervis_subcycle>
<hypervis_subcycle hgrid="ne1024np4" dyn_target="preqx"> 20 </hypervis_subcycle>
<hypervis_subcycle hgrid="ne0np4_arm_x8v3_lowcon" dyn_target="preqx" > 8 </hypervis_subcycle>
<hypervis_subcycle hgrid="ne0np4_conus_x4v1_lowcon" dyn_target="preqx" > 7 </hypervis_subcycle>
<hypervis_subcycle hgrid="ne0np4_northamericax4v1" dyn_target="preqx"  > 7 </hypervis_subcycle>
<hypervis_subcycle hgrid="ne0np4_antarcticax4v1" dyn_target="preqx"  > 7 </hypervis_subcycle>
<hypervis_subcycle hgrid="ne0np4_svalbard_x8v1_lowcon" dyn_target="preqx" > 8 </hypervis_subcycle>
<hypervis_subcycle hgrid="ne0np4_sooberingoa_x4x8v1_lowcon" dyn_target="preqx"  > 8 </hypervis_subcycle>
<hypervis_subcycle hgrid="ne0np4_enax4v1" dyn_target="preqx">7</hypervis_subcycle>
<hypervis_subcycle hgrid="ne0np4_twpx4v1" dyn_target="preqx"> 7 </hypervis_subcycle>


<!-- ================================================================== -->
<!-- Defaults for driver namelist seq_infodata_inparm                   -->
<!-- ================================================================== -->

<!-- Case name -->
<case_name>camrun</case_name>

<!-- Run-type of simulation -->
<start_type>startup</start_type>

<!-- ================================================================== -->
<!-- Defaults for driver namelist seq_timemgr_inparm                    -->
<!-- ================================================================== -->

<!-- Length of run -->
<stop_option>ndays</stop_option>
<stop_n>1</stop_n>

<!-- Length of time for restarts -->
<restart_option>'monthly'</restart_option>

<!-- Starting date.  The value of start_ymd is used to match the ic_ymd    -->
<!-- attribute of the ncdata files -->
<start_ymd>101</start_ymd>

<!-- Orbit -->
<orb_iyear >1990</orb_iyear>

<ocean_tight_coupling >.true.</ocean_tight_coupling>

<!-- ================================================================== -->
<!-- Defaults for clm_inparm                                            -->
<!-- ================================================================== -->

<!-- Urban air conditioning/heating and wasteheat -->
<urban_hac>ON_WASTEHEAT</urban_hac>

<!-- Urban traffic flux -->
<urban_traffic>.false.</urban_traffic>

<!-- Plant function types (relative to {csmdata}) -->
<fpftcon>lnd/clm2/pftdata/pft-physiology.clm40.c130424.nc</fpftcon>

<!-- Initial condition datasets (relative to {csmdata}) -->
<!-- The year has been removed from the ic_ymd attribute for the climatology files -->
<!-- so that they will be used when the default 101 climatology start date -->
<!-- is used.  The sim_year attribute defaults to 2000 in build-namelist, -->
<!-- and is set explicitly in the use case files -->
<finidat hgrid="ne30np4"   ic_ymd="101" sim_year="2000">lnd/clm2/initdata/clmi.BCN.2000-01-01_ne30np4_gx1v6_simyr2000_c110328.nc</finidat>
<finidat hgrid="ne0np4_arm_x8v3_lowcon"  ic_ymd="101" sim_year="2000">lnd/clm2/initdata/clmi.armx8v3.1850-01-01.nc</finidat>
<!-- for CLM4.0finidat hgrid="ne0np4_conus_x4v1_lowcon" ic_ymd="101" sim_year="2000">lnd/clm2/initdata/clmi.conusx4v1.2000-01-01_c141106.nc</finidat-->
<finidat hgrid="ne0np4_conus_x4v1_lowcon" ic_ymd="101" sim_year="2000">lnd/clm2/initdata_map/clmi.ICRUCLM45.0021-01-01.conusx4v1.0ac6464_simyr2000_c161130.nc</finidat>
<finidat hgrid="ne0np4_svalbard_x8v1_lowcon"  ic_ymd="101" sim_year="1850">lnd/clm2/initdata/clmi.svalbardx8v1.1850-01-01.nc</finidat>
<finidat hgrid="ne0np4_sooberingoa_x4x8v1_lowcon"  ic_ymd="101" sim_year="1850">lnd/clm2/initdata/clmi.sooberingoax4x8v1.1850-01-01_c141110.nc</finidat>

<!-- Surface datasets (relative to {csmdata}) -->
<!-- for present day simulations - year 2000 -->
<fsurdat hgrid="64x128"    sim_year="2000">lnd/clm2/surfdata/surfdata_64x128_simyr2000_c090928.nc</fsurdat>
<fsurdat hgrid="ne16np4"   sim_year="2000">lnd/clm2/surfdata_map/surfdata_ne16np4_simyr2000_c120126.nc</fsurdat>
<fsurdat hgrid="ne30np4"   sim_year="2000">lnd/clm2/surfdata_map/surfdata_ne30np4_simyr2000_c110801.nc</fsurdat>
<fsurdat hgrid="ne60np4"   sim_year="2000">lnd/clm2/surfdata_map/surfdata_ne60np4_simyr2000_c120416.nc</fsurdat>
<fsurdat hgrid="ne120np4"  sim_year="2000">lnd/clm2/surfdata_map/surfdata_ne120np4_simyr2000_c120711.nc</fsurdat>
<fsurdat hgrid="ne240np4"  sim_year="2000">lnd/clm2/surfdata_map/surfdata_ne240np4_simyr2000_c110801.nc</fsurdat>

<!-- for pre-industrial simulations - year 1850 -->
<fsurdat hgrid="64x128"    sim_year="1850">lnd/clm2/surfdata/surfdata_64x128_simyr1850_c090928.nc</fsurdat>

<fsurdat hgrid="ne16np4"   sim_year="1850">lnd/clm2/surfdata/surfdata_ne16np4_simyr1850_c120126.nc</fsurdat>
<fsurdat hgrid="ne30np4"   sim_year="1850">lnd/clm2/surfdata/surfdata_ne30np4_simyr1850_c110727.nc</fsurdat>
<fsurdat hgrid="ne60np4"   sim_year="1850">lnd/clm2/surfdata/surfdata_ne60np4_simyr1850_c120416.nc</fsurdat>
<fsurdat hgrid="ne120np4"  sim_year="1850">lnd/clm2/surfdata/surfdata_ne120np4_simyr1850_c110817.nc</fsurdat>
<fsurdat hgrid="ne240np4"  sim_year="1850">lnd/clm2/surfdata/surfdata_ne240np4_simyr1850_c120127.nc</fsurdat>

<!-- Dynamic PFT surface datasets (relative to {csmdata}) -->
<fpftdyn hgrid="1.9x2.5"       sim_year="1850-2000" >lnd/clm2/surfdata/surfdata.pftdyn_1.9x2.5_simyr1850-2005_c091108.nc</fpftdyn>
<fpftdyn hgrid="2.5x3.33"      sim_year="1850-2000" >lnd/clm2/surfdata/surfdata.pftdyn_2.5x3.33_simyr1850-2005_c091109.nc</fpftdyn>
<fpftdyn hgrid="10x15"         sim_year="1850-2000" >lnd/clm2/surfdata/surfdata.pftdyn_10x15_simyr1850-2005_c100205.nc</fpftdyn>

<!-- Dynamic PFT surface datasets for future scenarios(relative to {csmdata}) -->
<fpftdyn hgrid="0.9x1.25"      rcp="8.5" sim_year="1850-2100" >lnd/clm2/surfdata/surfdata.pftdyn_0.9x1.25_rcp8.5_simyr1850-2100_c100319.nc</fpftdyn>
<fpftdyn hgrid="1.9x2.5"       rcp="8.5" sim_year="1850-2100" >lnd/clm2/surfdata/surfdata.pftdyn_1.9x2.5_rcp8.5_simyr1850-2100_c100322.nc</fpftdyn>
<fpftdyn hgrid="10x15"         rcp="8.5" sim_year="1850-2100" >lnd/clm2/surfdata/surfdata.pftdyn_10x15_rcp8.5_simyr1850-2100_c100202.nc</fpftdyn>

<fpftdyn hgrid="0.9x1.25"      rcp="6"  sim_year="1850-2100" >lnd/clm2/surfdata/surfdata.pftdyn_0.9x1.25_rcp6.0_simyr1850-2100_c100812.nc</fpftdyn>
<fpftdyn hgrid="1.9x2.5"       rcp="6"  sim_year="1850-2100" >lnd/clm2/surfdata/surfdata.pftdyn_1.9x2.5_rcp6.0_simyr1850-2100_c100813.nc</fpftdyn>
<fpftdyn hgrid="10x15"         rcp="6"  sim_year="1850-2100" >lnd/clm2/surfdata/surfdata.pftdyn_10x15_rcp6.0_simyr1850-2100_c100901.nc</fpftdyn>

<fpftdyn hgrid="0.9x1.25"      rcp="4.5" sim_year="1850-2100" >lnd/clm2/surfdata/surfdata.pftdyn_0.9x1.25_rcp4.5_simyr1850-2100_c100406.nc</fpftdyn>
<fpftdyn hgrid="1.9x2.5"       rcp="4.5" sim_year="1850-2100" >lnd/clm2/surfdata/surfdata.pftdyn_1.9x2.5_rcp4.5_simyr1850-2100_c100322.nc</fpftdyn>
<fpftdyn hgrid="10x15"         rcp="4.5" sim_year="1850-2100" >lnd/clm2/surfdata/surfdata.pftdyn_10x15_rcp4.5_simyr1850-2100_c100322.nc</fpftdyn>

<fpftdyn hgrid="0.9x1.25"      rcp="2.6" sim_year="1850-2100" >lnd/clm2/surfdata/surfdata.pftdyn_0.9x1.25_rcp2.6_simyr1850-2100_c100323.nc</fpftdyn>
<fpftdyn hgrid="1.9x2.5"       rcp="2.6" sim_year="1850-2100" >lnd/clm2/surfdata/surfdata.pftdyn_1.9x2.5_rcp2.6_simyr1850-2100_c100322.nc</fpftdyn>
<fpftdyn hgrid="10x15"         rcp="2.6" sim_year="1850-2100" >lnd/clm2/surfdata/surfdata.pftdyn_10x15_rcp2.6_simyr1850-2100_c100322.nc</fpftdyn>


<!-- Grid/Fraction datasets (relative to {csmdata}) -->

<fatmlndfrc hgrid="64x128"    >share/domains/domain.clm/domain.lnd.T42_USGS.111004.nc</fatmlndfrc>

<fatmlndfrc hgrid="ne16np4"   >share/domains/domain.lnd.ne16np4_gx3v7.120406.nc</fatmlndfrc>
<fatmlndfrc hgrid="ne30np4"   >share/domains/domain.lnd.ne30np4_gx1v6.110905.nc</fatmlndfrc>
<fatmlndfrc hgrid="ne60np4"   >share/domains/domain.lnd.ne60np4_gx1v6.120406.nc</fatmlndfrc>
<fatmlndfrc hgrid="ne120np4"  >share/domains/domain.lnd.ne120np4_gx1v6.111226.nc</fatmlndfrc>
<fatmlndfrc hgrid="ne240np4"  >share/domains/domain.lnd.ne240np4_gx1v6.120125.nc</fatmlndfrc>

<fatmlndfrc hgrid="ne0np4_enax4v1">share/domains/domain.lnd.enax4v1_oRRS18to6.170621.nc</fatmlndfrc>

<!-- SNICAR (SNow, ICe, and Aerosol Radiative model) datasets -->
<fsnowoptics >lnd/clm2/snicardata/snicar_optics_5bnd_mam_c160322.nc</fsnowoptics>
<fsnowaging  >lnd/clm2/snicardata/snicar_drdt_bst_fit_60_c070416.nc</fsnowaging>

<!-- River Transport Model 1/2 degree grid river routing file (relative to {csmdata}) -->
<frivinp_rtm>lnd/clm2/rtmdata/rdirc_0.5x0.5_simyr2000_c101124.nc</frivinp_rtm>

<!-- ================================================================== -->
<!-- CAM specific surface models DOM and CSIM4                          -->
<!-- ================================================================== -->

<!-- SST datasets used with DOM/CSIM4 and DOCN -->
<!-- Present day SST -->
<!-- Warning: I think bndtvs has been superseded by SSTICE* (pjc, 2016-8-5) -->
<bndtvs hgrid="64x128"     sim_year="2000">atm/cam/sst/sst_HadOIBl_bc_64x128_clim_c050526.nc</bndtvs>

<bndtvs dyn="se"        sim_year="2000">atm/cam/sst/sst_HadOIBl_bc_1x1_clim_c101029.nc</bndtvs>

<!-- Pre-industrial SST: 1850 -->

<bndtvs dyn="se"        sim_year="1850">atm/cam/sst/sst_HadOIBl_bc_1x1_clim_pi_c100129.nc</bndtvs>

<!-- Time-varying SSTs: 1850-2005 -->
<bndtvs hgrid="64x128"     sim_year="1850-2000">atm/cam/sst/sst_HadOIBl_bc_64x128_1850_2012_c130411.nc</bndtvs>

<bndtvs dyn="se"        sim_year="1850-2000">atm/cam/sst/sst_HadOIBl_bc_1x1_1850_2012_c130411.nc</bndtvs>

<!-- SST domain files -->
<bndtvs_domain dyn="se"  >ocn/docn7/domain.ocn.1x1.111007.nc</bndtvs_domain>

<!-- Ocean domain files -->
<focndomain hgrid="64x128"  >atm/cam/ocnfrac/domain.camocn.64x128_USGS_070807.nc</focndomain>

<focndomain hgrid="ne16np4"   >share/domains/domain.ocn.ne16np4_gx3v7.121113.nc</focndomain>
<focndomain hgrid="ne30np4"   >share/domains/domain.ocn.ne30np4_gx1v6_110217.nc</focndomain>
<focndomain hgrid="ne60np4"   >share/domains/domain.ocn.ne60np4_gx1v6.120406.nc</focndomain>
<focndomain hgrid="ne120np4"  >share/domains/domain.ocn.ne120np4_gx1v6.111226.nc</focndomain>
<focndomain hgrid="ne240np4"  >share/domains/domain.ocn.ne240np4_gx1v6.111226.nc</focndomain>

<focndomain hgrid="ne0np4_enax4v1">share/domains/domain.ocn.enax4v1_oRRS18to6.170621.nc</focndomain>

<!-- set default parameter values for v2, moved from use_case file -->

<!-- Ice nucleation mods-->
<use_hetfrz_classnuc phys="default">.true.</use_hetfrz_classnuc>
<use_hetfrz_classnuc MMF_microphysics_scheme="sam1mom">.false.</use_hetfrz_classnuc>
<use_preexisting_ice phys="default">.false.</use_preexisting_ice>
<hist_hetfrz_classnuc phys="default">.false.</hist_hetfrz_classnuc>
<micro_mg_dcs_tdep phys="default">.true.</micro_mg_dcs_tdep>
<microp_aero_wsub_scheme phys="default">1</microp_aero_wsub_scheme>

<!-- For Polar mods-->
<sscav_tuning phys="default">.true.</sscav_tuning>
<convproc_do_aer phys="default">.true.</convproc_do_aer>
<convproc_do_gas phys="default">.false.</convproc_do_gas>
<convproc_method_activate phys="default">2</convproc_method_activate>
<demott_ice_nuc phys="default">.true.</demott_ice_nuc>
<liqcf_fix phys="default">.true.</liqcf_fix>
<regen_fix phys="default">.true.</regen_fix>
<resus_fix phys="default">.true.</resus_fix>
<mam_amicphys_optaa phys="default">1</mam_amicphys_optaa>

<fix_g1_err_ndrop phys="default">.true.</fix_g1_err_ndrop>
<ssalt_tuning phys="default">.true.</ssalt_tuning>

<!-- Radiation bugfix -->
<use_rad_dt_cosz phys="default">.true.</use_rad_dt_cosz>

<!-- Tunable parameters for 72 layer model -->

<ice_sed_ai phys="default" microphys="mg2"> 500.0     </ice_sed_ai>
<clubb_ice_sh phys="default"> 50.e-6    </clubb_ice_sh>
<clubb_liq_deep phys="default"> 8.e-6     </clubb_liq_deep>  
<clubb_liq_sh phys="default"> 10.e-6    </clubb_liq_sh>
<clubb_C2rt phys="default"> 1.75D0    </clubb_C2rt>
<zmconv_dmpdz phys="default">-0.7e-3    </zmconv_dmpdz>
<zmconv_ke phys="default" dyn="se"> 5.0E-6      </zmconv_ke>
<cldfrc2m_rhmaxi phys="default" clubb_sgs="1" clubb_do_deep="0"> 1.05D0    </cldfrc2m_rhmaxi>
<do_tms phys="default"> .false.   </do_tms>
<do_tms phys="default" use_MMF="1"> .true.   </do_tms>
<n_so4_monolayers_pcage phys="default"> 8.0D0     </n_so4_monolayers_pcage>
<zmconv_tiedke_add phys="default"> 0.8D0     </zmconv_tiedke_add>
<zmconv_cape_cin phys="default"> 1         </zmconv_cape_cin>
<taubgnd phys="default"> 2.5D-3    </taubgnd>
<raytau0 phys="default"> 5.0D0     </raytau0>
<prc_coef1 phys="default"  microphys="mg2"> 30500.0D0 </prc_coef1>
<prc_exp phys="default"  microphys="mg2"> 3.19D0    </prc_exp>
<relvar_fix phys="default"> .true.    </relvar_fix>
<mg_prc_coeff_fix phys="default" microphys="mg2"> .true.    </mg_prc_coeff_fix>
<rrtmg_temp_fix phys="default"> .true.    </rrtmg_temp_fix>

<!-- Revised and new tunable parameters for v2 -->

<clubb_ipdf_call_placement phys="default"> 2         </clubb_ipdf_call_placement>
<zmconv_trigdcape_ull phys="default"> .true.     </zmconv_trigdcape_ull>
<cld_sed phys="default" microphys="mg2"> 1.0D0      </cld_sed>
<effgw_beres phys="default"> 0.35       </effgw_beres>
<gw_convect_hcf phys="default"> 12.5       </gw_convect_hcf>
<effgw_oro phys="default"> 0.375      </effgw_oro>
<use_gw_energy_fix phys="default"> .true.      </use_gw_energy_fix>
<clubb_C14 phys="default"> 2.5D0      </clubb_C14>
<clubb_tk1 phys="default"> 253.15D0   </clubb_tk1>
<dust_emis_fact phys="default"> 1.50D0     </dust_emis_fact>
<linoz_psc_T phys="default"> 197.5      </linoz_psc_T>
<micro_mincdnc phys="default" microphys="mg2"> 10.D6      </micro_mincdnc>
<clubb_C1 phys="default"> 2.4        </clubb_C1>
<clubb_C11 phys="default"> 0.70       </clubb_C11>
<clubb_C11b phys="default"> 0.20       </clubb_C11b>
<clubb_C11c phys="default"> 0.85       </clubb_C11c>
<clubb_C1b  phys="default"> 2.8        </clubb_C1b>
<clubb_C1c  phys="default"> 0.75       </clubb_C1c>
<clubb_C6rtb phys="default"> 7.50       </clubb_C6rtb>
<clubb_C6rtc phys="default"> 0.50       </clubb_C6rtc>
<clubb_C6thlb phys="default"> 7.50       </clubb_C6thlb>
<clubb_C6thlc phys="default"> 0.50       </clubb_C6thlc>
<clubb_C8 phys="default"> 5.2        </clubb_C8>
<clubb_c_K10 phys="default"> 0.35       </clubb_c_K10>
<clubb_c_K10h phys="default"> 0.35       </clubb_c_K10h>
<clubb_gamma_coef phys="default"> 0.12D0     </clubb_gamma_coef>
<clubb_gamma_coefb phys="default"> 0.28D0     </clubb_gamma_coefb>
<clubb_gamma_coefc phys="default"> 1.2        </clubb_gamma_coefc>
<clubb_mu phys="default"> 0.0005     </clubb_mu>
<clubb_wpxp_l_thresh phys="default"> 100.0D0    </clubb_wpxp_l_thresh>
<clubb_ice_deep phys="default"> 14.e-6     </clubb_ice_deep>
<clubb_use_sgv phys="default"> .true.     </clubb_use_sgv>
<seasalt_emis_scale phys="default" chem="linoz_mam4_resus_mom_soag"> 0.6        </seasalt_emis_scale>
<zmconv_c0_lnd phys="default"> 0.0020     </zmconv_c0_lnd>
<zmconv_c0_ocn phys="default"> 0.0020     </zmconv_c0_ocn>
<zmconv_alfa phys="default"> 0.14D0     </zmconv_alfa>
<zmconv_tp_fac phys="default"> 2.0D0      </zmconv_tp_fac>
<zmconv_mx_bot_lyr_adj phys="default"> 1          </zmconv_mx_bot_lyr_adj>
<prc_exp1 phys="default"  microphys="mg2"> -1.40D0    </prc_exp1>
<micro_mg_accre_enhan_fac phys="default" microphys="mg2"> 1.75D0     </micro_mg_accre_enhan_fac>
<microp_aero_wsubmin phys="default"> 0.001D0    </microp_aero_wsubmin>
<so4_sz_thresh_icenuc phys="default"> 0.080e-6   </so4_sz_thresh_icenuc>
<micro_mg_berg_eff_factor phys="default" clubb_sgs="1"> 0.7D0      </micro_mg_berg_eff_factor>
<cldfrc_dp1  phys="default"> 0.018D0    </cldfrc_dp1>

</namelist_defaults><|MERGE_RESOLUTION|>--- conflicted
+++ resolved
@@ -840,11 +840,8 @@
 <microp_scheme microphys="mg1">  MG</microp_scheme>
 <microp_scheme microphys="mg1.5">MG</microp_scheme>
 <microp_scheme microphys="mg2">  MG</microp_scheme>
-<<<<<<< HEAD
 <microp_scheme microphys="p3">   P3</microp_scheme>
-=======
 <microp_scheme use_MMF="1">     off</microp_scheme>
->>>>>>> 1ee072e5
 
 <micro_mg_version     microphys="mg1">    1          </micro_mg_version>
 <micro_mg_sub_version microphys="mg1">    0          </micro_mg_sub_version>
@@ -880,7 +877,6 @@
 <micro_nicons         microphys="mg2">  0.1D6       </micro_nicons>
 <micro_mincdnc        microphys="mg2">  -999.       </micro_mincdnc>
 
-<<<<<<< HEAD
 <!-- P3 specific namelist variables -->
 <micro_p3_lookup_dir	    > atm/cam/physprops </micro_p3_lookup_dir>
 <micro_p3_tableversion		      > 4 	</micro_p3_tableversion>
@@ -890,10 +886,9 @@
 <p3_qc_autoCon_Expon    		      >  2.47   </p3_qc_autoCon_Expon>
 <p3_qc_accret_Expon    		      >  1.15   </p3_qc_accret_Expon>
 <do_prescribed_CCN                    > .false. </do_prescribed_CCN>
-=======
+
 <!-- special defaults for MMF, which now sets all other physics scheme options to "off" -->
 <micro_mincdnc        use_MMF="1">  -999.       </micro_mincdnc>
->>>>>>> 1ee072e5
 
 <rrtmg_temp_fix                      > .false.      </rrtmg_temp_fix>
 
@@ -935,11 +930,8 @@
 <macrop_scheme macrophys="rk"        >rk</macrop_scheme>
 <macrop_scheme macrophys="park"      >park</macrop_scheme>
 <macrop_scheme macrophys="clubb_sgs" >CLUBB_SGS</macrop_scheme>
-<<<<<<< HEAD
 <macrop_scheme macrophys="shoc_sgs"  >SHOC_SGS</macrop_scheme>
-=======
 <macrop_scheme use_MMF="1"           >off</macrop_scheme>
->>>>>>> 1ee072e5
 
 <!-- Vertical limit on troposphere cloud physics -->
 
@@ -1058,33 +1050,19 @@
 <eddy_scheme pbl="hb"             >HB       </eddy_scheme>
 <eddy_scheme pbl="hbr"            >HBR      </eddy_scheme>
 <eddy_scheme pbl="clubb_sgs"      >CLUBB_SGS</eddy_scheme>
-<<<<<<< HEAD
 <eddy_scheme pbl="shoc_sgs"       >SHOC_SGS</eddy_scheme>
-=======
 <eddy_scheme use_MMF="1"          >off      </eddy_scheme>
->>>>>>> 1ee072e5
 
 <shallow_scheme pbl="uw"          >UW       </shallow_scheme>
 <shallow_scheme pbl="hb"          >Hack     </shallow_scheme>
 <shallow_scheme pbl="hbr"         >Hack     </shallow_scheme>
 <shallow_scheme pbl="clubb_sgs"   >CLUBB_SGS</shallow_scheme>
-<<<<<<< HEAD
 <shallow_scheme pbl="shoc_sgs"    >SHOC_SGS</shallow_scheme>
-
-<!-- Surface flux averaging -->
-<srf_flux_avg eddy_scheme="HB"       >0</srf_flux_avg>
-<srf_flux_avg eddy_scheme="HBR"      >0</srf_flux_avg>
-<srf_flux_avg eddy_scheme="diag_TKE" >0</srf_flux_avg>
-<srf_flux_avg eddy_scheme="CLUBB_SGS">0</srf_flux_avg>
-<srf_flux_avg eddy_scheme="SHOC_SGS" >0</srf_flux_avg>
-<srf_flux_avg use_MMF="1"            >0</srf_flux_avg>
-=======
 <shallow_scheme use_MMF="1"       >off      </shallow_scheme>
 
 <!-- Surface flux averaging -->
 <srf_flux_avg             >0</srf_flux_avg>
 <srf_flux_avg use_MMF="1" >1</srf_flux_avg>
->>>>>>> 1ee072e5
 
 <!-- MMF CRM mean state acceleration -->
 <use_crm_accel    use_MMF="0">.false.</use_crm_accel>
