--- conflicted
+++ resolved
@@ -242,21 +242,13 @@
     <desc compset="_EAM%MG1M"   >MG1.0 w/ modified activation:</desc>
     <desc compset="_EAM%UNI"    >UNICON (modified mg1.0):</desc>
     <desc compset="EAM.*_BGC%B">EAM prognostic CO2 cycle turned on.</desc>
-<<<<<<< HEAD
     <desc compset="_EAM.*SCREAM-LR-DYAMOND1">Fortran version of SCREAM with SHOC, P3, RRTMGP, and prescribed aerosol. Initialized for DYAMOND1 (2016-08-01).</desc>
     <desc compset="_EAM.*SCREAM-HR-DYAMOND1">Fortran version of SCREAM with NH dycore, SHOC, P3, RRTMGP, prescribed aerosol, and no deep convection. Initialized for DYAMOND1 (2016-08-01).</desc>
     <desc compset="_EAM.*SCREAM-LR-DYAMOND2">Fortran version of SCREAM with SHOC, P3, RRTMGP, and prescribed aerosol. Initialized for DYAMOND2 (2020-01-20).</desc>
     <desc compset="_EAM.*SCREAM-HR-DYAMOND2">Fortran version of SCREAM with NH dycore, SHOC, P3, RRTMGP, prescribed aerosol, and no deep convection. Initialized for DYAMOND2 (2020-01-20).</desc>
     <desc compset="_EAM.*SCREAM-LR_">Fortran version of SCREAM with SHOC, P3, RRTMGP, and prescribed aerosol.</desc>
     <desc compset="_EAM.*SCREAM-HR_">Fortran version of SCREAM with NH dycore, SHOC, P3, RRTMGP, prescribed aerosol, and no deep convection.</desc>
-    <!-- old MMF / Super-Parameterization -->
-    <desc compset="_EAM%SP1V1_"    >SP-E3SM with 64x1km CRM, RRTMG radiation, 1-mom micro, prescribed aerosol</desc>
-    <desc compset="_EAM%SP2V1_"    >SP-E3SM with 64x1km CRM, RRTMG radiation, 2-mom micro, prognostic aerosol</desc>
-    <desc compset="_EAM%SP2V1-ECPP">SP-E3SM with 64x1km CRM, RRTMG radiation, 2-mom micro, prognostic aerosol, ECPP</desc>
-    <!-- new MMF / Super-Parameterization -->
-=======
     <!-- MMF / Super-Parameterization -->
->>>>>>> 7cc97305
     <desc compset="_EAM%MMF1"     >E3SM-MMF (Fortran) with 64x1km CRM, RRTMGP radiation, 1-mom micro, prescribed aerosol</desc>
     <desc compset="_EAM%MMF2-ECPP">E3SM-MMF (Fortran) with 64x1km CRM, RRTMGP radiation, 2-mom micro, prognostic aerosol, ECPP </desc>
     <desc compset="_EAM%MMFXX"    >E3SM-MMF (C++) with 64x1km CRM, RRTMGP radiation, 1-mom micro, prescribed aerosol</desc>
