--- conflicted
+++ resolved
@@ -1787,11 +1787,9 @@
   state%tw_ini(:) = inf
   state%tw_cur(:) = inf
 
-<<<<<<< HEAD
   state%te_before_physstep(:) = 0.0
   state%delta_te(:) = 0.0
   state%rr(:) = 0.0
-=======
   state%tc_curr(:)    = inf
   state%tc_init(:)    = inf
   state%tc_mnst(:)    = inf
@@ -1808,7 +1806,6 @@
   state%c_iflx_sff(:) = inf
   state%c_iflx_lnd(:) = inf
   state%c_iflx_ocn(:) = inf
->>>>>>> fd8847ea
 
 end subroutine physics_state_alloc
 
