
module cloud_diagnostics

!---------------------------------------------------------------------------------
! Purpose:
!
! Put cloud physical specifications on the history tape
!  Modified from code that computed cloud optics
!
! Author: Byron Boville  Sept 06, 2002
!  Modified Oct 15, 2008
!    
!
!---------------------------------------------------------------------------------

   use shr_kind_mod,  only: r8=>shr_kind_r8
   use ppgrid,        only: pcols, pver,pverp
   use physconst,     only: gravit
   use cam_history,   only: outfld
   use cam_history,   only: addfld, horiz_only, add_default

   implicit none
   private
   save

   public :: cloud_diagnostics_init
   public :: cloud_diagnostics_calc
   public :: cloud_diagnostics_register

! Local variables
   integer :: dei_idx, mu_idx, lambda_idx, iciwp_idx, iclwp_idx, cld_idx, tot_cloud_frac_idx  ! index into pbuf for cloud fields
   integer :: ixcldice, ixcldliq, rei_idx, rel_idx

<<<<<<< HEAD
   logical :: do_cld_diag, mg_clouds, p3_clouds, rk_clouds
=======
   logical :: do_cld_diag, p3_clouds, mg_clouds, rk_clouds, shoc_clouds
>>>>>>> 4e080a30
   integer :: conv_water_in_rad
   
   integer :: cicewp_idx = -1
   integer :: cliqwp_idx = -1
   integer :: cldemis_idx = -1
   integer :: cldtau_idx = -1
   integer :: nmxrgn_idx = -1
   integer :: pmxrgn_idx = -1

   ! Index fields for precipitation efficiency.
   integer :: acpr_idx, acgcme_idx, acnum_idx


contains

!===============================================================================
  subroutine cloud_diagnostics_register

    use phys_control,  only: phys_getopts
    use physics_buffer,only: pbuf_add_field, dtype_r8, dtype_i4

    character(len=16) :: rad_pkg, microp_pkg, macrop_pkg

<<<<<<< HEAD
    call phys_getopts(radiation_scheme_out=rad_pkg,microp_scheme_out=microp_pgk)
    rk_clouds = microp_pgk == 'RK'
    mg_clouds = microp_pgk == 'MG'
    p3_clouds = microp_pgk == 'P3'
=======
    call phys_getopts(radiation_scheme_out=rad_pkg,microp_scheme_out=microp_pkg, macrop_scheme_out=macrop_pkg)
    rk_clouds = microp_pkg == 'RK'
    mg_clouds = microp_pkg == 'MG'
    p3_clouds = microp_pkg == 'P3'
    shoc_clouds = macrop_pkg == 'SHOC'
>>>>>>> 4e080a30

    if (rk_clouds) then
       call pbuf_add_field('CLDEMIS','physpkg', dtype_r8,(/pcols,pver/), cldemis_idx)
       call pbuf_add_field('CLDTAU', 'physpkg', dtype_r8,(/pcols,pver/), cldtau_idx)

       call pbuf_add_field('CICEWP', 'physpkg', dtype_r8,(/pcols,pver/), cicewp_idx)
       call pbuf_add_field('CLIQWP', 'physpkg', dtype_r8,(/pcols,pver/), cliqwp_idx)

       call pbuf_add_field('PMXRGN', 'physpkg', dtype_r8,(/pcols,pverp/), pmxrgn_idx)
       call pbuf_add_field('NMXRGN', 'physpkg', dtype_i4,(/pcols /),      nmxrgn_idx)
<<<<<<< HEAD
    else if (mg_clouds .or. p3_clouds) then
=======
    else if (mg_clouds.or.p3_clouds) then
>>>>>>> 4e080a30
       ! In cloud ice water path for radiation
       call pbuf_add_field('ICIWP',      'global', dtype_r8,(/pcols,pver/), iciwp_idx)
       ! In cloud liquid water path for radiation
       call pbuf_add_field('ICLWP',      'global', dtype_r8,(/pcols,pver/), iclwp_idx)
    endif
  end subroutine cloud_diagnostics_register

!===============================================================================
  subroutine cloud_diagnostics_init()
!-----------------------------------------------------------------------
    use physics_buffer,only: pbuf_get_index
    use phys_control,  only: phys_getopts
    use constituents,  only: cnst_get_ind
    use cloud_cover_diags, only: cloud_cover_diags_init

    implicit none

!-----------------------------------------------------------------------

    character(len=16) :: wpunits, sampling_seq
    logical           :: history_amwg          ! output the variables used by the AMWG diag package
    logical           :: history_verbose       ! produce verbose history output


    !-----------------------------------------------------------------------

    cld_idx    = pbuf_get_index('CLD')
    if (shoc_clouds) tot_cloud_frac_idx = pbuf_get_index('TOT_CLOUD_FRAC')

    ! ----------------------------
    ! determine default variables
    ! ----------------------------
    call phys_getopts( history_amwg_out = history_amwg, &
                       history_verbose_out = history_verbose )

<<<<<<< HEAD
    if (mg_clouds .or. p3_clouds) then
=======
  
    if (mg_clouds.or.p3_clouds) then
>>>>>>> 4e080a30

       call addfld ('ICWMR', (/ 'lev' /), 'A', 'kg/kg', 'Prognostic in-cloud water mixing ratio'                  )
       call addfld ('ICIMR', (/ 'lev' /), 'A', 'kg/kg', 'Prognostic in-cloud ice mixing ratio'                    )
       call addfld ('IWC', (/ 'lev' /), 'A', 'kg/m3', 'Grid box average ice water content'                      )
       call addfld ('LWC', (/ 'lev' /), 'A', 'kg/m3', 'Grid box average liquid water content'                   )


       if (history_amwg) then
          call add_default ('ICWMR', 1, ' ')
          call add_default ('ICIMR', 1, ' ')
          call add_default ('IWC      ', 1, ' ')
       end if

       dei_idx    = pbuf_get_index('DEI')
       mu_idx     = pbuf_get_index('MU')
       lambda_idx = pbuf_get_index('LAMBDAC')

    elseif (rk_clouds) then

       rei_idx    = pbuf_get_index('REI')
       rel_idx    = pbuf_get_index('REL')

    endif

    call cnst_get_ind('CLDICE', ixcldice)
    call cnst_get_ind('CLDLIQ', ixcldliq)

    do_cld_diag = rk_clouds .or. mg_clouds .or. p3_clouds

    if (.not.do_cld_diag) return
    
    call phys_getopts(conv_water_in_rad_out=conv_water_in_rad)

    if (rk_clouds) then 
       wpunits = 'gram/m2'
       sampling_seq='rad_lwsw'
    else if (mg_clouds .or. p3_clouds) then 
       wpunits = 'kg/m2'
       sampling_seq=''
    endif

    call addfld ('ICLDIWP', (/ 'lev' /), 'A', wpunits,'In-cloud ice water path'               , sampling_seq=sampling_seq)
    call addfld ('ICLDTWP', (/ 'lev' /), 'A',wpunits,'In-cloud cloud total water path (liquid and ice)', &
         sampling_seq=sampling_seq)

    call addfld ('GCLDLWP',(/ 'lev' /), 'A',wpunits,'Grid-box cloud water path'             , &
         sampling_seq=sampling_seq)
    call addfld ('TGCLDCWP',horiz_only,    'A',wpunits,'Total grid-box cloud water path (liquid and ice)', &
         sampling_seq=sampling_seq, standard_name='atmosphere_mass_content_of_cloud_condensed_water')

    call addfld ('TGCLDLWP',horiz_only,    'A',wpunits,'Total grid-box cloud liquid water path', &
         sampling_seq=sampling_seq, standard_name='atmosphere_mass_content_of_cloud_liquid_water')

    call addfld ('TGCLDIWP',horiz_only,    'A',wpunits,'Total grid-box cloud ice water path'   , &
         sampling_seq=sampling_seq, standard_name='atmosphere_mass_content_of_cloud_ice')
    
<<<<<<< HEAD
    if(mg_clouds .or. p3_clouds) then
=======
    if(mg_clouds.or.p3_clouds) then
>>>>>>> 4e080a30
       call addfld ('lambda_cloud',(/ 'lev' /),'I','1/meter','lambda in cloud')
       call addfld ('mu_cloud',(/ 'lev' /),'I','1','mu in cloud')
       call addfld ('dei_cloud',(/ 'lev' /),'I','micrometers','ice radiative effective diameter in cloud')
    endif

    if(rk_clouds) then
       call addfld ('rel_cloud',(/ 'lev' /),'I','1/meter','effective radius of liq in cloud', sampling_seq=sampling_seq)
       call addfld ('rei_cloud',(/ 'lev' /),'I','1','effective radius of ice in cloud', sampling_seq=sampling_seq)
    endif

    call addfld ('CLOUD',(/ 'lev' /), 'A','fraction','Cloud fraction' , sampling_seq=sampling_seq)

    call addfld ('SETLWP',(/ 'lev' /), 'A','gram/m2','Prescribed liquid water path'          , sampling_seq=sampling_seq)
    call addfld ('LWSH',horiz_only,    'A','m','Liquid water scale height'             , sampling_seq=sampling_seq)
    call addfld ('EFFCLD',(/ 'lev' /), 'A','fraction','Effective cloud fraction'              , sampling_seq=sampling_seq)
    call addfld ('EMISCLD', (/ 'lev' /), 'A', '1','cloud emissivity'                      , sampling_seq=sampling_seq)

    call cloud_cover_diags_init(sampling_seq)


    if (history_amwg) then
       call add_default ('CLOUD   ', 1, ' ')
       call add_default ('TGCLDLWP', 1, ' ')
       call add_default ('TGCLDIWP', 1, ' ')
       call add_default ('TGCLDCWP', 1, ' ')
       if (history_verbose) call add_default ('EMISCLD', 1, ' ')
    endif

    return
  end subroutine cloud_diagnostics_init

subroutine cloud_diagnostics_calc(state,  pbuf)
!===============================================================================
!
! Compute (liquid+ice) water path and cloud water/ice diagnostics
! *** soon this code will compute liquid and ice paths from input liquid and ice mixing ratios
! 
! **** mixes interface and physics code temporarily
!-----------------------------------------------------------------------
    use physics_types, only: physics_state    
    use physics_buffer,only: physics_buffer_desc, pbuf_get_field, pbuf_old_tim_idx
    use pkg_cldoptics, only: cldovrlap, cldclw,  cldems
    use conv_water,    only: conv_water_4rad
    use radiation,     only: radiation_do
    use cloud_cover_diags, only: cloud_cover_diags_out

    use ref_pres,       only: top_lev=>trop_cloud_top_lev

    implicit none

! Arguments
    type(physics_state), intent(in)    :: state        ! state variables
    type(physics_buffer_desc), pointer :: pbuf(:)

! Local variables

    real(r8), pointer :: cld(:,:)       ! cloud fraction
    real(r8), pointer :: tot_cloud_frac(:,:) ! cloud fraction with higher ice threshold
    real(r8), pointer :: iciwp(:,:)   ! in-cloud cloud ice water path
    real(r8), pointer :: iclwp(:,:)   ! in-cloud cloud liquid water path
    real(r8), pointer :: dei(:,:)       ! effective radiative diameter of ice
    real(r8), pointer :: mu(:,:)        ! gamma distribution for liq clouds
    real(r8), pointer :: lambda(:,:)    ! gamma distribution for liq clouds
    real(r8), pointer :: rei(:,:)       ! effective radiative radius of ice
    real(r8), pointer :: rel(:,:)       ! effective radiative radius of liq

    real(r8), pointer :: cldemis(:,:)   ! cloud emissivity
    real(r8), pointer :: cldtau(:,:)    ! cloud optical depth
    real(r8), pointer :: cicewp(:,:)    ! in-cloud cloud ice water path
    real(r8), pointer :: cliqwp(:,:)    ! in-cloud cloud liquid water path

    integer,  pointer :: nmxrgn(:)      ! Number of maximally overlapped regions
    real(r8), pointer :: pmxrgn(:,:)    ! Maximum values of pressure for each

    integer :: itim_old

    real(r8) :: cwp   (pcols,pver)      ! in-cloud cloud (total) water path
    real(r8) :: gicewp(pcols,pver)      ! grid-box cloud ice water path
    real(r8) :: gliqwp(pcols,pver)      ! grid-box cloud liquid water path
    real(r8) :: gwp   (pcols,pver)      ! grid-box cloud (total) water path
    real(r8) :: tgicewp(pcols)          ! Vertically integrated ice water path
    real(r8) :: tgliqwp(pcols)          ! Vertically integrated liquid water path
    real(r8) :: tgwp   (pcols)          ! Vertically integrated (total) cloud water path

    real(r8) :: ficemr (pcols,pver)     ! Ice fraction from ice and liquid mixing ratios

    real(r8) :: icimr(pcols,pver)       ! In cloud ice mixing ratio
    real(r8) :: icwmr(pcols,pver)       ! In cloud water mixing ratio
    real(r8) :: iwc(pcols,pver)         ! Grid box average ice water content
    real(r8) :: lwc(pcols,pver)         ! Grid box average liquid water content

! old data
    real(r8) :: tpw    (pcols)          ! total precipitable water
    real(r8) :: clwpold(pcols,pver)     ! Presribed cloud liq. h2o path
    real(r8) :: hl     (pcols)          ! Liquid water scale height

    integer :: i,k                      ! loop indexes
    integer :: ncol, lchnk
    real(r8) :: rgrav

    real(r8) :: allcld_ice (pcols,pver) ! Convective cloud ice
    real(r8) :: allcld_liq (pcols,pver) ! Convective cloud liquid

    real(r8) :: effcld(pcols,pver)      ! effective cloud=cld*emis

    logical :: dosw,dolw
  
!-----------------------------------------------------------------------
    if (.not.do_cld_diag) return


    if(rk_clouds) then
       dosw     = radiation_do('sw')      ! do shortwave heating calc this timestep?
       dolw     = radiation_do('lw')      ! do longwave heating calc this timestep?
    else
       dosw     = .true.
       dolw     = .true.
    endif

    if (.not.(dosw .or. dolw)) return

    ncol  = state%ncol
    lchnk = state%lchnk

    itim_old = pbuf_old_tim_idx()
    call pbuf_get_field(pbuf, cld_idx, cld, start=(/1,1,itim_old/), kount=(/pcols,pver,1/) )
    call outfld('CLOUD',cld(:,:),pcols,lchnk)

    if(mg_clouds .or. p3_clouds)then

       call pbuf_get_field(pbuf, iclwp_idx, iclwp )
       call pbuf_get_field(pbuf, iciwp_idx, iciwp )
       call pbuf_get_field(pbuf, dei_idx, dei )
       call pbuf_get_field(pbuf, mu_idx, mu )
       call pbuf_get_field(pbuf, lambda_idx, lambda )

       call outfld('dei_cloud',dei(:,:),pcols,lchnk)
       call outfld('mu_cloud',mu(:,:),pcols,lchnk)
       call outfld('lambda_cloud',lambda(:,:),pcols,lchnk)

    elseif(rk_clouds) then

       call pbuf_get_field(pbuf, rei_idx, rei )
       call pbuf_get_field(pbuf, rel_idx, rel )

       call outfld('rel_cloud', rel, pcols, lchnk)
       call outfld('rei_cloud', rei, pcols, lchnk)

       if (cldemis_idx>0) then
          call pbuf_get_field(pbuf, cldemis_idx, cldemis )
       else
          allocate(cldemis(pcols,pver))
       endif
       if (cldtau_idx>0) then
          call pbuf_get_field(pbuf, cldtau_idx, cldtau )
       else
          allocate(cldtau(pcols,pver))
       endif

    endif
 
 
   if (shoc_clouds) call pbuf_get_field(pbuf, tot_cloud_frac_idx, tot_cloud_frac, start=(/1,1,itim_old/), kount=(/pcols,pver,1/) )

    if (cicewp_idx>0) then
       call pbuf_get_field(pbuf, cicewp_idx, cicewp )
    else
       allocate(cicewp(pcols,pver))
    endif
    if (cliqwp_idx>0) then
       call pbuf_get_field(pbuf, cliqwp_idx, cliqwp )
    else
       allocate(cliqwp(pcols,pver))
    endif

    if (nmxrgn_idx>0) then
       call pbuf_get_field(pbuf, nmxrgn_idx, nmxrgn )
    else
       allocate(nmxrgn(pcols))
    endif

    if (pmxrgn_idx>0) then
       call pbuf_get_field(pbuf, pmxrgn_idx, pmxrgn )
    else
       allocate(pmxrgn(pcols,pverp))
    endif

! Compute liquid and ice water paths
    if(mg_clouds .or. p3_clouds) then

       ! ----------------------------------------------------------- !
       ! Adjust in-cloud water values to take account of convective  !
       ! in-cloud water. It is used to calculate the values of       !
       ! iclwp and iciwp to pass to the radiation.                   !
       ! ----------------------------------------------------------- !
       if( conv_water_in_rad /= 0 ) then
          allcld_ice(:ncol,:) = 0._r8 ! Grid-avg all cloud liquid
          allcld_liq(:ncol,:) = 0._r8 ! Grid-avg all cloud ice
    
          call conv_water_4rad( state, pbuf, conv_water_in_rad, allcld_liq, allcld_ice )
       else
          allcld_liq(:ncol,top_lev:pver) = state%q(:ncol,top_lev:pver,ixcldliq)  ! Grid-ave all cloud liquid
          allcld_ice(:ncol,top_lev:pver) = state%q(:ncol,top_lev:pver,ixcldice)  !           "        ice
       end if

       ! ------------------------------------------------------------ !
       ! Compute in cloud ice and liquid mixing ratios                !
       ! Note that 'iclwp, iciwp' are used for radiation computation. !
       ! ------------------------------------------------------------ !


       iciwp = 0._r8
       iclwp = 0._r8
       icimr = 0._r8
       icwmr = 0._r8
       iwc = 0._r8
       lwc = 0._r8

       do k = top_lev, pver
          do i = 1, ncol
             ! Limits for in-cloud mixing ratios consistent with MG microphysics
             ! in-cloud mixing ratio maximum limit of 0.005 kg/kg
             icimr(i,k)     = min( allcld_ice(i,k) / max(0.0001_r8,cld(i,k)),0.005_r8 )
             icwmr(i,k)     = min( allcld_liq(i,k) / max(0.0001_r8,cld(i,k)),0.005_r8 )
             iwc(i,k)       = allcld_ice(i,k) * state%pmid(i,k) / (287.15_r8*state%t(i,k))
             lwc(i,k)       = allcld_liq(i,k) * state%pmid(i,k) / (287.15_r8*state%t(i,k))
             ! Calculate total cloud water paths in each layer
             iciwp(i,k)     = icimr(i,k) * state%pdel(i,k) / gravit
             iclwp(i,k)     = icwmr(i,k) * state%pdel(i,k) / gravit
          end do
       end do

       do k=1,pver
          do i = 1,ncol
             gicewp(i,k) = iciwp(i,k)*cld(i,k)
             gliqwp(i,k) = iclwp(i,k)*cld(i,k)
             cicewp(i,k) = iciwp(i,k)
             cliqwp(i,k) = iclwp(i,k)
          end do
       end do

    elseif(rk_clouds) then

       if (conv_water_in_rad /= 0) then
          call conv_water_4rad(state,pbuf,conv_water_in_rad,allcld_liq,allcld_ice)
       else
          allcld_liq = state%q(:,:,ixcldliq)
          allcld_ice = state%q(:,:,ixcldice)
       end if
    
       do k=1,pver
          do i = 1,ncol
             gicewp(i,k) = allcld_ice(i,k)*state%pdel(i,k)/gravit*1000.0_r8  ! Grid box ice water path.
             gliqwp(i,k) = allcld_liq(i,k)*state%pdel(i,k)/gravit*1000.0_r8  ! Grid box liquid water path.
             cicewp(i,k) = gicewp(i,k) / max(0.01_r8,cld(i,k))               ! In-cloud ice water path.
             cliqwp(i,k) = gliqwp(i,k) / max(0.01_r8,cld(i,k))               ! In-cloud liquid water path.
             ficemr(i,k) = allcld_ice(i,k) / max(1.e-10_r8,(allcld_ice(i,k) + allcld_liq(i,k)))
          end do
       end do
    endif

    if (shoc_clouds) then ! use tot_cloud_frac instead of cld 
       ! Determine parameters for maximum/random overlap
       call cldovrlap(lchnk, ncol, state%pint, tot_cloud_frac, nmxrgn, pmxrgn)
       ! Cloud cover diagnostics
       call cloud_cover_diags_out(lchnk, ncol, tot_cloud_frac, state%pmid, nmxrgn, pmxrgn)
    else 
       ! Determine parameters for maximum/random overlap
       call cldovrlap(lchnk, ncol, state%pint, cld, nmxrgn, pmxrgn)
       ! Cloud cover diagnostics
       call cloud_cover_diags_out(lchnk, ncol, cld, state%pmid, nmxrgn, pmxrgn )
    end if

    
    tgicewp(:ncol) = 0._r8
    tgliqwp(:ncol) = 0._r8

    do k=1,pver
       tgicewp(:ncol)  = tgicewp(:ncol) + gicewp(:ncol,k)
       tgliqwp(:ncol)  = tgliqwp(:ncol) + gliqwp(:ncol,k)
    end do

    tgwp(:ncol) = tgicewp(:ncol) + tgliqwp(:ncol)
    gwp(:ncol,:pver) = gicewp(:ncol,:pver) + gliqwp(:ncol,:pver)
    cwp(:ncol,:pver) = cicewp(:ncol,:pver) + cliqwp(:ncol,:pver)

    if(rk_clouds) then

       ! Cloud emissivity.
       call cldems(lchnk, ncol, cwp, ficemr, rei, cldemis, cldtau)
       
       ! Effective cloud cover
       do k=1,pver
          do i=1,ncol
             effcld(i,k) = cld(i,k)*cldemis(i,k)
          end do
       end do
       
       call outfld('EFFCLD'  ,effcld , pcols,lchnk)
       call outfld('EMISCLD' ,cldemis, pcols,lchnk)

    else if (mg_clouds .or. p3_clouds) then

       ! --------------------------------------------- !
       ! General outfield calls for microphysics       !
       ! --------------------------------------------- !

       call outfld( 'IWC'      , iwc,         pcols, lchnk )
       call outfld( 'LWC'      , lwc,         pcols, lchnk )
       call outfld( 'ICIMR'    , icimr,       pcols, lchnk )
       call outfld( 'ICWMR'    , icwmr,       pcols, lchnk )

    endif

    call outfld('GCLDLWP' ,gwp    , pcols,lchnk)
    call outfld('TGCLDCWP',tgwp   , pcols,lchnk)
    call outfld('TGCLDLWP',tgliqwp, pcols,lchnk)
    call outfld('TGCLDIWP',tgicewp, pcols,lchnk)
    call outfld('ICLDTWP' ,cwp    , pcols,lchnk)
    call outfld('ICLDIWP' ,cicewp , pcols,lchnk)

! Compute total preciptable water in column (in mm)
    tpw(:ncol) = 0.0_r8
    rgrav = 1.0_r8/gravit
    do k=1,pver
       do i=1,ncol
          tpw(i) = tpw(i) + state%pdel(i,k)*state%q(i,k,1)*rgrav
       end do
    end do

! Diagnostic liquid water path (old specified form)

    call cldclw(lchnk, ncol, state%zi, clwpold, tpw, hl)
    call outfld('SETLWP'  ,clwpold, pcols,lchnk)
    call outfld('LWSH'    ,hl     , pcols,lchnk)
    
    if(rk_clouds) then
       if (cldemis_idx<0) deallocate(cldemis)
       if (cldtau_idx<0) deallocate(cldtau)
    endif
    if (cicewp_idx<0) deallocate(cicewp)
    if (cliqwp_idx<0) deallocate(cliqwp)
    if (pmxrgn_idx<0) deallocate(pmxrgn)
    if (nmxrgn_idx<0) deallocate(nmxrgn)

    return
end subroutine cloud_diagnostics_calc

end module cloud_diagnostics<|MERGE_RESOLUTION|>--- conflicted
+++ resolved
@@ -31,11 +31,7 @@
    integer :: dei_idx, mu_idx, lambda_idx, iciwp_idx, iclwp_idx, cld_idx, tot_cloud_frac_idx  ! index into pbuf for cloud fields
    integer :: ixcldice, ixcldliq, rei_idx, rel_idx
 
-<<<<<<< HEAD
-   logical :: do_cld_diag, mg_clouds, p3_clouds, rk_clouds
-=======
    logical :: do_cld_diag, p3_clouds, mg_clouds, rk_clouds, shoc_clouds
->>>>>>> 4e080a30
    integer :: conv_water_in_rad
    
    integer :: cicewp_idx = -1
@@ -59,18 +55,12 @@
 
     character(len=16) :: rad_pkg, microp_pkg, macrop_pkg
 
-<<<<<<< HEAD
-    call phys_getopts(radiation_scheme_out=rad_pkg,microp_scheme_out=microp_pgk)
-    rk_clouds = microp_pgk == 'RK'
-    mg_clouds = microp_pgk == 'MG'
-    p3_clouds = microp_pgk == 'P3'
-=======
+
     call phys_getopts(radiation_scheme_out=rad_pkg,microp_scheme_out=microp_pkg, macrop_scheme_out=macrop_pkg)
     rk_clouds = microp_pkg == 'RK'
     mg_clouds = microp_pkg == 'MG'
     p3_clouds = microp_pkg == 'P3'
     shoc_clouds = macrop_pkg == 'SHOC'
->>>>>>> 4e080a30
 
     if (rk_clouds) then
        call pbuf_add_field('CLDEMIS','physpkg', dtype_r8,(/pcols,pver/), cldemis_idx)
@@ -81,11 +71,8 @@
 
        call pbuf_add_field('PMXRGN', 'physpkg', dtype_r8,(/pcols,pverp/), pmxrgn_idx)
        call pbuf_add_field('NMXRGN', 'physpkg', dtype_i4,(/pcols /),      nmxrgn_idx)
-<<<<<<< HEAD
+
     else if (mg_clouds .or. p3_clouds) then
-=======
-    else if (mg_clouds.or.p3_clouds) then
->>>>>>> 4e080a30
        ! In cloud ice water path for radiation
        call pbuf_add_field('ICIWP',      'global', dtype_r8,(/pcols,pver/), iciwp_idx)
        ! In cloud liquid water path for radiation
@@ -121,12 +108,8 @@
     call phys_getopts( history_amwg_out = history_amwg, &
                        history_verbose_out = history_verbose )
 
-<<<<<<< HEAD
+
     if (mg_clouds .or. p3_clouds) then
-=======
-  
-    if (mg_clouds.or.p3_clouds) then
->>>>>>> 4e080a30
 
        call addfld ('ICWMR', (/ 'lev' /), 'A', 'kg/kg', 'Prognostic in-cloud water mixing ratio'                  )
        call addfld ('ICIMR', (/ 'lev' /), 'A', 'kg/kg', 'Prognostic in-cloud ice mixing ratio'                    )
@@ -183,11 +166,9 @@
     call addfld ('TGCLDIWP',horiz_only,    'A',wpunits,'Total grid-box cloud ice water path'   , &
          sampling_seq=sampling_seq, standard_name='atmosphere_mass_content_of_cloud_ice')
     
-<<<<<<< HEAD
+
     if(mg_clouds .or. p3_clouds) then
-=======
-    if(mg_clouds.or.p3_clouds) then
->>>>>>> 4e080a30
+
        call addfld ('lambda_cloud',(/ 'lev' /),'I','1/meter','lambda in cloud')
        call addfld ('mu_cloud',(/ 'lev' /),'I','1','mu in cloud')
        call addfld ('dei_cloud',(/ 'lev' /),'I','micrometers','ice radiative effective diameter in cloud')
