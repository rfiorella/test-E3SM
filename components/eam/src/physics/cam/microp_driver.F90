module microp_driver

!-------------------------------------------------------------------------------------------------------
!
! Driver for CAM microphysics parameterizations
!
!-------------------------------------------------------------------------------------------------------

use shr_kind_mod,   only: r8 => shr_kind_r8
use ppgrid,         only: pver
use physics_types,  only: physics_state, physics_ptend, physics_tend,  &
                          physics_ptend_copy, physics_ptend_sum
use physics_buffer, only: pbuf_get_index, pbuf_get_field, physics_buffer_desc
use phys_control,   only: phys_getopts

use micro_mg_cam,   only: micro_mg_cam_readnl, micro_mg_cam_register, &
                          micro_mg_cam_implements_cnst, micro_mg_cam_init_cnst, &
                          micro_mg_cam_init, micro_mg_cam_tend
use micro_p3_interface, only: micro_p3_init, micro_p3_register, micro_p3_tend, &
<<<<<<< HEAD
                              micro_p3_implements_cnst, micro_p3_init_cnst,    &
                              micro_p3_readnl

=======
                              micro_p3_implements_cnst, micro_p3_init_cnst, &
                              micro_p3_readnl
>>>>>>> 4e080a30
use cam_logfile,    only: iulog
use cam_abortutils, only: endrun
use perf_mod,       only: t_startf, t_stopf

implicit none
private
save

public :: &
   microp_driver_readnl,          &
   microp_driver_register,        &
   microp_driver_init_cnst,       &
   microp_driver_implements_cnst, &
   microp_driver_init,            &
   microp_driver_tend

character(len=16)  :: microp_scheme   ! Microphysics scheme
!===============================================================================
contains
!===============================================================================

subroutine microp_driver_readnl(nlfile)

   character(len=*), intent(in) :: nlfile  ! filepath for file containing namelist input

   ! Read in namelist for microphysics scheme
   !-----------------------------------------------------------------------

   call phys_getopts(microp_scheme_out=microp_scheme)

   select case (microp_scheme)
   case ('MG')
      call micro_mg_cam_readnl(nlfile)
   case ('P3')
      call micro_p3_readnl(nlfile)
   ! microp_driver doesn't handle these other options
   case ('P3')
      call micro_p3_readnl(nlfile)   
   case ('RK')
      continue
   case ('off')
      continue
   case default
      call endrun('microp_driver_readnl:: unrecognized microp_scheme')
   end select

end subroutine microp_driver_readnl

subroutine microp_driver_register

   ! Register microphysics constituents and fields in the physics buffer.
   !-----------------------------------------------------------------------


   select case (microp_scheme)
   case ('MG')
      call micro_mg_cam_register()
   case ('P3')
      call micro_p3_register()
   ! microp_driver doesn't handle these other options
   case ('P3')
      call micro_p3_register()   
   case ('RK')
      continue
   case ('off')
      continue
   case default
      call endrun('microp_driver_register:: unrecognized microp_scheme')
   end select

end subroutine microp_driver_register

!===============================================================================

function microp_driver_implements_cnst(name)

   ! Return true if specified constituent is implemented by the
   ! microphysics package

   character(len=*), intent(in) :: name        ! constituent name
   logical :: microp_driver_implements_cnst    ! return value

   ! Local workspace
   integer :: m
   !-----------------------------------------------------------------------

   microp_driver_implements_cnst = .false.

   select case (microp_scheme)
   case ('MG')
      microp_driver_implements_cnst = micro_mg_cam_implements_cnst(name)
   case ('P3')
      microp_driver_implements_cnst = micro_p3_implements_cnst(name)
   ! microp_driver doesn't handle these other options
   case ('P3')
      microp_driver_implements_cnst = micro_p3_implements_cnst(name)   
   case ('RK')
      continue
   case ('off')
      continue
   case default
      call endrun('microp_driver_implements_cnst:: unrecognized microp_scheme')
   end select

end function microp_driver_implements_cnst

!===============================================================================

subroutine microp_driver_init_cnst(name, q, gcid)

   ! Initialize the microphysics constituents, if they are
   ! not read from the initial file.

   character(len=*), intent(in)  :: name     ! constituent name
   real(r8),         intent(out) :: q(:,:)   ! mass mixing ratio (gcol, plev)
   integer,          intent(in)  :: gcid(:)  ! global column id
   !-----------------------------------------------------------------------

   select case (microp_scheme)
   case ('MG')
      call micro_mg_cam_init_cnst(name, q, gcid)
   case ('P3')
      call micro_p3_init_cnst(name, q)
   ! microp_driver doesn't handle these other options
   case ('P3')
      call micro_p3_init_cnst(name, q)   
   case ('RK')
      continue
   case ('off')
      continue
   case default
      call endrun('microp_driver_init_cnst:: unrecognized microp_scheme')
   end select

end subroutine microp_driver_init_cnst

!===============================================================================

subroutine microp_driver_init(pbuf2d)

   type(physics_buffer_desc), pointer :: pbuf2d(:,:)

   ! Initialize the microphysics parameterizations
   !-----------------------------------------------------------------------

   select case (microp_scheme)
   case ('MG')
      call micro_mg_cam_init(pbuf2d)
   case ('P3')
      call micro_p3_init(pbuf2d)
   ! microp_driver doesn't handle these other options
   case ('P3')
      call micro_p3_init(pbuf2d)   
   case ('RK')
      continue
   case ('off')
      continue
   case default
      call endrun('microp_driver_init:: unrecognized microp_scheme')
   end select


end subroutine microp_driver_init

!===============================================================================

subroutine microp_driver_tend(state, ptend, dtime, pbuf)

   ! Call the microphysics parameterization run methods.

   ! Input arguments

   type(physics_state), intent(in)    :: state       ! State variables
   type(physics_ptend), intent(out)   :: ptend       ! Package tendencies
   type(physics_buffer_desc), pointer :: pbuf(:)

   real(r8), intent(in)  :: dtime                    ! Timestep

   ! Local variables

   integer :: lchnk
   integer :: ncol

   !======================================================================

   lchnk = state%lchnk
   ncol  = state%ncol

   ! Call MG or P3 Microphysics

   select case (microp_scheme)
   case ('MG')
      call t_startf('microp_mg_cam_tend')
      call micro_mg_cam_tend(state, ptend, dtime, pbuf)
      call t_stopf('microp_mg_cam_tend')
   case ('P3')
      call t_startf('microp_p3_tend')
      call micro_p3_tend(state, ptend, dtime, pbuf)
      call t_stopf('microp_p3_tend')
   ! microp_driver doesn't handle these other options
   case ('P3')
      call t_startf('microp_p3_tend')
      call micro_p3_tend(state, ptend, dtime, pbuf)
      call t_stopf('microp_p3_tend')   
   case ('RK')
      continue
   case ('off')
      continue
   case default
      call endrun('microp_driver_tend:: unrecognized microp_scheme')
   end select

end subroutine microp_driver_tend

end module microp_driver<|MERGE_RESOLUTION|>--- conflicted
+++ resolved
@@ -17,14 +17,9 @@
                           micro_mg_cam_implements_cnst, micro_mg_cam_init_cnst, &
                           micro_mg_cam_init, micro_mg_cam_tend
 use micro_p3_interface, only: micro_p3_init, micro_p3_register, micro_p3_tend, &
-<<<<<<< HEAD
                               micro_p3_implements_cnst, micro_p3_init_cnst,    &
                               micro_p3_readnl
 
-=======
-                              micro_p3_implements_cnst, micro_p3_init_cnst, &
-                              micro_p3_readnl
->>>>>>> 4e080a30
 use cam_logfile,    only: iulog
 use cam_abortutils, only: endrun
 use perf_mod,       only: t_startf, t_stopf
