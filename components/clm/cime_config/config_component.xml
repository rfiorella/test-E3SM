<?xml version="1.0"?>

<?xml-stylesheet type="text/xsl" href="definitions_variables.xsl" ?>

<definitions_variables>

  <entry id="COMP_LND">
    <type>char</type>
    <valid_values>clm</valid_values>
    <default_value>clm</default_value>
    <group>case_comp</group>
    <file>env_case.xml</file>
    <desc>Name of land component</desc>
  </entry>

  <entry id="CLM_CONFIG_OPTS" >
    <type>char</type>
    <default_value></default_value>
    <values modifier='additive'>
      <value compset="_CLM40"                >-phys clm4_0</value>
      <value compset="_CLM40%[^_]*CN"        >-bgc cn</value>
      <value compset="_CLM40%[^_]*CNDV"      >-bgc cndv</value>
      <value compset="_CLM40%[^_]*CROP"      >-crop on</value>
      <value compset="_CLM45"                >-phys clm4_5</value>
      <value compset="_CLM50"                >-phys clm5_0</value>
      <value compset="_CLM45%[^_]*BC" >-phys clm4_5 -cppdefs -DMODAL_AER</value>
<<<<<<< HEAD
=======
      <value compset="1950_CAM5%CMIP6-[LH]R[^_]*_CLM45%[^_]*BC"                >-phys clm4_5 -cppdefs '-DMODAL_AER -DAPPLY_POST_DECK_BUGFIXES'</value>
      <value compset="2010_CAM5%CMIP6-[LH]R[^_]*_CLM45%[^_]*BC"                >-phys clm4_5 -cppdefs '-DMODAL_AER -DAPPLY_POST_DECK_BUGFIXES'</value>
>>>>>>> 900d48ab
    </values>
    <group>build_component_clm</group>
    <file>env_build.xml</file>
    <desc>Provides option(s) for the CLM configure utility.
      CLM_CONFIG_OPTS are normally set as compset variables (e.g., -bgc cn)
      and in general should not be modified for supported compsets.
      It is recommended that if you want to modify this value for your experiment,
      you should use your own user-defined component sets via using create_newcase
      with a compset_file argument.
      This is an advanced flag and should only be used by expert users.</desc>
  </entry>

  <entry id="CLM_NML_USE_CASE">
    <type>char</type>
    <default_value>UNSET</default_value>
    <values>
      <value compset="2000_DATM.*_CLM"  >2000_control</value> 
      <value compset="2000_CAM.*_CLM"   >2000_control</value> 
      <value compset="1996_CAM.*_CLM"   >2000_control</value> 
      <value compset="5505_CAM.*_CLM"   >1850-2100_rcp4.5_transient</value> 
      <value compset="2003.*_CLM"       >2000_control</value>       
      <value compset="1850.*_CLM"       >1850_control</value> 
      <value compset="20TR.*_CLM"       >20thC_transient</value> 
      <value compset="RCP6.*_CLM"       >1850-2100_rcp6_transient</value> 
      <value compset="RCP4.*_CLM"       >1850-2100_rcp4.5_transient</value> 
      <value compset="RCP2.*_CLM"       >1850-2100_rcp2.6_transient</value> 
      <value compset="RCP8.*_CLM"       >1850-2100_rcp8.5_transient</value> 
      <value compset="1850.*_CLM.*_CISM">1850_glacierMEC_control</value> 
      <value compset="2000.*_CLM.*_CISM">2000_glacierMEC_control</value> 
      <value compset="2000.*_CLM.*_MALI">2000_glacierMEC_control</value>
      <value compset="PDAY.*_CLM.*_CISM">2000_glacierMEC_control</value> 
      <value compset="4804.*_CLM.*_CISM">2000_glacierMEC_control</value> 
      <value compset="20TR.*_CLM.*_CISM">20thC_glacierMEC_transient</value> 
      <value compset="RCP8.*_CLM.*_CISM">1850-2100_rcp8.5_glacierMEC_transient</value>
      <value compset="RCP6.*_CLM.*_CISM">1850-2100_rcp6_glacierMEC_transient  </value>
      <value compset="RCP4.*_CLM.*_CISM">1850-2100_rcp4.5_glacierMEC_transient</value>
      <value compset="RCP2.*_CLM.*_CISM">1850-2100_rcp2.6_glacierMEC_transient</value>
      <value compset="2013.*_CLM.*_CISM">1850-2100_rcp4.5_glacierMEC_transient</value>
      <value compset="GEOS.*_CLM"       >20thC_transient</value> 
      <value compset="AMIP.*_CLM"       >20thC_transient</value> 
      <value compset="CLM.*_CISM.*_TEST">glacierMEC_pd</value>
      <!-- Use rcp4.5 for PI to PDAY so will have data up to the current year available (for WACCM compsets that use PDAY) -->
      <value compset="PIPD_CAM5"        >1850-2100_rcp4.5_transient</value>
      <value compset="2013.*_CLM"       >1850-2100_rcp4.5_transient</value> 
      <value compset="PDAY.*_CLM"       >1850-2100_rcp4.5_transient</value> 
      <!-- CMIP6 DECK compsets and related BGC compsets -->
      <value compset="1850_CAM5%CMIP6_CLM">1850_CMIP6_control</value>
<<<<<<< HEAD
      <value compset="1850_CAM5%CMIP6_CLM45.*_BGC%BCRC">1850_CMIP6bgc_control</value>
=======
      <value compset="1850S_CAM5%CMIP6_CLM">1850_SCMIP6_control</value>
      <value compset="1850_CAM5%CMIP6_CLM45%[^_]*BGC">1850_CMIP6bgc_control</value>
>>>>>>> 900d48ab
      <value compset="20TR_CAM5%CMIP6_CLM">20thC_CMIP6_transient</value>
      <value compset="20TR_CAM5%CMIP6_CLM45.*_BGC%B">20thC_CMIP6bgc_transient</value> 
      <value compset="20TR.*_CLM45%[^_]*BGC">20thC_bgc_transient</value>
      <value compset="1950_CAM5%CMIP6-LR*_CLM">1950_CMIP6LR_control</value>
      <value compset="1950_CAM5%CMIP6-HR_CLM">1950_CMIP6HR_control</value>
<<<<<<< HEAD
      <value compset="SSP585_CAM5%CMIP6_CLM">2015-2100_SSP585_transient</value>
      <value compset="SSP585_CAM5%CMIP6_CLM45.*_BGC%B">2015-2100_SSP585_CMIP6bgc_transient</value> 
=======
      <value compset="2010_CAM5%CMIP6-LR_CLM">2010_CMIP6LR_control</value>
      <value compset="2010_CAM5%CMIP6-HR_CLM">2010_CMIP6HR_control</value>
      <value compset="SSP585_CAM5%CMIP6_CLM">2015-2100_SSP585_transient</value>
>>>>>>> 900d48ab
    </values>
    <group>run_component_clm</group>
    <file>env_run.xml</file>
    <desc>CLM namelist use_case.
      Determines the use-case that will be sent to the CLM build-namelist utility.
      This is normally set by the component set. This is an advanced flag and should only be
      used by expert users.</desc>
  </entry>

  <!-- CLM_BLDNML_OPTS is not additive, we must list all possible combinations -->
  <!-- ERROR: the node below is never matched, see bug 2025 -->
  <entry id="CLM_BLDNML_OPTS">
    <type>char</type>
    <default_value></default_value>
    <values>
      <value compset="%CNCR"                 >-ignore_ic_year</value>  <!-- ERROR: Never matched, see bug 2025 -->
      <value compset="_CLM45%[^_]*SP"        >-bgc sp</value>
      <value compset="_CLM45%[^_]*SPBC"      >-bgc sp</value>
      <value compset="_CLM45%[^_]*CN"        >-bgc cn</value>
      <value compset="_CLM45%[^_]*BGC"       >-bgc bgc</value>
      <value compset="_CLM45%[^_]*CN-CROP"   >-bgc cn -crop</value>
      <value compset="_CLM45%[^_]*BGC-CROP"  >-bgc bgc -crop</value>
      <value compset="_CLM45%[^_]*CNDV"      >-bgc cn -dynamic_vegetation</value>
      <value compset="_CLM45%[^_]*BGCDV"     >-bgc bgc -dynamic_vegetation</value>
      <value compset="_CLM45%[^_]*CNDV-CROP" >-bgc cn -dynamic_vegetation -crop</value>
      <value compset="_CLM45%[^_]*BGCDV-CROP">-bgc bgc -dynamic_vegetation -crop</value>
      <value compset="_CLM45%[^_]*ED"         >-bgc ed -no-megan</value>
      <value compset="_CLM45%[^_]*CRDCTCBC"   >-bgc bgc -nutrient c   -nutrient_comp_pathway rd  -soil_decomp ctc -methane -nitrif_denitrif </value>
      <value compset="_CLM45%[^_]*CNRDCTCBC"  >-bgc bgc -nutrient cn  -nutrient_comp_pathway rd  -soil_decomp ctc -methane -nitrif_denitrif </value>
      <value compset="_CLM45%[^_]*CNPRDCTCBC" >-bgc bgc -nutrient cnp -nutrient_comp_pathway rd  -soil_decomp ctc -methane -nitrif_denitrif </value>
      <value compset="_CLM45%[^_]*CNECACTCBC" >-bgc bgc -nutrient cn  -nutrient_comp_pathway eca -soil_decomp ctc -methane -nitrif_denitrif </value>
      <value compset="_CLM45%[^_]*CNPECACTCBC">-bgc bgc -nutrient cnp -nutrient_comp_pathway eca -soil_decomp ctc -methane -nitrif_denitrif </value>

      <value compset="_CLM45%[^_]*CNECACNTBC" >-bgc bgc -nutrient cn  -nutrient_comp_pathway eca -soil_decomp century -methane -nitrif_denitrif </value>
      <value compset="_CLM45%[^_]*CNPECACNTBC">-bgc bgc -nutrient cnp -nutrient_comp_pathway eca -soil_decomp century -methane -nitrif_denitrif </value>
      <value compset="_CLM45%[^_]*CNECACTCBC" >-bgc bgc -nutrient cn  -nutrient_comp_pathway eca -soil_decomp ctc     -methane -nitrif_denitrif </value>
      <value compset="_CLM45%[^_]*CNPECACTCBC">-bgc bgc -nutrient cnp -nutrient_comp_pathway eca -soil_decomp ctc     -methane -nitrif_denitrif </value>

      <value compset="_CLM50%[^_]*SP"        >-bgc sp</value>
      <value compset="_CLM50%[^_]*BGC"       >-bgc bgc</value>
    </values>
    <group>run_component_clm</group>
    <file>env_run.xml</file>
    <desc>CLM build-namelist options</desc>
  </entry>

  <entry id="CLM_CO2_TYPE">
    <type>char</type>
    <valid_values>constant,diagnostic,prognostic</valid_values>
    <!--list>1</list-->
    <default_value>constant</default_value>
    <values>
      <value compset="_CAM.*_CLM"     >diagnostic</value>
      <value compset="_CLM.*_BGC%BDRD">diagnostic</value>
      <value compset="_CLM.*_BGC%BPRP">prognostic</value>
      <value compset="20TR.*_DATM"    >diagnostic</value>
      <value compset="RCP.*_DATM"     >diagnostic</value>
      <value compset="_CLM.*_BGC%BCRC">constant</value>
      <value compset="_CLM.*_BGC%BCRD">constant</value>
      <value compset="_CLM.*_BGC%BDRC">diagnostic</value>
      <value compset="20TR.*_DATM.*_BGC%BC"    >constant</value>
    </values>
    <group>run_component_clm</group>
    <file>env_run.xml</file>
    <desc>Determines how CLM will determine where CO2 is set.
      If value is constant, it will be set to CCSM_CO2_PPMV,
      if value is either diagnostic or prognostic, the atmosphere model
      MUST send it to CLM. CLM_CO2_TYPE is normally set by the specific
      compset, since it HAS to be coordinated with settings for the
      atmospheric model. Do not modify this variable. If you want to modify for
      your experiment, use your own user-defined component set
      This is an advanced flag and should only be used by expert users.</desc>
  </entry>

  <entry id="CLM_NAMELIST_OPTS">
    <type>char</type>
    <default_value></default_value>
    <group>run_component_clm</group>
    <file>env_run.xml</file>
    <desc>CLM-specific namelist settings for -namelist option in the CLM
      build-namelist. CLM_NAMELIST_OPTS is normally set as a compset variable
      and in general should not be modified for supported compsets.
      It is recommended that if you want to modify this value for your experiment,
      you should use your own user-defined component sets via using create_newcase
      with a compset_file argument.
      This is an advanced flag and should only be used by expert users.</desc>
  </entry>

  <entry id="CLM_ACCELERATED_SPINUP">
    <type>char</type>
    <valid_values>on,off</valid_values>
    <default_value>off</default_value>
    <group>run_component_clm</group>
    <file>env_run.xml</file>
    <desc>Turn on any settings for accellerating the model spinup.
    </desc>
  </entry>

  <entry id="CLM_USRDAT_NAME">
    <type>char</type>
    <default_value>UNSET</default_value>
    <group>run_component_clm</group>
    <file>env_run.xml</file>
    <desc>Dataset name for user-created datasets. This is used as the argument
      in Buildconf/clm.buildnml to build-namelist -clm_usr_name. An example of
      such a dataset would be 1x1pt_boulderCO_c090722. The default value is UNSET.
      This is an advanced flag and should only be used by expert users.</desc>
  </entry>

  <entry id="CLM_FORCE_COLDSTART">
    <type>char</type>
    <valid_values>on,off</valid_values>
    <default_value>off</default_value>
    <values>
      <value compset="_CLM.+CISM"        >on</value>
      <value compset="4804.*_CLM.*_CISM1">off</value>
      <value compset="_CLM.+MALI"        >on</value>
    </values>
    <group>run_component_clm</group>
    <file>env_run.xml</file>
    <desc>Flag to the CLM build-namelist command to force CLM to do a
      cold start (finidat will be set to blanks).
      A value of on forces the model to spin up from a cold-start
      (arbitrary initial conditions). Setting this value in the xml file will take
      precedence over any settings for finidat in the $CASEROOT/user_clm_clm file.</desc>
  </entry>

  <description>
    <desc compset="_CLM40"          >clm4.0 physics:</desc>
    <desc compset="_CLM40%[^_]*SP"  >clm4.0 Satellite phenology:</desc>
    <desc compset="_CLM40%[^_]*CN"  >clm4.0 cn:</desc>
    <desc compset="_CLM40%[^_]*CNDV">clm4.0 cndv:</desc>
    <desc compset="_CLM40%[^_]*CROP">clm4.0 prognostic crop:</desc>
    <desc compset="_CLM45"               >clm4.5 physics:</desc>
    <desc compset="_CLM45%[^_]*SP"       >clm4.5 Satellite phenology:</desc>
    <desc compset="_CLM45%[^_]*SPBC"     >clm4.5 Satellite phenology with black carbon deposition:</desc>
    <desc compset="_CLM45%[^_]*CN"       >clm4.5 cn:</desc>
    <desc compset="_CLM45%[^_]*CNDV"     >clm4.5 cn with dynamic vegetation:</desc>
    <desc compset="_CLM45%[^_]*BGC"      >clm4.5 bgc (cn and methane):</desc>
    <desc compset="_CLM45%[^_]*CROP"     >clm4.5 prognostic crop:</desc>
    <desc compset="_CLM45%[^_]*VIC"      >clm4.5 vic hydrology:</desc>
    <desc compset="_CLM45%[^_]*ED"       >clm4.5 ed (Functionally Assembled Terr. Ecosystem Simulator): (experimental)</desc>
    <desc compset="_CLM45%[^_]*BGCDV"    >clm4.5 BGC (CN with vertically resolved soil BGC, based on Century with Methane) with dynamic veg</desc>
    <desc compset="_CLM45%[^_]*CRDCTCBC"   >alm1.0 C only, nutirent competition via relative demand, ctc soil cascade with black carbon deposition:</desc>
    <desc compset="_CLM45%[^_]*CNRDCTCBC"  >alm1.0 C-N, nutirent competition via relative demand, ctc soil cascade with black carbon deposition:</desc>
    <desc compset="_CLM45%[^_]*CNPRDCTCBC" >alm1.0 C-N-P, nutirent competition via relative demand, ctc soil cascade with black carbon deposition:</desc>
    <desc compset="_CLM45%[^_]*CNECACTCBC" >alm1.0 C-N, nutirent competition via equilibrium chemistry approximation, ctc soil cascade with black carbon deposition:</desc>
    <desc compset="_CLM45%[^_]*CNPECACTCBC">alm1.0 C-N-P, nutirent competition via equilibrium chemistry approximation, ctc soil cascade with black carbon deposition:</desc>
    <desc compset="_CLM50"               >clm5.0 physics:</desc>
    <desc compset="_CLM50%[^_]*SP"       >clm5.0 Satellite phenology:</desc>
    <desc compset="_CLM50%[^_]*BGC"      >clm5.0 bgc (cn and methane):</desc>
  </description>

  <help>
    =========================================
    CLM naming conventions
    =========================================
    note: [^_]* means match zero or more of any character BUT an underbar.
    (in other words make sure there is NOT a underbar before the string afterwards)
  </help>

</definitions_variables><|MERGE_RESOLUTION|>--- conflicted
+++ resolved
@@ -24,11 +24,8 @@
       <value compset="_CLM45"                >-phys clm4_5</value>
       <value compset="_CLM50"                >-phys clm5_0</value>
       <value compset="_CLM45%[^_]*BC" >-phys clm4_5 -cppdefs -DMODAL_AER</value>
-<<<<<<< HEAD
-=======
       <value compset="1950_CAM5%CMIP6-[LH]R[^_]*_CLM45%[^_]*BC"                >-phys clm4_5 -cppdefs '-DMODAL_AER -DAPPLY_POST_DECK_BUGFIXES'</value>
       <value compset="2010_CAM5%CMIP6-[LH]R[^_]*_CLM45%[^_]*BC"                >-phys clm4_5 -cppdefs '-DMODAL_AER -DAPPLY_POST_DECK_BUGFIXES'</value>
->>>>>>> 900d48ab
     </values>
     <group>build_component_clm</group>
     <file>env_build.xml</file>
@@ -76,25 +73,17 @@
       <value compset="PDAY.*_CLM"       >1850-2100_rcp4.5_transient</value> 
       <!-- CMIP6 DECK compsets and related BGC compsets -->
       <value compset="1850_CAM5%CMIP6_CLM">1850_CMIP6_control</value>
-<<<<<<< HEAD
       <value compset="1850_CAM5%CMIP6_CLM45.*_BGC%BCRC">1850_CMIP6bgc_control</value>
-=======
       <value compset="1850S_CAM5%CMIP6_CLM">1850_SCMIP6_control</value>
-      <value compset="1850_CAM5%CMIP6_CLM45%[^_]*BGC">1850_CMIP6bgc_control</value>
->>>>>>> 900d48ab
       <value compset="20TR_CAM5%CMIP6_CLM">20thC_CMIP6_transient</value>
       <value compset="20TR_CAM5%CMIP6_CLM45.*_BGC%B">20thC_CMIP6bgc_transient</value> 
       <value compset="20TR.*_CLM45%[^_]*BGC">20thC_bgc_transient</value>
       <value compset="1950_CAM5%CMIP6-LR*_CLM">1950_CMIP6LR_control</value>
       <value compset="1950_CAM5%CMIP6-HR_CLM">1950_CMIP6HR_control</value>
-<<<<<<< HEAD
       <value compset="SSP585_CAM5%CMIP6_CLM">2015-2100_SSP585_transient</value>
       <value compset="SSP585_CAM5%CMIP6_CLM45.*_BGC%B">2015-2100_SSP585_CMIP6bgc_transient</value> 
-=======
       <value compset="2010_CAM5%CMIP6-LR_CLM">2010_CMIP6LR_control</value>
       <value compset="2010_CAM5%CMIP6-HR_CLM">2010_CMIP6HR_control</value>
-      <value compset="SSP585_CAM5%CMIP6_CLM">2015-2100_SSP585_transient</value>
->>>>>>> 900d48ab
     </values>
     <group>run_component_clm</group>
     <file>env_run.xml</file>
