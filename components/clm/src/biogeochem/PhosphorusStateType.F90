module PhosphorusStateType

#include "shr_assert.h"

  use shr_kind_mod           , only : r8 => shr_kind_r8
  use shr_infnan_mod         , only : nan => shr_infnan_nan, assignment(=)
  use shr_log_mod            , only : errMsg => shr_log_errMsg
  use clm_varpar             , only : ndecomp_cascade_transitions, ndecomp_pools, nlevcan
  use clm_varpar             , only : nlevdecomp_full, nlevdecomp, crop_prog
  use clm_varcon             , only : spval, ispval, dzsoi_decomp, zisoi
  use landunit_varcon        , only : istcrop, istsoil 
  use clm_varctl             , only : use_nitrif_denitrif, use_vertsoilc, use_century_decomp
  use clm_varctl             , only : iulog, override_bgc_restart_mismatch_dump, spinup_state
  use decompMod              , only : bounds_type
  use pftvarcon              , only : npcropmin
  use CNDecompCascadeConType , only : decomp_cascade_con
  use VegetationPropertiesType         , only : veg_vp
  use abortutils             , only : endrun
  use spmdMod                , only : masterproc 
  use LandunitType           , only : lun_pp                
  use ColumnType             , only : col_pp                
  use VegetationType              , only : veg_pp
  use clm_varctl             , only : nu_com
<<<<<<< HEAD
  ! soil phosphorus initialization Qing Z. 2017
  use pftvarcon              , only : VMAX_MINSURF_P_vr, KM_MINSURF_P_vr
  use soilorder_varcon       , only : smax, ks_sorption
=======
 
  use soilorder_varcon , only : smax,ks_sorption
              
>>>>>>> 9f6e114a
  ! 
  ! !PUBLIC TYPES:
  implicit none
  save
  private

  type, public :: phosphorusstate_type

     real(r8), pointer :: grainp_patch                 (:)     ! patch (gP/m2) grain P (crop)
     real(r8), pointer :: grainp_storage_patch         (:)     ! patch (gP/m2) grain P storage (crop)
     real(r8), pointer :: grainp_xfer_patch            (:)     ! patch (gP/m2) grain P transfer (crop)
     real(r8), pointer :: leafp_patch                  (:)     ! patch (gP/m2) leaf P 
     real(r8), pointer :: leafp_storage_patch          (:)     ! patch (gP/m2) leaf P storage
     real(r8), pointer :: leafp_xfer_patch             (:)     ! patch (gP/m2) leaf P transfer
     real(r8), pointer :: frootp_patch                 (:)     ! patch (gP/m2) fine root P
     real(r8), pointer :: frootp_storage_patch         (:)     ! patch (gP/m2) fine root P storage
     real(r8), pointer :: frootp_xfer_patch            (:)     ! patch (gP/m2) fine root P transfer
     real(r8), pointer :: livestemp_patch              (:)     ! patch (gP/m2) live stem P
     real(r8), pointer :: livestemp_storage_patch      (:)     ! patch (gP/m2) live stem P storage
     real(r8), pointer :: livestemp_xfer_patch         (:)     ! patch (gP/m2) live stem P transfer
     real(r8), pointer :: deadstemp_patch              (:)     ! patch (gP/m2) dead stem P
     real(r8), pointer :: deadstemp_storage_patch      (:)     ! patch (gP/m2) dead stem P storage
     real(r8), pointer :: deadstemp_xfer_patch         (:)     ! patch (gP/m2) dead stem P transfer
     real(r8), pointer :: livecrootp_patch             (:)     ! patch (gP/m2) live coarse root P
     real(r8), pointer :: livecrootp_storage_patch     (:)     ! patch (gP/m2) live coarse root P storage
     real(r8), pointer :: livecrootp_xfer_patch        (:)     ! patch (gP/m2) live coarse root P transfer
     real(r8), pointer :: deadcrootp_patch             (:)     ! patch (gP/m2) dead coarse root P
     real(r8), pointer :: deadcrootp_storage_patch     (:)     ! patch (gP/m2) dead coarse root P storage
     real(r8), pointer :: deadcrootp_xfer_patch        (:)     ! patch (gP/m2) dead coarse root P transfer
     real(r8), pointer :: retransp_patch               (:)     ! patch (gP/m2) plant pool of retranslocated P
     real(r8), pointer :: ppool_patch                  (:)     ! patch (gP/m2) temporary plant P pool
     real(r8), pointer :: ptrunc_patch                 (:)     ! patch (gP/m2) pft-level sink for P truncation
     real(r8), pointer :: plant_p_buffer_patch        (:)     ! patch (gP/m2) pft-level abstract p storage
     real(r8), pointer :: decomp_ppools_vr_col         (:,:,:)     ! col (gP/m3) vertically-resolved decomposing (litter, cwd, soil) P pools 
     real(r8), pointer :: solutionp_vr_col             (:,:)       ! col (gP/m3) vertically-resolved soil solution P
     real(r8), pointer :: labilep_vr_col               (:,:)       ! col (gP/m3) vertically-resolved soil labile mineral P
     real(r8), pointer :: secondp_vr_col               (:,:)       ! col (gP/m3) vertically-resolved soil secondary mineralP
     real(r8), pointer :: occlp_vr_col                 (:,:)       ! col (gP/m3) vertically-resolved soil occluded mineral P
     real(r8), pointer :: primp_vr_col                 (:,:)       ! col (gP/m3) vertically-resolved soil parimary mineral P
     real(r8), pointer :: sminp_vr_col                 (:,:)       ! col (gP/m3) vertically-resolved soil parimary mineral P
     real(r8), pointer :: ptrunc_vr_col                (:,:)       ! col (gP/m3) vertically-resolved column-level sink for P truncation

     ! wood product pools, for dynamic landcover
     real(r8), pointer :: seedp_col                    (:)     ! col (gP/m2) column-level pool for seeding new Patches
     real(r8), pointer :: prod1p_col                   (:)     ! col (gN/m2) crop product N pool, 1-year lifespan
     real(r8), pointer :: prod10p_col                  (:)     ! col (gP/m2) wood product P pool, 10-year lifespan
     real(r8), pointer :: prod100p_col                 (:)     ! col (gP/m2) wood product P pool, 100-year lifespan
     real(r8), pointer :: totprodp_col                 (:)     ! col (gP/m2) total wood product P

     ! summary (diagnostic) state variables, not involved in mass balance
     real(r8), pointer :: dispvegp_patch               (:)     ! patch (gP/m2) displayed veg phosphorus, excluding storage
     real(r8), pointer :: storvegp_patch               (:)     ! patch (gP/m2) stored vegetation phosphorus
     real(r8), pointer :: totvegp_patch                (:)     ! patch (gP/m2) total vegetation phosphorus
     real(r8), pointer :: totpftp_patch                (:)     ! patch (gP/m2) total pft-level phosphorus
     real(r8), pointer :: decomp_ppools_col            (:,:)   ! col (gP/m2)  decomposing (litter, cwd, soil) P pools
     real(r8), pointer :: decomp_ppools_1m_col         (:,:)   ! col (gP/m2)  diagnostic: decomposing (litter, cwd, soil) P pools to 1 meter
     real(r8), pointer :: sminp_col                    (:)     ! col (gP/m2) soil mineral P
     real(r8), pointer :: solutionp_col                (:)         ! col (gP/m2) soil solution P
     real(r8), pointer :: labilep_col                  (:)         ! col (gP/m2) soil labile mineral P
     real(r8), pointer :: secondp_col                  (:)         ! col (gP/m2) soil secondary mineralP
     real(r8), pointer :: occlp_col                    (:)         ! col (gP/m2) soil occluded mineral P
     real(r8), pointer :: primp_col                    (:)         ! col (gP/m2) soil parimary mineral P
     real(r8), pointer :: ptrunc_col                   (:)     ! col (gP/m2) column-level sink for P truncation
     real(r8), pointer :: cwdp_col                     (:)     ! col (gP/m2) Diagnostic: coarse woody debris P
     real(r8), pointer :: totlitp_col                  (:)     ! col (gP/m2) total litter phosphorus
     real(r8), pointer :: totsomp_col                  (:)     ! col (gP/m2) total soil organic matter phosphorus
     real(r8), pointer :: totlitp_1m_col               (:)     ! col (gP/m2) total litter phosphorus to 1 meter
     real(r8), pointer :: totsomp_1m_col               (:)     ! col (gP/m2) total soil organic matter phosphorus to 1 meter
     real(r8), pointer :: totecosysp_col               (:)     ! col (gP/m2) total ecosystem phosphorus, incl veg 
     real(r8), pointer :: totcolp_col                  (:)     ! col (gP/m2) total column phosphorus, incl veg

     ! patch averaged to column variables 
     real(r8), pointer :: totvegp_col                  (:)     ! col (gP/m2) total vegetation phosphorus (p2c)
     real(r8), pointer :: totpftp_col                  (:)     ! col (gP/m2) total pft-level phosphorus (p2c)

     ! col balance checks
     real(r8), pointer :: begpb_patch                  (:)     ! patch phosphorus mass, beginning of time step (gP/m**2)
     real(r8), pointer :: endpb_patch                  (:)     ! patch phosphorus mass, end of time step (gP/m**2)
     real(r8), pointer :: errpb_patch                  (:)     ! patch phosphorus balance error for the timestep (gP/m**2)
     real(r8), pointer :: begpb_col                    (:)     ! col phosphorus mass, beginning of time step (gP/m**2)
     real(r8), pointer :: endpb_col                    (:)     ! col phosphorus mass, end of time step (gP/m**2)
     real(r8), pointer :: errpb_col                    (:)     ! colphosphorus balance error for the timestep (gP/m**2)

     ! debug
     real(r8), pointer :: totpftp_beg_col              (:)
     real(r8), pointer :: solutionp_beg_col            (:)
     real(r8), pointer :: labilep_beg_col              (:)
     real(r8), pointer :: secondp_beg_col              (:)
     real(r8), pointer :: totlitp_beg_col              (:)
     real(r8), pointer :: cwdp_beg_col                 (:)
     real(r8), pointer :: totsomp_beg_col              (:)
         
     real(r8), pointer :: totlitp_end_col              (:)
     real(r8), pointer :: totpftp_end_col              (:)
     real(r8), pointer :: solutionp_end_col            (:)
     real(r8), pointer :: labilep_end_col              (:)
     real(r8), pointer :: secondp_end_col              (:)
     real(r8), pointer :: cwdp_end_col                 (:)
     real(r8), pointer :: totsomp_end_col              (:)
     
   contains

     procedure , public  :: Init   
     procedure , public  :: Restart
     procedure , public  :: SetValues
     procedure , public  :: ZeroDWT
     procedure , public  :: Summary
     procedure , private :: InitAllocate
     procedure , private :: InitHistory  
     procedure , private :: InitCold     

  end type phosphorusstate_type
  !------------------------------------------------------------------------

contains

  !------------------------------------------------------------------------
  subroutine Init(this, bounds,                           &
       leafc_patch, leafc_storage_patch, frootc_patch, frootc_storage_patch, &
       deadstemc_patch, decomp_cpools_vr_col, decomp_cpools_col, decomp_cpools_1m_col)

    class(phosphorusstate_type)         :: this
    type(bounds_type) , intent(in)    :: bounds  
    real(r8)          , intent(in)    :: leafc_patch          (bounds%begp:)
    real(r8)          , intent(in)    :: leafc_storage_patch  (bounds%begp:)
    real(r8)          , intent(in)    :: frootc_patch         (bounds%begp:)
    real(r8)          , intent(in)    :: frootc_storage_patch (bounds%begp:)
    real(r8)          , intent(in)    :: deadstemc_patch      (bounds%begp:)
    real(r8)          , intent(in)    :: decomp_cpools_vr_col (bounds%begc:, 1:, 1:)
    real(r8)          , intent(in)    :: decomp_cpools_col    (bounds%begc:, 1:)
    real(r8)          , intent(in)    :: decomp_cpools_1m_col (bounds%begc:, 1:)

    call this%InitAllocate (bounds )

    call this%InitHistory (bounds)

    call this%InitCold ( bounds, leafc_patch, leafc_storage_patch, &
         frootc_patch, frootc_storage_patch, deadstemc_patch, &
         decomp_cpools_vr_col, decomp_cpools_col, decomp_cpools_1m_col)

  end subroutine Init

  !------------------------------------------------------------------------
  subroutine InitAllocate(this, bounds)
    !
    ! !ARGUMENTS:
    class (phosphorusstate_type) :: this
    type(bounds_type) , intent(in) :: bounds  
    !
    ! !LOCAL VARIABLES:
    integer           :: begp,endp
    integer           :: begc,endc
    !------------------------------------------------------------------------

    begp = bounds%begp; endp = bounds%endp
    begc = bounds%begc; endc = bounds%endc

    allocate(this%grainp_patch             (begp:endp))                   ; this%grainp_patch             (:)   = nan     
    allocate(this%grainp_storage_patch     (begp:endp))                   ; this%grainp_storage_patch     (:)   = nan
    allocate(this%grainp_xfer_patch        (begp:endp))                   ; this%grainp_xfer_patch        (:)   = nan     
    allocate(this%leafp_patch              (begp:endp))                   ; this%leafp_patch              (:)   = nan
    allocate(this%leafp_storage_patch      (begp:endp))                   ; this%leafp_storage_patch      (:)   = nan     
    allocate(this%leafp_xfer_patch         (begp:endp))                   ; this%leafp_xfer_patch         (:)   = nan     
    allocate(this%frootp_patch             (begp:endp))                   ; this%frootp_patch             (:)   = nan
    allocate(this%frootp_storage_patch     (begp:endp))                   ; this%frootp_storage_patch     (:)   = nan     
    allocate(this%frootp_xfer_patch        (begp:endp))                   ; this%frootp_xfer_patch        (:)   = nan     
    allocate(this%livestemp_patch          (begp:endp))                   ; this%livestemp_patch          (:)   = nan
    allocate(this%livestemp_storage_patch  (begp:endp))                   ; this%livestemp_storage_patch  (:)   = nan
    allocate(this%livestemp_xfer_patch     (begp:endp))                   ; this%livestemp_xfer_patch     (:)   = nan
    allocate(this%deadstemp_patch          (begp:endp))                   ; this%deadstemp_patch          (:)   = nan
    allocate(this%deadstemp_storage_patch  (begp:endp))                   ; this%deadstemp_storage_patch  (:)   = nan
    allocate(this%deadstemp_xfer_patch     (begp:endp))                   ; this%deadstemp_xfer_patch     (:)   = nan
    allocate(this%livecrootp_patch         (begp:endp))                   ; this%livecrootp_patch         (:)   = nan
    allocate(this%livecrootp_storage_patch (begp:endp))                   ; this%livecrootp_storage_patch (:)   = nan
    allocate(this%livecrootp_xfer_patch    (begp:endp))                   ; this%livecrootp_xfer_patch    (:)   = nan
    allocate(this%deadcrootp_patch         (begp:endp))                   ; this%deadcrootp_patch         (:)   = nan
    allocate(this%deadcrootp_storage_patch (begp:endp))                   ; this%deadcrootp_storage_patch (:)   = nan
    allocate(this%deadcrootp_xfer_patch    (begp:endp))                   ; this%deadcrootp_xfer_patch    (:)   = nan
    allocate(this%retransp_patch           (begp:endp))                   ; this%retransp_patch           (:)   = nan
    allocate(this%ppool_patch              (begp:endp))                   ; this%ppool_patch              (:)   = nan
    allocate(this%ptrunc_patch             (begp:endp))                   ; this%ptrunc_patch             (:)   = nan
    allocate(this%dispvegp_patch           (begp:endp))                   ; this%dispvegp_patch           (:)   = nan
    allocate(this%storvegp_patch           (begp:endp))                   ; this%storvegp_patch           (:)   = nan
    allocate(this%totvegp_patch            (begp:endp))                   ; this%totvegp_patch            (:)   = nan
    allocate(this%totpftp_patch            (begp:endp))                   ; this%totpftp_patch            (:)   = nan
    allocate(this%plant_p_buffer_patch    (begp:endp))                   ; this%plant_p_buffer_patch      (:)   = nan

    allocate(this%ptrunc_vr_col            (begc:endc,1:nlevdecomp_full)) ; this%ptrunc_vr_col            (:,:) = nan
    
    allocate(this%solutionp_vr_col         (begc:endc,1:nlevdecomp_full)) ; this%solutionp_vr_col         (:,:) = nan  
    allocate(this%labilep_vr_col           (begc:endc,1:nlevdecomp_full)) ; this%labilep_vr_col           (:,:) = nan  
    allocate(this%secondp_vr_col           (begc:endc,1:nlevdecomp_full)) ; this%secondp_vr_col           (:,:) = nan  
    allocate(this%occlp_vr_col             (begc:endc,1:nlevdecomp_full)) ; this%occlp_vr_col             (:,:) = nan  
    allocate(this%primp_vr_col             (begc:endc,1:nlevdecomp_full)) ; this%primp_vr_col             (:,:) = nan  
    allocate(this%sminp_vr_col             (begc:endc,1:nlevdecomp_full)) ; this%sminp_vr_col             (:,:) = nan  

    allocate(this%solutionp_col            (begc:endc))                   ; this%solutionp_col            (:)   = nan
    allocate(this%labilep_col              (begc:endc))                   ; this%labilep_col              (:)   = nan
    allocate(this%secondp_col              (begc:endc))                   ; this%secondp_col              (:)   = nan
    allocate(this%occlp_col                (begc:endc))                   ; this%occlp_col                (:)   = nan
    allocate(this%primp_col                (begc:endc))                   ; this%primp_col                (:)   = nan
    allocate(this%cwdp_col                 (begc:endc))                   ; this%cwdp_col                 (:)   = nan
    allocate(this%sminp_col                (begc:endc))                   ; this%sminp_col                (:)   = nan
    allocate(this%ptrunc_col               (begc:endc))                   ; this%ptrunc_col               (:)   = nan
    allocate(this%seedp_col                (begc:endc))                   ; this%seedp_col                (:)   = nan
    allocate(this%prod1p_col               (begc:endc))                   ; this%prod1p_col               (:)   = nan
    allocate(this%prod10p_col              (begc:endc))                   ; this%prod10p_col              (:)   = nan
    allocate(this%prod100p_col             (begc:endc))                   ; this%prod100p_col             (:)   = nan
    allocate(this%totprodp_col             (begc:endc))                   ; this%totprodp_col             (:)   = nan
    allocate(this%totlitp_col              (begc:endc))                   ; this%totlitp_col              (:)   = nan
    allocate(this%totsomp_col              (begc:endc))                   ; this%totsomp_col              (:)   = nan
    allocate(this%totlitp_1m_col           (begc:endc))                   ; this%totlitp_1m_col           (:)   = nan
    allocate(this%totsomp_1m_col           (begc:endc))                   ; this%totsomp_1m_col           (:)   = nan
    allocate(this%totecosysp_col           (begc:endc))                   ; this%totecosysp_col           (:)   = nan
    allocate(this%totcolp_col              (begc:endc))                   ; this%totcolp_col              (:)   = nan
    allocate(this%decomp_ppools_col        (begc:endc,1:ndecomp_pools))   ; this%decomp_ppools_col        (:,:) = nan
    allocate(this%decomp_ppools_1m_col     (begc:endc,1:ndecomp_pools))   ; this%decomp_ppools_1m_col     (:,:) = nan
    allocate(this%totpftp_col              (begc:endc))                   ; this%totpftp_col              (:)   = nan
    allocate(this%totvegp_col              (begc:endc))                   ; this%totvegp_col              (:)   = nan

    allocate(this%decomp_ppools_vr_col(begc:endc,1:nlevdecomp_full,1:ndecomp_pools));
    this%decomp_ppools_vr_col(:,:,:)= nan

    allocate(this%begpb_patch (begp:endp));     this%begpb_patch (:) =nan
    allocate(this%begpb_col   (begc:endc));     this%begpb_col   (:) =nan
    allocate(this%endpb_patch (begp:endp));     this%endpb_patch (:) =nan
    allocate(this%endpb_col   (begc:endc));     this%endpb_col   (:) =nan
    allocate(this%errpb_patch (begp:endp));     this%errpb_patch (:) =nan
    allocate(this%errpb_col   (begc:endc));     this%errpb_col   (:) =nan 

    ! debug
    allocate(this%totpftp_beg_col    (begc:endc)); this%totpftp_beg_col      (:) = nan
    allocate(this%solutionp_beg_col  (begc:endc)); this%solutionp_beg_col    (:) = nan
    allocate(this%labilep_beg_col    (begc:endc)); this%labilep_beg_col      (:) = nan
    allocate(this%secondp_beg_col    (begc:endc)); this%secondp_beg_col      (:) = nan
    allocate(this%totlitp_beg_col    (begc:endc)); this%totlitp_beg_col      (:) = nan
    allocate(this%cwdp_beg_col       (begc:endc)); this%cwdp_beg_col         (:) = nan
    allocate(this%totsomp_beg_col    (begc:endc)); this%totsomp_beg_col      (:) = nan
         
    allocate(this%totlitp_end_col    (begc:endc)); this%totlitp_end_col      (:) = nan
    allocate(this%totpftp_end_col    (begc:endc)); this%totpftp_end_col      (:) = nan
    allocate(this%labilep_end_col    (begc:endc)); this%labilep_end_col      (:) = nan
    allocate(this%secondp_end_col    (begc:endc)); this%secondp_end_col      (:) = nan
    allocate(this%solutionp_end_col  (begc:endc)); this%solutionp_end_col    (:) = nan
    allocate(this%cwdp_end_col       (begc:endc)); this%cwdp_end_col         (:) = nan
    allocate(this%totsomp_end_col    (begc:endc)); this%totsomp_end_col      (:) = nan
    
  end subroutine InitAllocate

  !------------------------------------------------------------------------
  subroutine InitHistory(this, bounds)
    !
    ! !DESCRIPTION:
    ! add history fields for all CN variables, always set as default='inactive'
    !
    ! !USES:
    use clm_varpar , only : ndecomp_cascade_transitions, ndecomp_pools
    use clm_varpar , only : nlevdecomp, nlevdecomp_full,crop_prog, nlevgrnd
    use histFileMod, only : hist_addfld1d, hist_addfld2d, hist_addfld_decomp 
    use decompMod  , only : bounds_type
    !
    ! !ARGUMENTS:
    class(phosphorusstate_type) :: this
    type(bounds_type)         , intent(in) :: bounds 
    !
    ! !LOCAL VARIABLES:
    integer           :: k,l,ii,jj 
    character(10)     :: active
    character(8)      :: vr_suffix
    integer           :: begp,endp
    integer           :: begc,endc
    integer           :: begg,endg 
    character(24)     :: fieldname
    character(100)    :: longname
    real(r8), pointer :: data1dptr(:)   ! temp. pointer for slicing larger arrays
    real(r8), pointer :: data2dptr(:,:) ! temp. pointer for slicing larger arrays
    !---------------------------------------------------------------------

    begp = bounds%begp; endp = bounds%endp
    begc = bounds%begc; endc = bounds%endc
    begg = bounds%begg; endg = bounds%endg

    !-------------------------------
    ! P state variables - native to PFT
    !-------------------------------
    
    if (crop_prog) then
       this%grainp_patch(begp:endp) = spval
       call hist_addfld1d (fname='GRAINP', units='gP/m^2', &
            avgflag='A', long_name='grain P', &
            ptr_patch=this%grainp_patch, default='inactive')
    end if

    this%leafp_patch(begp:endp) = spval
    call hist_addfld1d (fname='LEAFP', units='gP/m^2', &
         avgflag='A', long_name='leaf P', &
         ptr_patch=this%leafp_patch)

    this%leafp_storage_patch(begp:endp) = spval
    call hist_addfld1d (fname='LEAFP_STORAGE', units='gP/m^2', &
         avgflag='A', long_name='leaf P storage', &
         ptr_patch=this%leafp_storage_patch, default='inactive')

    this%leafp_xfer_patch(begp:endp) = spval
    call hist_addfld1d (fname='LEAFP_XFER', units='gP/m^2', &
         avgflag='A', long_name='leaf P transfer', &
         ptr_patch=this%leafp_xfer_patch, default='inactive')

    this%frootp_patch(begp:endp) = spval
    call hist_addfld1d (fname='FROOTP', units='gP/m^2', &
         avgflag='A', long_name='fine root P', &
         ptr_patch=this%frootp_patch)

    this%frootp_storage_patch(begp:endp) = spval
    call hist_addfld1d (fname='FROOTP_STORAGE', units='gP/m^2', &
         avgflag='A', long_name='fine root P storage', &
         ptr_patch=this%frootp_storage_patch, default='inactive')

    this%frootp_xfer_patch(begp:endp) = spval
    call hist_addfld1d (fname='FROOTP_XFER', units='gP/m^2', &
         avgflag='A', long_name='fine root P transfer', &
         ptr_patch=this%frootp_xfer_patch, default='inactive')

    this%livestemp_patch(begp:endp) = spval
    call hist_addfld1d (fname='LIVESTEMP', units='gP/m^2', &
         avgflag='A', long_name='live stem P', &
         ptr_patch=this%livestemp_patch)

    this%livestemp_storage_patch(begp:endp) = spval
    call hist_addfld1d (fname='LIVESTEMP_STORAGE', units='gP/m^2', &
         avgflag='A', long_name='live stem P storage', &
         ptr_patch=this%livestemp_storage_patch, default='inactive')

    this%livestemp_xfer_patch(begp:endp) = spval
    call hist_addfld1d (fname='LIVESTEMP_XFER', units='gP/m^2', &
         avgflag='A', long_name='live stem P transfer', &
         ptr_patch=this%livestemp_xfer_patch, default='inactive')

    this%deadstemp_patch(begp:endp) = spval
    call hist_addfld1d (fname='DEADSTEMP', units='gP/m^2', &
         avgflag='A', long_name='dead stem P', &
         ptr_patch=this%deadstemp_patch)

    this%deadstemp_storage_patch(begp:endp) = spval
    call hist_addfld1d (fname='DEADSTEMP_STORAGE', units='gP/m^2', &
         avgflag='A', long_name='dead stem P storage', &
         ptr_patch=this%deadstemp_storage_patch, default='inactive')

    this%deadstemp_xfer_patch(begp:endp) = spval
    call hist_addfld1d (fname='DEADSTEMP_XFER', units='gP/m^2', &
         avgflag='A', long_name='dead stem P transfer', &
         ptr_patch=this%deadstemp_xfer_patch, default='inactive')

    this%livecrootp_patch(begp:endp) = spval
    call hist_addfld1d (fname='LIVECROOTP', units='gP/m^2', &
         avgflag='A', long_name='live coarse root P', &
         ptr_patch=this%livecrootp_patch)

    this%livecrootp_storage_patch(begp:endp) = spval
    call hist_addfld1d (fname='LIVECROOTP_STORAGE', units='gP/m^2', &
         avgflag='A', long_name='live coarse root P storage', &
         ptr_patch=this%livecrootp_storage_patch, default='inactive')

    this%livecrootp_xfer_patch(begp:endp) = spval
    call hist_addfld1d (fname='LIVECROOTP_XFER', units='gP/m^2', &
         avgflag='A', long_name='live coarse root P transfer', &
         ptr_patch=this%livecrootp_xfer_patch, default='inactive')

    this%deadcrootp_patch(begp:endp) = spval
    call hist_addfld1d (fname='DEADCROOTP', units='gP/m^2', &
         avgflag='A', long_name='dead coarse root P', &
         ptr_patch=this%deadcrootp_patch)

    this%deadcrootp_storage_patch(begp:endp) = spval
    call hist_addfld1d (fname='DEADCROOTP_STORAGE', units='gP/m^2', &
         avgflag='A', long_name='dead coarse root P storage', &
         ptr_patch=this%deadcrootp_storage_patch, default='inactive')

    this%deadcrootp_xfer_patch(begp:endp) = spval
    call hist_addfld1d (fname='DEADCROOTP_XFER', units='gP/m^2', &
         avgflag='A', long_name='dead coarse root P transfer', &
         ptr_patch=this%deadcrootp_xfer_patch, default='inactive')

    this%retransp_patch(begp:endp) = spval
    call hist_addfld1d (fname='RETRANSP', units='gP/m^2', &
         avgflag='A', long_name='plant pool of retranslocated P', &
         ptr_patch=this%retransp_patch)

    this%ppool_patch(begp:endp) = spval
    call hist_addfld1d (fname='PPOOL', units='gP/m^2', &
         avgflag='A', long_name='temporary plant P pool', &
         ptr_patch=this%ppool_patch, default='inactive')

    this%ptrunc_patch(begp:endp) = spval
    call hist_addfld1d (fname='PFT_PTRUNC', units='gP/m^2', &
         avgflag='A', long_name='pft-level sink for P truncation', &
         ptr_patch=this%ptrunc_patch, default='inactive')

    this%dispvegp_patch(begp:endp) = spval
    call hist_addfld1d (fname='DISPVEGP', units='gP/m^2', &
         avgflag='A', long_name='displayed vegetation phosphorus', &
         ptr_patch=this%dispvegp_patch)

    this%storvegp_patch(begp:endp) = spval
    call hist_addfld1d (fname='STORVEGP', units='gP/m^2', &
         avgflag='A', long_name='stored vegetation phosphorus', &
         ptr_patch=this%storvegp_patch)

    this%totvegp_patch(begp:endp) = spval
    call hist_addfld1d (fname='TOTVEGP', units='gP/m^2', &
         avgflag='A', long_name='total vegetation phosphorus', &
         ptr_patch=this%totvegp_patch)

    this%totpftp_patch(begp:endp) = spval
    call hist_addfld1d (fname='TOTPFTP', units='gP/m^2', &
         avgflag='A', long_name='total PFT-level phosphorus', &
         ptr_patch=this%totpftp_patch)

    this%plant_p_buffer_patch(begp:endp) = spval
    call hist_addfld1d (fname='PLANTP_BUFFER', units='gP/m^2', &
            avgflag='A', long_name='plant phosphorus stored as buffer', &
            ptr_col=this%plant_p_buffer_patch,default='inactive')
    !-------------------------------
    ! P state variables - native to column
    !-------------------------------

    if ( nlevdecomp_full > 1 ) then
       this%decomp_ppools_vr_col(begc:endc,:,:) = spval
       this%decomp_ppools_1m_col(begc:endc,:) = spval
    end if
    this%decomp_ppools_col(begc:endc,:) = spval
    do l  = 1, ndecomp_pools
       if ( nlevdecomp_full > 1 ) then
          data2dptr => this%decomp_ppools_vr_col(:,:,l)
          fieldname = trim(decomp_cascade_con%decomp_pool_name_history(l))//'P_vr'
          longname =  trim(decomp_cascade_con%decomp_pool_name_history(l))//' P (vertically resolved)'
          call hist_addfld2d (fname=fieldname, units='gP/m^3',  type2d='levdcmp', &
               avgflag='A', long_name=longname, &
               ptr_col=data2dptr)
       endif

       data1dptr => this%decomp_ppools_col(:,l)
       fieldname = trim(decomp_cascade_con%decomp_pool_name_history(l))//'P'
       longname =  trim(decomp_cascade_con%decomp_pool_name_history(l))//' P'
       call hist_addfld1d (fname=fieldname, units='gP/m^2', &
            avgflag='A', long_name=longname, &
            ptr_col=data1dptr)

       if ( nlevdecomp_full > 1 ) then
          data1dptr => this%decomp_ppools_1m_col(:,l)
          fieldname = trim(decomp_cascade_con%decomp_pool_name_history(l))//'P_1m'
          longname =  trim(decomp_cascade_con%decomp_pool_name_history(l))//' P to 1 meter'
          call hist_addfld1d (fname=fieldname, units='gP/m^2', &
               avgflag='A', long_name=longname, &
               ptr_col=data1dptr, default = 'inactive')
       endif
    end do


    if ( nlevdecomp_full > 1 ) then

       this%sminp_col(begc:endc) = spval
       call hist_addfld1d (fname='SMINP', units='gP/m^2', &
            avgflag='A', long_name='soil mineral P', &
            ptr_col=this%sminp_col)

       this%totlitp_1m_col(begc:endc) = spval
       call hist_addfld1d (fname='TOTLITP_1m', units='gP/m^2', &
            avgflag='A', long_name='total litter P to 1 meter', &
            ptr_col=this%totlitp_1m_col)

       this%totsomp_1m_col(begc:endc) = spval
       call hist_addfld1d (fname='TOTSOMP_1m', units='gP/m^2', &
            avgflag='A', long_name='total soil organic matter P to 1 meter', &
            ptr_col=this%totsomp_1m_col)
    endif

    this%ptrunc_col(begc:endc) = spval
    call hist_addfld1d (fname='COL_PTRUNC', units='gP/m^2',  &
         avgflag='A', long_name='column-level sink for P truncation', &
         ptr_col=this%ptrunc_col)

    ! add suffix if number of soil decomposition depths is greater than 1
    if (nlevdecomp > 1) then
       vr_suffix = "_vr"
    else 
       vr_suffix = ""
    endif

    this%solutionp_vr_col(begc:endc,:) = spval
    call hist_addfld_decomp (fname='SOLUTIONP'//trim(vr_suffix), units='gp/m^3',  type2d='levdcmp', &
         avgflag='A', long_name='soil solution P (vert. res.)', &
         ptr_col=this%solutionp_vr_col)

    this%labilep_vr_col(begc:endc,:) = spval
    call hist_addfld_decomp (fname='LABILEP'//trim(vr_suffix), units='gp/m^3',  type2d='levdcmp', &
         avgflag='A', long_name='soil labile P (vert. res.)', &
         ptr_col=this%labilep_vr_col)

    this%secondp_vr_col(begc:endc,:) = spval
    call hist_addfld_decomp (fname='SECONDP'//trim(vr_suffix), units='gp/m^3',  type2d='levdcmp', &
         avgflag='A', long_name='soil secondary P (vert. res.)', &
         ptr_col=this%secondp_vr_col)

    this%occlp_vr_col(begc:endc,:) = spval
    call hist_addfld_decomp (fname='OCCLP'//trim(vr_suffix), units='gp/m^3',  type2d='levdcmp', &
         avgflag='A', long_name='soil occluded P (vert. res.)', &
         ptr_col=this%occlp_vr_col)

    this%primp_vr_col(begc:endc,:) = spval
    call hist_addfld_decomp (fname='PRIMP'//trim(vr_suffix), units='gp/m^3',  type2d='levdcmp', &
         avgflag='A', long_name='soil primary P (vert. res.)', &
         ptr_col=this%primp_vr_col)

    this%sminp_vr_col(begc:endc,:) = spval
    call hist_addfld_decomp (fname='SMINP'//trim(vr_suffix), units='gp/m^3',  type2d='levdcmp', &
         avgflag='A', long_name='soil mineral P (vert. res.)', &
         ptr_col=this%sminp_vr_col)

    if ( nlevdecomp_full > 1 ) then

       this%solutionp_col(begc:endc) = spval
       call hist_addfld1d (fname='SOLUTIONP', units='gP/m^2', &
            avgflag='A', long_name='soil solution P', &
            ptr_col=this%solutionp_col)

       this%labilep_col(begc:endc) = spval
       call hist_addfld1d (fname='LABILEP', units='gP/m^2', &
            avgflag='A', long_name='soil Labile P', &
            ptr_col=this%labilep_col)

       this%secondp_col(begc:endc) = spval
       call hist_addfld1d (fname='SECONDP', units='gP/m^2', &
            avgflag='A', long_name='soil secondary P', &
            ptr_col=this%secondp_col)

       this%occlp_col(begc:endc) = spval
       call hist_addfld1d (fname='OCCLP', units='gP/m^2', &
            avgflag='A', long_name='soil occluded P', &
            ptr_col=this%occlp_col)

       this%primp_col(begc:endc) = spval
       call hist_addfld1d (fname='PRIMP', units='gP/m^2', &
            avgflag='A', long_name='soil primary P', &
            ptr_col=this%primp_col)
    endif

    this%totlitp_col(begc:endc) = spval
    call hist_addfld1d (fname='TOTLITP', units='gP/m^2', &
         avgflag='A', long_name='total litter P', &
         ptr_col=this%totlitp_col)

    this%totsomp_col(begc:endc) = spval
    call hist_addfld1d (fname='TOTSOMP', units='gP/m^2', &
         avgflag='A', long_name='total soil organic matter P', &
         ptr_col=this%totsomp_col)

    this%totecosysp_col(begc:endc) = spval
    call hist_addfld1d (fname='TOTECOSYSP', units='gP/m^2', &
         avgflag='A', long_name='total ecosystem P', &
         ptr_col=this%totecosysp_col)

    this%totcolp_col(begc:endc) = spval
    call hist_addfld1d (fname='TOTCOLP', units='gP/m^2', &
         avgflag='A', long_name='total column-level P', &
         ptr_col=this%totcolp_col)

    this%seedp_col(begc:endc) = spval
    call hist_addfld1d (fname='SEEDP', units='gP/m^2', &
         avgflag='A', long_name='P pool for seeding new PFTs ', &
         ptr_col=this%seedp_col, default='inactive')

    this%prod10p_col(begc:endc) = spval
    call hist_addfld1d (fname='PROD10P', units='gP/m^2', &
         avgflag='A', long_name='10-yr wood product P', &
         ptr_col=this%prod10p_col, default='inactive')

    this%prod100p_col(begc:endc) = spval
    call hist_addfld1d (fname='PROD100P', units='gP/m^2', &
         avgflag='A', long_name='100-yr wood product P', &
         ptr_col=this%prod100p_col, default='inactive')

    this%prod1p_col(begc:endc) = spval
    call hist_addfld1d (fname='PROD1P', units='gP/m^2', &
         avgflag='A', long_name='1-yr crop product P', &
         ptr_col=this%prod1p_col, default='inactive')

    this%totprodp_col(begc:endc) = spval
    call hist_addfld1d (fname='TOTPRODP', units='gP/m^2', &
         avgflag='A', long_name='total wood product P', &
         ptr_col=this%totprodp_col, default='inactive')

  end subroutine InitHistory

  !-----------------------------------------------------------------------
  subroutine InitCold(this, bounds, &
       leafc_patch, leafc_storage_patch, frootc_patch, frootc_storage_patch, &
       deadstemc_patch, decomp_cpools_vr_col, decomp_cpools_col, decomp_cpools_1m_col)
    !
    ! !DESCRIPTION:
    ! Initializes time varying variables used only in coupled carbon-phosphorus mode (CN):
    !
    ! !USES:
    use clm_varpar     , only : crop_prog
    use decompMod      , only : bounds_type
    use pftvarcon      , only : noveg, npcropmin
    !
    ! !ARGUMENTS:
    class(phosphorusstate_type)      :: this
    type(bounds_type) , intent(in) :: bounds  
    real(r8)          , intent(in) :: leafc_patch(bounds%begp:)
    real(r8)          , intent(in) :: leafc_storage_patch(bounds%begp:)
    real(r8)          , intent(in) :: frootc_patch(bounds%begp:)
    real(r8)          , intent(in) :: frootc_storage_patch(bounds%begp:)
    real(r8)          , intent(in) :: deadstemc_patch(bounds%begp:)
    real(r8)          , intent(in) :: decomp_cpools_vr_col(bounds%begc:,:,:)
    real(r8)          , intent(in) :: decomp_cpools_col(bounds%begc:,:)
    real(r8)          , intent(in) :: decomp_cpools_1m_col(bounds%begc:,:)
    !
    ! !LOCAL VARIABLES:
    integer :: fc,fp,g,l,c,p,j,k                       ! indices
    integer :: num_special_col                         ! number of good values in special_col filter
    integer :: num_special_patch                         ! number of good values in special_patch filter
    integer :: special_col   (bounds%endc-bounds%begc+1) ! special landunit filter - columns
    integer :: special_patch (bounds%endp-bounds%begp+1) ! special landunit filter - patches
    !------------------------------------------------------------------------

    SHR_ASSERT_ALL((ubound(leafc_patch)          == (/bounds%endp/)),                               errMsg(__FILE__, __LINE__))
    SHR_ASSERT_ALL((ubound(leafc_storage_patch)  == (/bounds%endp/)),                               errMsg(__FILE__, __LINE__))
    SHR_ASSERT_ALL((ubound(frootc_patch)         == (/bounds%endp/)),                               errMsg(__FILE__, __LINE__))
    SHR_ASSERT_ALL((ubound(frootc_storage_patch) == (/bounds%endp/)),                               errMsg(__FILE__, __LINE__))
    SHR_ASSERT_ALL((ubound(deadstemc_patch)      == (/bounds%endp/)),                               errMsg(__FILE__, __LINE__))
    SHR_ASSERT_ALL((ubound(decomp_cpools_col)    == (/bounds%endc,ndecomp_pools/)),                 errMsg(__FILE__, __LINE__))
    SHR_ASSERT_ALL((ubound(decomp_cpools_1m_col) == (/bounds%endc,ndecomp_pools/)),                 errMsg(__FILE__, __LINE__))
    SHR_ASSERT_ALL((ubound(decomp_cpools_vr_col) == (/bounds%endc,nlevdecomp_full,ndecomp_pools/)), errMsg(__FILE__, __LINE__))

    ! Set column filters

    num_special_patch = 0
    do p = bounds%begp,bounds%endp
       l = veg_pp%landunit(p)
       if (lun_pp%ifspecial(l)) then
          num_special_patch = num_special_patch + 1
          special_patch(num_special_patch) = p
       end if
    end do

    ! Set patch filters

    num_special_col = 0
    do c = bounds%begc, bounds%endc
       l = col_pp%landunit(c)
       if (lun_pp%ifspecial(l)) then
          num_special_col = num_special_col + 1
          special_col(num_special_col) = c
       end if
    end do

    !-------------------------------------------
    ! initialize pft-level variables
    !-------------------------------------------

    do p = bounds%begp,bounds%endp

       l = veg_pp%landunit(p)
       if (lun_pp%itype(l) == istsoil .or. lun_pp%itype(l) == istcrop) then

          if (veg_pp%itype(p) == noveg) then
             this%leafp_patch(p) = 0._r8
             this%leafp_storage_patch(p) = 0._r8
          else
             this%leafp_patch(p)         = leafc_patch(p)         / veg_vp%leafcp(veg_pp%itype(p))
             this%leafp_storage_patch(p) = leafc_storage_patch(p) / veg_vp%leafcp(veg_pp%itype(p))
          end if

          this%leafp_xfer_patch(p)        = 0._r8
          if ( crop_prog )then
             this%grainp_patch(p)         = 0._r8
             this%grainp_storage_patch(p) = 0._r8
             this%grainp_xfer_patch(p)    = 0._r8
          end if
          this%frootp_patch(p)            = 0._r8
          this%frootp_storage_patch(p)    = 0._r8
          this%frootp_xfer_patch(p)       = 0._r8
          this%livestemp_patch(p)         = 0._r8
          this%livestemp_storage_patch(p) = 0._r8
          this%livestemp_xfer_patch(p)    = 0._r8

          ! tree types need to be initialized with some stem mass so that
          ! roughness length is not zero in canopy flux calculation

          if (veg_vp%woody(veg_pp%itype(p)) == 1._r8) then
             this%deadstemp_patch(p) = deadstemc_patch(p) / veg_vp%deadwdcp(veg_pp%itype(p))
          else
             this%deadstemp_patch(p) = 0._r8
          end if
          
          if (nu_com .ne. 'RD') then
              ! ECA competition calculate root NP uptake as a function of fine root biomass
              ! better to initialize root CNP pools with a non-zero value
              if (veg_pp%itype(p) .ne. noveg) then
                 this%frootp_patch(p) = frootc_patch(p) / veg_vp%frootcp(veg_pp%itype(p))
                 this%frootp_storage_patch(p) = frootc_storage_patch(p) / veg_vp%frootcp(veg_pp%itype(p))
              end if
          end if
           
          this%deadstemp_storage_patch(p)  = 0._r8
          this%deadstemp_xfer_patch(p)     = 0._r8
          this%livecrootp_patch(p)         = 0._r8
          this%livecrootp_storage_patch(p) = 0._r8
          this%livecrootp_xfer_patch(p)    = 0._r8
          this%deadcrootp_patch(p)         = 0._r8
          this%deadcrootp_storage_patch(p) = 0._r8
          this%deadcrootp_xfer_patch(p)    = 0._r8
          this%retransp_patch(p)           = 0._r8
          this%ppool_patch(p)              = 0._r8
          this%ptrunc_patch(p)             = 0._r8
          this%dispvegp_patch(p)           = 0._r8
          this%storvegp_patch(p)           = 0._r8
          this%totvegp_patch(p)            = 0._r8
          this%totpftp_patch(p)            = 0._r8
       end if
       this%plant_p_buffer_patch(p)= 1.e-4_r8 
    end do

    !-------------------------------------------
    ! initialize column-level variables
    !-------------------------------------------

    do c = bounds%begc, bounds%endc
       l = col_pp%landunit(c)
       if (lun_pp%itype(l) == istsoil .or. lun_pp%itype(l) == istcrop) then

          ! column phosphorus state variables
          this%ptrunc_col(c) = 0._r8
          this%sminp_col(c) = 0._r8
          do j = 1, nlevdecomp
             do k = 1, ndecomp_pools
                this%decomp_ppools_vr_col(c,j,k) = decomp_cpools_vr_col(c,j,k) / decomp_cascade_con%initial_cp_ratio(k)
             end do
             this%sminp_vr_col(c,j) = 0._r8
             this%ptrunc_vr_col(c,j) = 0._r8
          end do
          if ( nlevdecomp > 1 ) then
             do j = nlevdecomp+1, nlevdecomp_full
                do k = 1, ndecomp_pools
                   this%decomp_ppools_vr_col(c,j,k) = 0._r8
                end do
                this%sminp_vr_col(c,j) = 0._r8
                this%ptrunc_vr_col(c,j) = 0._r8
             end do
          end if
          do k = 1, ndecomp_pools
             this%decomp_ppools_col(c,k)    = decomp_cpools_col(c,k)    / decomp_cascade_con%initial_cp_ratio(k)
             this%decomp_ppools_1m_col(c,k) = decomp_cpools_1m_col(c,k) / decomp_cascade_con%initial_cp_ratio(k)
          end do

          do j = 1, nlevdecomp_full
             this%solutionp_vr_col(c,j) = 0._r8
             this%labilep_vr_col(c,j)   = 0._r8
             this%secondp_vr_col(c,j)   = 0._r8
             this%occlp_vr_col(c,j)     = 0._r8
             this%primp_vr_col(c,j)     = 0._r8
             this%sminp_vr_col(c,j) = 0._r8
          end do
          this%solutionp_col(c) = 0._r8
          this%labilep_col(c)   = 0._r8
          this%secondp_col(c)   = 0._r8
          this%occlp_col(c)     = 0._r8
          this%primp_col(c)     = 0._r8

          this%totlitp_col(c)    = 0._r8
          this%totsomp_col(c)    = 0._r8
          this%totlitp_1m_col(c) = 0._r8
          this%totsomp_1m_col(c) = 0._r8
          this%totecosysp_col(c) = 0._r8
          this%totcolp_col(c)    = 0._r8
          this%cwdp_col(c)       = 0._r8

          ! dynamic landcover state variables
          this%seedp_col(c)         = 0._r8
          this%prod1p_col(c)        = 0._r8
          this%prod10p_col(c)       = 0._r8
          this%prod100p_col(c)      = 0._r8
          this%totprodp_col(c)      = 0._r8
       end if
    end do

    ! now loop through special filters and explicitly set the variables that
    ! have to be in place for biogeophysics

    do fc = 1,num_special_col
       c = special_col(fc)

       this%seedp_col(c)    = 0._r8
       this%prod1p_col(c)   = 0._r8
       this%prod10p_col(c)  = 0._r8	  
       this%prod100p_col(c) = 0._r8	  
       this%totprodp_col(c) = 0._r8	  
    end do

    ! initialize fields for special filters

    call this%SetValues (&
         num_patch=num_special_patch, filter_patch=special_patch, value_patch=0._r8, &
         num_column=num_special_col, filter_column=special_col, value_column=0._r8)

  end subroutine InitCold

  !-----------------------------------------------------------------------
  subroutine Restart ( this,  bounds, ncid, flag, cnstate_vars)

    !
    ! !DESCRIPTION: 
    ! Read/write CN restart data for carbon state
    !
    ! !USES:
    use shr_infnan_mod      , only : isnan => shr_infnan_isnan, nan => shr_infnan_nan, assignment(=)
    use clm_time_manager    , only : is_restart, get_nstep
    use clm_varctl          , only : spinup_mortality_factor
    use CNStateType         , only : cnstate_type
    use restUtilMod
    use ncdio_pio
    !
    ! !ARGUMENTS:
    class (phosphorusstate_type) :: this
    type(bounds_type)          , intent(in)    :: bounds 
    type(file_desc_t)          , intent(inout) :: ncid   
    type(cnstate_type)         , intent(in)    :: cnstate_vars
    character(len=*)           , intent(in)    :: flag   !'read' or 'write' or 'define'
    !
    ! !LOCAL VARIABLES:
    integer            :: i,j,k,l,c,a,b,d
    logical            :: readvar
    integer            :: idata
    logical            :: exit_spinup = .false.
    logical            :: enter_spinup = .false.
    real(r8)           :: m, m_veg         ! multiplier for the exit_spinup code
    real(r8), pointer  :: ptr2d(:,:) ! temp. pointers for slicing larger arrays
    real(r8), pointer  :: ptr1d(:)   ! temp. pointers for slicing larger arrays
    character(len=128) :: varname    ! temporary
    integer            :: itemp      ! temporary 
    integer , pointer  :: iptemp(:)  ! pointer to memory to be allocated
    ! spinup state as read from restart file, for determining whether to enter or exit spinup mode.
    integer            :: restart_file_spinup_state 
    ! flags for comparing the model and restart decomposition cascades
    integer            :: decomp_cascade_state, restart_file_decomp_cascade_state 
    real(r8)           :: smax_c, ks_sorption_c

    !------------------------------------------------------------------------

    !--------------------------------
    ! patch phosphorus state variables
    !--------------------------------
    associate(&
         isoilorder     => cnstate_vars%isoilorder &
         )


    call restartvar(ncid=ncid, flag=flag, varname='leafp', xtype=ncd_double,  &
         dim1name='pft', long_name='', units='', &
         interpinic_flag='interp', readvar=readvar, data=this%leafp_patch) 

    call restartvar(ncid=ncid, flag=flag, varname='leafp_storage', xtype=ncd_double,  &
         dim1name='pft', long_name='', units='', &
         interpinic_flag='interp', readvar=readvar, data=this%leafp_storage_patch) 

    call restartvar(ncid=ncid, flag=flag, varname='leafp_xfer', xtype=ncd_double,  &
         dim1name='pft', long_name='', units='', &
         interpinic_flag='interp', readvar=readvar, data=this%leafp_xfer_patch) 

    call restartvar(ncid=ncid, flag=flag, varname='frootp', xtype=ncd_double,  &
         dim1name='pft', long_name='', units='', &
         interpinic_flag='interp', readvar=readvar, data=this%frootp_patch) 

    call restartvar(ncid=ncid, flag=flag, varname='frootp_storage', xtype=ncd_double,  &
         dim1name='pft', long_name='', units='', &
         interpinic_flag='interp', readvar=readvar, data=this%frootp_storage_patch) 

    call restartvar(ncid=ncid, flag=flag, varname='frootp_xfer', xtype=ncd_double,  &
         dim1name='pft', long_name='', units='', &
         interpinic_flag='interp', readvar=readvar, data=this%frootp_xfer_patch) 

    call restartvar(ncid=ncid, flag=flag, varname='livestemp', xtype=ncd_double,  &
         dim1name='pft', long_name='', units='', &
         interpinic_flag='interp', readvar=readvar, data=this%livestemp_patch) 

    call restartvar(ncid=ncid, flag=flag, varname='livestemp_storage', xtype=ncd_double,  &
         dim1name='pft', long_name='', units='', &
         interpinic_flag='interp', readvar=readvar, data=this%livestemp_storage_patch) 

    call restartvar(ncid=ncid, flag=flag, varname='livestemp_xfer', xtype=ncd_double,  &
         dim1name='pft', long_name='', units='', &
         interpinic_flag='interp', readvar=readvar, data=this%livestemp_xfer_patch) 

    call restartvar(ncid=ncid, flag=flag, varname='deadstemp', xtype=ncd_double,  &
         dim1name='pft', long_name='', units='', &
         interpinic_flag='interp', readvar=readvar, data=this%deadstemp_patch) 

    call restartvar(ncid=ncid, flag=flag, varname='deadstemp_storage', xtype=ncd_double,  &
         dim1name='pft', long_name='', units='', &
         interpinic_flag='interp', readvar=readvar, data=this%deadstemp_storage_patch) 

    call restartvar(ncid=ncid, flag=flag, varname='deadstemp_xfer', xtype=ncd_double,  &
         dim1name='pft', long_name='', units='', &
         interpinic_flag='interp', readvar=readvar, data=this%deadstemp_xfer_patch) 

    call restartvar(ncid=ncid, flag=flag, varname='livecrootp', xtype=ncd_double,  &
         dim1name='pft', long_name='', units='', &
         interpinic_flag='interp', readvar=readvar, data=this%livecrootp_patch) 

    call restartvar(ncid=ncid, flag=flag, varname='livecrootp_storage', xtype=ncd_double,  &
         dim1name='pft', long_name='', units='', &
         interpinic_flag='interp', readvar=readvar, data=this%livecrootp_storage_patch) 

    call restartvar(ncid=ncid, flag=flag, varname='livecrootp_xfer', xtype=ncd_double,  &
         dim1name='pft', long_name='', units='', &
         interpinic_flag='interp', readvar=readvar, data=this%livecrootp_xfer_patch) 

    call restartvar(ncid=ncid, flag=flag, varname='deadcrootp', xtype=ncd_double,  &
         dim1name='pft', long_name='', units='', &
         interpinic_flag='interp', readvar=readvar, data=this%deadcrootp_patch) 

    call restartvar(ncid=ncid, flag=flag, varname='deadcrootp_storage', xtype=ncd_double,  &
         dim1name='pft', long_name='', units='', &
         interpinic_flag='interp', readvar=readvar, data=this%deadcrootp_storage_patch) 

    call restartvar(ncid=ncid, flag=flag, varname='deadcrootp_xfer', xtype=ncd_double,  &
         dim1name='pft', long_name='', units='', &
         interpinic_flag='interp', readvar=readvar, data=this%deadcrootp_xfer_patch) 

    call restartvar(ncid=ncid, flag=flag, varname='retransp', xtype=ncd_double,  &
         dim1name='pft', long_name='', units='', &
         interpinic_flag='interp', readvar=readvar, data=this%retransp_patch) 

    call restartvar(ncid=ncid, flag=flag, varname='ppool', xtype=ncd_double,  &
         dim1name='pft', long_name='', units='', &
         interpinic_flag='interp', readvar=readvar, data=this%ppool_patch) 

    call restartvar(ncid=ncid, flag=flag, varname='pft_ptrunc', xtype=ncd_double,  &
         dim1name='pft', long_name='', units='', &
         interpinic_flag='interp', readvar=readvar, data=this%ptrunc_patch) 

    call restartvar(ncid=ncid, flag=flag, varname='plant_p_buffer', xtype=ncd_double,  &
         dim1name='pft', long_name='', units='', &
         interpinic_flag='interp', readvar=readvar, data=this%plant_p_buffer_patch)

    if (crop_prog) then
       call restartvar(ncid=ncid, flag=flag,  varname='grainp', xtype=ncd_double,  &
            dim1name='pft',    long_name='grain P', units='gP/m2', &
            interpinic_flag='interp', readvar=readvar, data=this%grainp_patch)

       call restartvar(ncid=ncid, flag=flag,  varname='grainp_storage', xtype=ncd_double,  &
            dim1name='pft',    long_name='grain P storage', units='gP/m2', &
            interpinic_flag='interp', readvar=readvar, data=this%grainp_storage_patch)

       call restartvar(ncid=ncid, flag=flag,  varname='grainp_xfer', xtype=ncd_double,  &
            dim1name='pft',    long_name='grain P transfer', units='gP/m2', &
            interpinic_flag='interp', readvar=readvar, data=this%grainp_xfer_patch)
    end if

    !--------------------------------
    ! column phosphorus state variables
    !--------------------------------

    ! sminn
    if (use_vertsoilc) then
       ptr2d => this%solutionp_vr_col
       call restartvar(ncid=ncid, flag=flag, varname="solutionp_vr", xtype=ncd_double,  &
            dim1name='column', dim2name='levgrnd', switchdim=.true., &
            long_name='',  units='', fill_value=spval, &
            interpinic_flag='interp', readvar=readvar, data=ptr2d)
       ptr2d => this%labilep_vr_col
       call restartvar(ncid=ncid, flag=flag, varname="labilep_vr", xtype=ncd_double,  &
            dim1name='column', dim2name='levgrnd', switchdim=.true., &
            long_name='',  units='', fill_value=spval, &
            interpinic_flag='interp', readvar=readvar, data=ptr2d)
       ptr2d => this%secondp_vr_col
       call restartvar(ncid=ncid, flag=flag, varname="secondp_vr", xtype=ncd_double,  &
            dim1name='column', dim2name='levgrnd', switchdim=.true., &
            long_name='',  units='', fill_value=spval, &
            interpinic_flag='interp', readvar=readvar, data=ptr2d)
       ptr2d => this%occlp_vr_col
       call restartvar(ncid=ncid, flag=flag, varname="occlp_vr", xtype=ncd_double,  &
            dim1name='column', dim2name='levgrnd', switchdim=.true., &
            long_name='',  units='', fill_value=spval, &
            interpinic_flag='interp', readvar=readvar, data=ptr2d)
       ptr2d => this%primp_vr_col
       call restartvar(ncid=ncid, flag=flag, varname="primp_vr", xtype=ncd_double,  &
            dim1name='column', dim2name='levgrnd', switchdim=.true., &
            long_name='',  units='', fill_value=spval, &
            interpinic_flag='interp', readvar=readvar, data=ptr2d)

    else

       ptr1d => this%solutionp_vr_col(:,1)
       call restartvar(ncid=ncid, flag=flag, varname="solutionp", xtype=ncd_double,&
            dim1name='column', &
            long_name='',  units='', fill_value=spval, &
            interpinic_flag='interp' , readvar=readvar, data=ptr1d)

       ptr1d => this%labilep_vr_col(:,1)
       call restartvar(ncid=ncid, flag=flag, varname="labilep", xtype=ncd_double,&
            dim1name='column', &
            long_name='',  units='', fill_value=spval, &
            interpinic_flag='interp' , readvar=readvar, data=ptr1d)

       ptr1d => this%secondp_vr_col(:,1)
       call restartvar(ncid=ncid, flag=flag, varname="secondp", xtype=ncd_double,&
            dim1name='column', &
            long_name='',  units='', fill_value=spval, &
            interpinic_flag='interp' , readvar=readvar, data=ptr1d)

       ptr1d => this%occlp_vr_col(:,1)
       call restartvar(ncid=ncid, flag=flag, varname="occlp", xtype=ncd_double,&
            dim1name='column', &
            long_name='',  units='', fill_value=spval, &
            interpinic_flag='interp' , readvar=readvar, data=ptr1d)

       ptr1d => this%primp_vr_col(:,1)
       call restartvar(ncid=ncid, flag=flag, varname="primp", xtype=ncd_double,&
            dim1name='column', &
            long_name='',  units='', fill_value=spval, &
            interpinic_flag='interp' , readvar=readvar, data=ptr1d)

    end if
    if (flag=='read' .and. .not. readvar) then
       call endrun(msg='ERROR::'//trim(varname)//' is required on an initialization dataset'//&
            errMsg(__FILE__, __LINE__))
    end if

    ! decomposing P pools
    do k = 1, ndecomp_pools
       varname=trim(decomp_cascade_con%decomp_pool_name_restart(k))//'p'
       if (use_vertsoilc) then
          ptr2d => this%decomp_ppools_vr_col(:,:,k)
          call restartvar(ncid=ncid, flag=flag, varname=trim(varname)//"_vr", xtype=ncd_double, &
               dim1name='column', dim2name='levgrnd', switchdim=.true., &
               long_name='', units='', &
               interpinic_flag='interp', readvar=readvar, data=ptr2d) 
       else
          ptr1d => this%decomp_ppools_vr_col(:,1,k)
          call restartvar(ncid=ncid, flag=flag, varname=varname, xtype=ncd_double,  &
               dim1name='column', &
               long_name='',  units='', fill_value=spval, &
               interpinic_flag='interp' , readvar=readvar, data=ptr1d)
       end if
       if (flag=='read' .and. .not. readvar) then
          call endrun(msg='ERROR:: '//trim(varname)//' is required on an initialization dataset'//&
               errMsg(__FILE__, __LINE__))
       end if
    end do

    if (use_vertsoilc) then
       ptr2d => this%ptrunc_vr_col
       call restartvar(ncid=ncid, flag=flag, varname="col_ptrunc_vr", xtype=ncd_double,  &
            dim1name='column', dim2name='levgrnd', switchdim=.true., &
            long_name='',  units='', fill_value=spval, &
            interpinic_flag='interp', readvar=readvar, data=ptr2d)
    else
       ptr1d => this%ptrunc_vr_col(:,1)
       call restartvar(ncid=ncid, flag=flag, varname="col_ptrunc", xtype=ncd_double,  &
            dim1name='column', &
            long_name='',  units='', fill_value=spval, &
            interpinic_flag='interp' , readvar=readvar, data=ptr1d)
    end if

    !!! Debug balance 
    call restartvar(ncid=ncid, flag=flag, varname='totsomp', xtype=ncd_double,  &
         dim1name='column', long_name='', units='', &
         interpinic_flag='interp', readvar=readvar, data=this%totsomp_col) 
    call restartvar(ncid=ncid, flag=flag, varname='cwdp', xtype=ncd_double,  &
         dim1name='column', long_name='', units='', &
         interpinic_flag='interp', readvar=readvar, data=this%cwdp_col) 
    call restartvar(ncid=ncid, flag=flag, varname='totlitp', xtype=ncd_double,  &
         dim1name='column', long_name='', units='', &
         interpinic_flag='interp', readvar=readvar, data=this%totlitp_col) 

    call restartvar(ncid=ncid, flag=flag, varname='totcolp', xtype=ncd_double,  &
         dim1name='column', long_name='', units='', &
         interpinic_flag='interp', readvar=readvar, data=this%totcolp_col) 

    call restartvar(ncid=ncid, flag=flag, varname='seedp', xtype=ncd_double,  &
         dim1name='column', long_name='', units='', &
         interpinic_flag='interp', readvar=readvar, data=this%seedp_col) 

    call restartvar(ncid=ncid, flag=flag, varname='prod10p', xtype=ncd_double,  &
         dim1name='column', long_name='', units='', &
         interpinic_flag='interp', readvar=readvar, data=this%prod10p_col) 

    call restartvar(ncid=ncid, flag=flag, varname='prod100p', xtype=ncd_double,  &
         dim1name='column', long_name='', units='', &
         interpinic_flag='interp', readvar=readvar, data=this%prod100p_col) 

    call restartvar(ncid=ncid, flag=flag, varname='prod1p', xtype=ncd_double,  &
         dim1name='column', long_name='', units='', &
         interpinic_flag='interp', readvar=readvar, data=this%prod1p_col)

    ! decomp_cascade_state - the purpose of this is to check to make sure the bgc used 
    ! matches what the restart file was generated with.  
    ! add info about the SOM decomposition cascade

!    if (use_century_decomp) then
!       decomp_cascade_state = 1
!    else
!       decomp_cascade_state = 0
!    end if
    ! add info about the nitrification / denitrification state
!    if (use_nitrif_denitrif) then
!       decomp_cascade_state = decomp_cascade_state + 10
!    end if
!    if (flag == 'write') itemp = decomp_cascade_state    
!    call restartvar(ncid=ncid, flag=flag, varname='decomp_cascade_state', xtype=ncd_int,  &
!         long_name='BGC of the model that wrote this restart file:' &
!         // '  1s column: 0 = CLM-CN cascade, 1 = Century cascade;' &
!         // ' 10s column: 0 = CLM-CN denitrification, 10 = Century denitrification', units='', &
!         interpinic_flag='skip', readvar=readvar, data=itemp)
!    if (flag=='read') then
!       if (.not. readvar) then
!          ! assume, for sake of backwards compatibility, that if decomp_cascade_state 
!          ! is not in the restart file, then the current model state is the same as 
!          ! the prior model state
!          restart_file_decomp_cascade_state = decomp_cascade_state
!          if ( masterproc ) write(iulog,*) ' CNRest: WARNING!  Restart file does not ' &
!               // ' contain info on decomp_cascade_state used to generate the restart file.  '
!          if ( masterproc ) write(iulog,*) '   Assuming the same as current setting: ', decomp_cascade_state
!       else
!          restart_file_decomp_cascade_state = itemp  
!          if (decomp_cascade_state /= restart_file_decomp_cascade_state ) then
!             if ( masterproc ) then
!                write(iulog,*) 'CNRest: ERROR--the decomposition cascade differs between the current ' &
!                     // ' model state and the model that wrote the restart file. '
!                write(iulog,*) 'The model will be horribly out of equilibrium until after a lengthy spinup. '
!                write(iulog,*) 'Stopping here since this is probably an error in configuring the run. '
!                write(iulog,*) 'If you really wish to proceed, then override by setting '
!                write(iulog,*) 'override_bgc_restart_mismatch_dump to .true. in the namelist'
!                if ( .not. override_bgc_restart_mismatch_dump ) then
!                   call endrun(msg= ' CNRest: Stopping. Decomposition cascade mismatch error.'//&
!                        errMsg(__FILE__, __LINE__))
!                endif
!             endif
!          endif
!       end if
!    end if

    !--------------------------------
    ! Spinup state
    !--------------------------------

    ! Do nothing for write
    ! Note that the call to write spinup_state out was done in CNCarbonStateType and
    ! cannot be called again because it will try to define the variable twice
    ! when the flag below is set to define
    if (flag == 'read') then
       call restartvar(ncid=ncid, flag=flag, varname='spinup_state', xtype=ncd_int,  &
            long_name='Spinup state of the model that wrote this restart file: ' &
            // ' 0 = normal model mode, 1 = AD spinup', units='', &
            interpinic_flag='copy', readvar=readvar,  data=idata)
       if (readvar) then
          restart_file_spinup_state = idata
       else
          ! assume, for sake of backwards compatibility, that if spinup_state is not in 
          ! the restart file then current model state is the same as prior model state
          restart_file_spinup_state = spinup_state
          if ( masterproc ) then
             write(iulog,*) ' WARNING!  Restart file does not contain info ' &
                  // ' on spinup state used to generate the restart file. '
             write(iulog,*) '   Assuming the same as current setting: ', spinup_state
          end if
       end if
    end if

    ! now compare the model and restart file spinup states, and either take the 
    ! model into spinup mode or out of it if they are not identical
    ! taking model out of spinup mode requires multiplying each decomposing pool 
    ! by the associated AD factor.
    ! putting model into spinup mode requires dividing each decomposing pool 
    ! by the associated AD factor.
    ! only allow this to occur on first timestep of model run.

    if (flag == 'read' .and. spinup_state /= restart_file_spinup_state ) then
       if (spinup_state == 0 .and. restart_file_spinup_state == 1 ) then
          if ( masterproc ) write(iulog,*) ' NitrogenStateType Restart: taking SOM pools out of AD spinup mode'
          exit_spinup = .true.
       else if (spinup_state == 1 .and. restart_file_spinup_state == 0 ) then
          if ( masterproc ) write(iulog,*) ' NitrogenStateType Restart: taking SOM pools into AD spinup mode'
          enter_spinup = .true.
       else
          call endrun(msg=' Error in entering/exiting spinup.  spinup_state ' &
               // ' != restart_file_spinup_state, but do not know what to do'//&
               errMsg(__FILE__, __LINE__))
       end if
       if (get_nstep() >= 2) then
          call endrun(msg=' Error in entering/exiting spinup - should occur only when nstep = 1'//&
               errMsg(__FILE__, __LINE__))
       endif
       do k = 1, ndecomp_pools
          do c = bounds%begc, bounds%endc
            do j = 1, nlevdecomp
	       if ( exit_spinup ) then
		 m = decomp_cascade_con%spinup_factor(k)
                 if (decomp_cascade_con%spinup_factor(k) > 1) m = m  / cnstate_vars%scalaravg_col(c)
               else if ( enter_spinup ) then 
                 m = 1. / decomp_cascade_con%spinup_factor(k)
		 if (decomp_cascade_con%spinup_factor(k) > 1) m = m  * cnstate_vars%scalaravg_col(c)
               end if 
               this%decomp_ppools_vr_col(c,j,k) = this%decomp_ppools_vr_col(c,j,k) * m
             end do
          end do
       end do

       do i = bounds%begp, bounds%endp
          if (exit_spinup) then
             m_veg = spinup_mortality_factor
          else if (enter_spinup) then
             m_veg = 1._r8 / spinup_mortality_factor
          end if
          this%deadstemp_patch(i)  = this%deadstemp_patch(i) * m_veg
          this%deadcrootp_patch(i) = this%deadcrootp_patch(i) * m_veg
       end do

       ! soil phosphorus initialization when exit AD spinup Qing Z. 2017
       if ( exit_spinup) then ! AD spinup -> RG spinup
          if (.not. cnstate_vars%pdatasets_present) then
              call endrun(msg='ERROR:: P pools are required on surface dataset'//&
              errMsg(__FILE__, __LINE__))
          end if
          do c = bounds%begc, bounds%endc
             if (use_vertsoilc) then
                do j = 1, nlevdecomp
                   ! solve equilibrium between loosely adsorbed and solution
                   ! phosphorus
                   ! the P maps used in the initialization are generated for the top 50cm soils
                   ! assume soil below 50 cm has the same p pool concentration
                   ! divide 0.5m when convert p pools from g/m2 to g/m3
                   ! assume p pools evenly distributed at dif layers
                   if ((nu_com .eq. 'ECA') .or. (nu_com .eq. 'MIC')) then
                      a = 1
                      b = VMAX_MINSURF_P_vr(j,cnstate_vars%isoilorder(c)) + &
                          KM_MINSURF_P_vr(j,cnstate_vars%isoilorder(c)) - cnstate_vars%labp_col(c)/0.5
                      d = -1.0* cnstate_vars%labp_col(c)/0.5 * KM_MINSURF_P_vr(j,cnstate_vars%isoilorder(c))
                   else if (nu_com .eq. 'RD') then
                      a = 1
                      b = smax(cnstate_vars%isoilorder(c)) + &
                          ks_sorption(cnstate_vars%isoilorder(c)) - cnstate_vars%labp_col(c)/0.5
                      d = -1.0* cnstate_vars%labp_col(c)/0.5 * ks_sorption(cnstate_vars%isoilorder(c))
                   end if
                   this%solutionp_vr_col(c,j) = (-b+(b**2-4*a*d)**0.5)/(2*a)
                   this%labilep_vr_col(c,j) = cnstate_vars%labp_col(c)/0.5 - this%solutionp_vr_col(c,j)
                   this%secondp_vr_col(c,j) = cnstate_vars%secp_col(c)/0.5
                   this%occlp_vr_col(c,j) = cnstate_vars%occp_col(c)/0.5
                   this%primp_vr_col(c,j) = cnstate_vars%prip_col(c)/0.5
                end do
             else
                if ((nu_com .eq. 'ECA') .or. (nu_com .eq. 'MIC')) then
                   a = 1
                   b = VMAX_MINSURF_P_vr(1,cnstate_vars%isoilorder(c)) + &
                       KM_MINSURF_P_vr(1,cnstate_vars%isoilorder(c)) - cnstate_vars%labp_col(c)/0.5
                   d = -1.0* cnstate_vars%labp_col(c)/0.5 * KM_MINSURF_P_vr(j,cnstate_vars%isoilorder(c))
                else if (nu_com .eq. 'RD') then
                   a = 1
                   b = smax(cnstate_vars%isoilorder(c)) + &
                       ks_sorption(cnstate_vars%isoilorder(c)) - cnstate_vars%labp_col(c)/0.5
                   d = -1.0* cnstate_vars%labp_col(c)/0.5 * ks_sorption(cnstate_vars%isoilorder(c))
                end if
                this%solutionp_vr_col(c,1) = (-b+(b**2-4*a*d)**0.5)/(2*a) * 0.5 ! convert to g/m2
                this%labilep_vr_col(c,1) = cnstate_vars%labp_col(c) - this%solutionp_vr_col(c,1)
                this%secondp_vr_col(c,1) = cnstate_vars%secp_col(c)
                this%occlp_vr_col(c,1) = cnstate_vars%occp_col(c)
                this%primp_vr_col(c,1) = cnstate_vars%prip_col(c)
             end if
          end do
       end if
       
    end if
    end associate

  end subroutine Restart

  !-----------------------------------------------------------------------
  subroutine SetValues ( this, &
       num_patch, filter_patch, value_patch, &
       num_column, filter_column, value_column)
    !
    ! !DESCRIPTION:
    ! Set phosphorus state variables
    !
    ! !ARGUMENTS:
    class (phosphorusstate_type) :: this
    integer , intent(in) :: num_patch
    integer , intent(in) :: filter_patch(:)
    real(r8), intent(in) :: value_patch
    integer , intent(in) :: num_column
    integer , intent(in) :: filter_column(:)
    real(r8), intent(in) :: value_column
    !
    ! !LOCAL VARIABLES:
    integer :: fi,i     ! loop index
    integer :: j,k      ! indices
    !------------------------------------------------------------------------

    do fi = 1,num_patch
       i = filter_patch(fi)

       this%leafp_patch(i)              = value_patch
       this%leafp_storage_patch(i)      = value_patch
       this%leafp_xfer_patch(i)         = value_patch
       this%frootp_patch(i)             = value_patch
       this%frootp_storage_patch(i)     = value_patch
       this%frootp_xfer_patch(i)        = value_patch
       this%livestemp_patch(i)          = value_patch
       this%livestemp_storage_patch(i)  = value_patch
       this%livestemp_xfer_patch(i)     = value_patch
       this%deadstemp_patch(i)          = value_patch
       this%deadstemp_storage_patch(i)  = value_patch
       this%deadstemp_xfer_patch(i)     = value_patch
       this%livecrootp_patch(i)         = value_patch
       this%livecrootp_storage_patch(i) = value_patch
       this%livecrootp_xfer_patch(i)    = value_patch
       this%deadcrootp_patch(i)         = value_patch
       this%deadcrootp_storage_patch(i) = value_patch
       this%deadcrootp_xfer_patch(i)    = value_patch
       this%retransp_patch(i)           = value_patch
       this%ppool_patch(i)              = value_patch
       this%ptrunc_patch(i)             = value_patch
       this%dispvegp_patch(i)           = value_patch
       this%storvegp_patch(i)           = value_patch
       this%totvegp_patch(i)            = value_patch
       this%totpftp_patch(i)            = value_patch
    end do

    if ( crop_prog )then
       do fi = 1,num_patch
          i = filter_patch(fi)
          this%grainp_patch(i)          = value_patch
          this%grainp_storage_patch(i)  = value_patch
          this%grainp_xfer_patch(i)     = value_patch   
       end do
    end if

    do fi = 1,num_column
       i = filter_column(fi)

       this%sminp_col(i)       = value_column
       this%solutionp_col(i)   = value_column
       this%labilep_col(i)     = value_column
       this%secondp_col(i)     = value_column
       this%occlp_col(i)       = value_column
       this%primp_col(i)       = value_column
       this%ptrunc_col(i)      = value_column
       this%cwdp_col(i)        = value_column
       this%totlitp_col(i)     = value_column
       this%totsomp_col(i)     = value_column
       this%totecosysp_col(i)  = value_column
       this%totcolp_col(i)     = value_column
       this%totsomp_1m_col(i)  = value_column
       this%totlitp_1m_col(i)  = value_column
    end do

    do j = 1,nlevdecomp_full
       do fi = 1,num_column
          i = filter_column(fi)
          this%sminp_vr_col(i,j)       = value_column
          this%solutionp_vr_col(i,j)   = value_column
          this%labilep_vr_col(i,j)     = value_column
          this%secondp_vr_col(i,j)     = value_column
          this%occlp_vr_col(i,j)       = value_column
          this%primp_vr_col(i,j)       = value_column
          this%ptrunc_vr_col(i,j)      = value_column
       end do
    end do

    ! column and decomp_pools
    do k = 1, ndecomp_pools
       do fi = 1,num_column
          i = filter_column(fi)
          this%decomp_ppools_col(i,k)    = value_column
          this%decomp_ppools_1m_col(i,k) = value_column
       end do
    end do

    ! column levdecomp, and decomp_pools
    do j = 1,nlevdecomp_full
       do k = 1, ndecomp_pools
          do fi = 1,num_column
             i = filter_column(fi)
             this%decomp_ppools_vr_col(i,j,k) = value_column
          end do
       end do
    end do

  end subroutine SetValues

  !-----------------------------------------------------------------------
  subroutine ZeroDwt( this, bounds )
    !
    ! !DESCRIPTION
    ! Initialize variables needed for dynamic land use.
    !
    ! !ARGUMENTS:
    class(phosphorusstate_type) :: this
    type(bounds_type), intent(in)  :: bounds 
    !
    ! !LOCAL VARIABLES:
    integer  :: p          ! indices
    !-----------------------------------------------------------------------

    do p = bounds%begp,bounds%endp
       this%dispvegp_patch(p) = 0._r8
       this%storvegp_patch(p) = 0._r8
       this%totvegp_patch(p)  = 0._r8
       this%totpftp_patch(p)  = 0._r8
    end do

  end subroutine ZeroDwt

  !-----------------------------------------------------------------------
  subroutine Summary(this, bounds, num_soilc, filter_soilc, num_soilp, filter_soilp)
    !
    ! !USES:
    use clm_varpar    , only: nlevdecomp,ndecomp_cascade_transitions,ndecomp_pools
    use clm_varctl    , only: use_nitrif_denitrif
    use subgridAveMod , only: p2c
    !
    ! !ARGUMENTS:
    class (phosphorusstate_type) :: this
    type(bounds_type) , intent(in) :: bounds  
    integer           , intent(in) :: num_soilc       ! number of soil columns in filter
    integer           , intent(in) :: filter_soilc(:) ! filter for soil columns
    integer           , intent(in) :: num_soilp       ! number of soil patches in filter
    integer           , intent(in) :: filter_soilp(:) ! filter for soil patches
    !
    ! !LOCAL VARIABLES:
    integer  :: c,p,j,k,l   ! indices
    integer  :: fp,fc       ! lake filter indices
    real(r8) :: maxdepth    ! depth to integrate soil variables
    !-----------------------------------------------------------------------

    do fp = 1,num_soilp
       p = filter_soilp(fp)

       ! displayed vegetation phosphorus, excluding storage (DISPVEGN)
       this%dispvegp_patch(p) = &
            this%leafp_patch(p)      + &
            this%frootp_patch(p)     + &
            this%livestemp_patch(p)  + &
            this%deadstemp_patch(p)  + &
            this%livecrootp_patch(p) + &
            this%deadcrootp_patch(p)
       
      ! stored vegetation phosphorus, including retranslocated N pool (STORVEGN)
      this%storvegp_patch(p) = &
           this%leafp_storage_patch(p)      + &
           this%frootp_storage_patch(p)     + &
           this%livestemp_storage_patch(p)  + &
           this%deadstemp_storage_patch(p)  + &
           this%livecrootp_storage_patch(p) + &
           this%deadcrootp_storage_patch(p) + &
           this%leafp_xfer_patch(p)         + &
           this%frootp_xfer_patch(p)        + &
           this%livestemp_xfer_patch(p)     + &
           this%deadstemp_xfer_patch(p)     + &
           this%livecrootp_xfer_patch(p)    + &
           this%deadcrootp_xfer_patch(p)    + &
           this%ppool_patch(p)              + &
           this%retransp_patch(p)

      if ( crop_prog .and. veg_pp%itype(p) >= npcropmin )then
         this%dispvegp_patch(p) = &
              this%dispvegp_patch(p) + &
              this%grainp_patch(p)

         this%storvegp_patch(p) = &
              this%storvegp_patch(p) + &
              this%grainp_storage_patch(p)     + &
              this%grainp_xfer_patch(p)
      end if

      ! total vegetation phosphorus (TOTVEGN)
      this%totvegp_patch(p) = &
           this%dispvegp_patch(p) + &
           this%storvegp_patch(p)

      ! total pft-level carbon (add pft_ntrunc)
      this%totpftp_patch(p) = &
           this%totvegp_patch(p) + &
           this%ptrunc_patch(p)

   end do

   call p2c(bounds, num_soilc, filter_soilc, &
        this%totvegp_patch(bounds%begp:bounds%endp), &
        this%totvegp_col(bounds%begc:bounds%endc))

   call p2c(bounds, num_soilc, filter_soilc, &
        this%totpftp_patch(bounds%begp:bounds%endp), &
        this%totpftp_col(bounds%begc:bounds%endc))

   ! vertically integrate soil mineral P pools

   do fc = 1,num_soilc
      c = filter_soilc(fc)
      this%solutionp_col(c) =0._r8
      this%labilep_col(c)   =0._r8
      this%secondp_col(c)   =0._r8
      this%occlp_col(c)     =0._r8
      this%primp_col(c)     =0._r8
   end do


   do j = 1, nlevdecomp
      do fc = 1,num_soilc
         c = filter_soilc(fc)
         this%solutionp_col(c) = &
              this%solutionp_col(c) + &
              this%solutionp_vr_col(c,j) * dzsoi_decomp(j)
         this%labilep_col(c) = &
              this%labilep_col(c) + &
              this%labilep_vr_col(c,j) * dzsoi_decomp(j)
         this%secondp_col(c) = &
              this%secondp_col(c) + &
              this%secondp_vr_col(c,j) * dzsoi_decomp(j)
         this%occlp_col(c) = &
              this%occlp_col(c) + &
              this%occlp_vr_col(c,j) * dzsoi_decomp(j)
         this%primp_col(c) = &
              this%primp_col(c) + &
              this%primp_vr_col(c,j) * dzsoi_decomp(j)
      end do 
   end do


   ! vertically integrate each of the decomposing P pools
   do l = 1, ndecomp_pools
      do fc = 1,num_soilc
         c = filter_soilc(fc)
         this%decomp_ppools_col(c,l) = 0._r8
      end do
      do j = 1, nlevdecomp
         do fc = 1,num_soilc
            c = filter_soilc(fc)
            this%decomp_ppools_col(c,l) = &
                 this%decomp_ppools_col(c,l) + &
                 this%decomp_ppools_vr_col(c,j,l) * dzsoi_decomp(j)
         end do
      end do
   end do

   ! for vertically-resolved soil biogeochemistry, calculate some diagnostics of carbon pools to a given depth
   if ( nlevdecomp > 1) then

      do l = 1, ndecomp_pools
         do fc = 1,num_soilc
            c = filter_soilc(fc)
            this%decomp_ppools_1m_col(c,l) = 0._r8
         end do
      end do

      ! vertically integrate each of the decomposing n pools to 1 meter
      maxdepth = 1._r8
      do l = 1, ndecomp_pools
         do j = 1, nlevdecomp
            if ( zisoi(j) <= maxdepth ) then
               do fc = 1,num_soilc
                  c = filter_soilc(fc)
                  this%decomp_ppools_1m_col(c,l) = &
                       this%decomp_ppools_1m_col(c,l) + &
                       this%decomp_ppools_vr_col(c,j,l) * dzsoi_decomp(j)
               end do
            elseif ( zisoi(j-1) < maxdepth ) then
               do fc = 1,num_soilc
                  c = filter_soilc(fc)
                  this%decomp_ppools_1m_col(c,l) = &
                       this%decomp_ppools_1m_col(c,l) + &
                       this%decomp_ppools_vr_col(c,j,l) * (maxdepth - zisoi(j-1))
               end do
            endif
         end do
      end do
      
      ! total litter phosphorus to 1 meter (TOTLITN_1m)
      do fc = 1,num_soilc
         c = filter_soilc(fc)
         this%totlitp_1m_col(c) = 0._r8
      end do
      do l = 1, ndecomp_pools
         if ( decomp_cascade_con%is_litter(l) ) then
            do fc = 1,num_soilc
               c = filter_soilc(fc)
               this%totlitp_1m_col(c) = &
                    this%totlitp_1m_col(c) + &
                    this%decomp_ppools_1m_col(c,l)
            end do
         end if
      end do
      
      ! total soil organic matter phosphorus to 1 meter (TOTSOMN_1m)
      do fc = 1,num_soilc
         c = filter_soilc(fc)
         this%totsomp_1m_col(c) = 0._r8
      end do
      do l = 1, ndecomp_pools
         if ( decomp_cascade_con%is_soil(l) ) then
            do fc = 1,num_soilc
               c = filter_soilc(fc)
               this%totsomp_1m_col(c) = &
                    this%totsomp_1m_col(c) + &
                    this%decomp_ppools_1m_col(c,l)
            end do
         end if
      end do
      
   endif
   
   ! total litter phosphorus (TOTLITN)
   do fc = 1,num_soilc
      c = filter_soilc(fc)
      this%totlitp_col(c)    = 0._r8
   end do
   do l = 1, ndecomp_pools
      if ( decomp_cascade_con%is_litter(l) ) then
         do fc = 1,num_soilc
            c = filter_soilc(fc)
            this%totlitp_col(c) = &
                 this%totlitp_col(c) + &
                 this%decomp_ppools_col(c,l)
         end do
      end if
   end do
   
   ! total soil organic matter phosphorus (TOTSOMN)
   do fc = 1,num_soilc
      c = filter_soilc(fc)
      this%totsomp_col(c)    = 0._r8
   end do
   do l = 1, ndecomp_pools
      if ( decomp_cascade_con%is_soil(l) ) then
         do fc = 1,num_soilc
            c = filter_soilc(fc)
            this%totsomp_col(c) = &
                 this%totsomp_col(c) + &
                 this%decomp_ppools_col(c,l)
         end do
      end if
   end do
   
   ! total cwdn
   do fc = 1,num_soilc
      c = filter_soilc(fc)
      this%cwdp_col(c) = 0._r8
   end do
   do l = 1, ndecomp_pools
      if ( decomp_cascade_con%is_cwd(l) ) then
         do fc = 1,num_soilc
            c = filter_soilc(fc)
            this%cwdp_col(c) = &
                 this%cwdp_col(c) + &
                 this%decomp_ppools_col(c,l)
         end do
      end if
   end do

   ! total sminp
   do fc = 1,num_soilc
      c = filter_soilc(fc)
      this%sminp_col(c)      = 0._r8
   end do
   do j = 1, nlevdecomp
      do fc = 1,num_soilc
         c = filter_soilc(fc)
         this%sminp_vr_col(c,j) = this%solutionp_vr_col(c,j)+ &
                                  this%labilep_vr_col(c,j)+ &
                                  this%secondp_vr_col(c,j)
!                                  this%occlp_vr_col(c,j)+ &
!                                  this%primp_vr_col(c,j)
      end do
   end do
   do j = 1, nlevdecomp
      do fc = 1,num_soilc
         c = filter_soilc(fc)
         this%sminp_col(c) =  this%sminp_col(c) + &
         this%sminp_vr_col(c,j) * dzsoi_decomp(j)
      end do
   end do


   ! total col_ntrunc
   do fc = 1,num_soilc
      c = filter_soilc(fc)
      this%ptrunc_col(c) = 0._r8
   end do
   do j = 1, nlevdecomp
      do fc = 1,num_soilc
         c = filter_soilc(fc)
         this%ptrunc_col(c) = &
              this%ptrunc_col(c) + &
              this%ptrunc_vr_col(c,j) * dzsoi_decomp(j)
      end do
   end do

   do fc = 1,num_soilc
      c = filter_soilc(fc)

      ! total wood product phosphorus
      this%totprodp_col(c) = &
           this%prod1p_col(c) + &
           this%prod10p_col(c) + &
           this%prod100p_col(c)	 

      ! total ecosystem phosphorus, including veg (TOTECOSYSP)
      this%totecosysp_col(c) = &
           this%cwdp_col(c) + &
           this%totlitp_col(c) + &
           this%totsomp_col(c) + &
           this%solutionp_col(c) + &
           this%labilep_col(c) + &
           this%secondp_col(c) + &
           this%primp_col(c) + &
           this%occlp_col(c) + &
           this%totprodp_col(c) + &
           this%totvegp_col(c)

      ! total column phosphorus, including pft (TOTCOLP)
      this%totcolp_col(c) = &
           this%totpftp_col(c) + &
           this%cwdp_col(c) + &
           this%totlitp_col(c) + &
           this%totsomp_col(c) + &
           this%solutionp_col(c) + &
           this%labilep_col(c) + &
           this%secondp_col(c) + &
           this%totprodp_col(c) + &
           this%seedp_col(c)    + &
           this%ptrunc_col(c)
   end do

 end subroutine Summary

end module PhosphorusStateType<|MERGE_RESOLUTION|>--- conflicted
+++ resolved
@@ -21,15 +21,9 @@
   use ColumnType             , only : col_pp                
   use VegetationType              , only : veg_pp
   use clm_varctl             , only : nu_com
-<<<<<<< HEAD
   ! soil phosphorus initialization Qing Z. 2017
   use pftvarcon              , only : VMAX_MINSURF_P_vr, KM_MINSURF_P_vr
   use soilorder_varcon       , only : smax, ks_sorption
-=======
- 
-  use soilorder_varcon , only : smax,ks_sorption
-              
->>>>>>> 9f6e114a
   ! 
   ! !PUBLIC TYPES:
   implicit none
