module PhosphorusFluxType

  use shr_kind_mod           , only : r8 => shr_kind_r8
  use shr_infnan_mod         , only : nan => shr_infnan_nan, assignment(=)
  use shr_log_mod            , only : errMsg => shr_log_errMsg
  use clm_varpar             , only : ndecomp_cascade_transitions, ndecomp_pools
  use clm_varpar             , only : nlevdecomp_full, nlevdecomp, crop_prog
  use clm_varcon             , only : spval, ispval, dzsoi_decomp
  use decompMod              , only : bounds_type
  use clm_varctl             , only : use_nitrif_denitrif, use_vertsoilc
  use CNDecompCascadeConType , only : decomp_cascade_con
  use abortutils             , only : endrun
  use LandunitType           , only : lun_pp                
  use ColumnType             , only : col_pp                
  use VegetationType              , only : veg_pp
  ! bgc interface & pflotran:
  use clm_varctl             , only : use_clm_interface, use_pflotran, pf_cmode, pf_hmode, use_vertsoilc
  ! 
  ! !PUBLIC TYPES:
  implicit none
  save
  private
  !
  type, public :: phosphorusflux_type

     ! gap mortality fluxes
     real(r8), pointer :: m_leafp_to_litter_patch                   (:)     ! patch leaf P mortality (gP/m2/s)
     real(r8), pointer :: m_frootp_to_litter_patch                  (:)     ! patch fine root P mortality (gP/m2/s)
     real(r8), pointer :: m_leafp_storage_to_litter_patch           (:)     ! patch leaf P storage mortality (gP/m2/s)
     real(r8), pointer :: m_frootp_storage_to_litter_patch          (:)     ! patch fine root P storage mortality (gP/m2/s)
     real(r8), pointer :: m_livestemp_storage_to_litter_patch       (:)     ! patch live stem P storage mortality (gP/m2/s)
     real(r8), pointer :: m_deadstemp_storage_to_litter_patch       (:)     ! patch dead stem P storage mortality (gP/m2/s)
     real(r8), pointer :: m_livecrootp_storage_to_litter_patch      (:)     ! patch live coarse root P storage mortality (gP/m2/s)
     real(r8), pointer :: m_deadcrootp_storage_to_litter_patch      (:)     ! patch dead coarse root P storage mortality (gP/m2/s)
     real(r8), pointer :: m_leafp_xfer_to_litter_patch              (:)     ! patch leaf P transfer mortality (gP/m2/s)
     real(r8), pointer :: m_frootp_xfer_to_litter_patch             (:)     ! patch fine root P transfer mortality (gP/m2/s)
     real(r8), pointer :: m_livestemp_xfer_to_litter_patch          (:)     ! patch live stem P transfer mortality (gP/m2/s)
     real(r8), pointer :: m_deadstemp_xfer_to_litter_patch          (:)     ! patch dead stem P transfer mortality (gP/m2/s)
     real(r8), pointer :: m_livecrootp_xfer_to_litter_patch         (:)     ! patch live coarse root P transfer mortality (gP/m2/s)
     real(r8), pointer :: m_deadcrootp_xfer_to_litter_patch         (:)     ! patch dead coarse root P transfer mortality (gP/m2/s)
     real(r8), pointer :: m_livestemp_to_litter_patch               (:)     ! patch live stem P mortality (gP/m2/s)
     real(r8), pointer :: m_deadstemp_to_litter_patch               (:)     ! patch dead stem P mortality (gP/m2/s)
     real(r8), pointer :: m_livecrootp_to_litter_patch              (:)     ! patch live coarse root P mortality (gP/m2/s)
     real(r8), pointer :: m_deadcrootp_to_litter_patch              (:)     ! patch dead coarse root P mortality (gP/m2/s)
     real(r8), pointer :: m_retransp_to_litter_patch                (:)     ! patch retranslocated P pool mortality (gP/m2/s)
     real(r8), pointer :: m_ppool_to_litter_patch                   (:)     ! patch storage P pool mortality (gP/m2/s)

     ! harvest fluxes
     real(r8), pointer :: hrv_leafp_to_litter_patch                 (:)     ! patch leaf P harvest mortality (gP/m2/s)
     real(r8), pointer :: hrv_frootp_to_litter_patch                (:)     ! patch fine root P harvest mortality (gP/m2/s)
     real(r8), pointer :: hrv_leafp_storage_to_litter_patch         (:)     ! patch leaf P storage harvest mortality (gP/m2/s)
     real(r8), pointer :: hrv_frootp_storage_to_litter_patch        (:)     ! patch fine root P storage harvest mortality (gP/m2/s)
     real(r8), pointer :: hrv_livestemp_storage_to_litter_patch     (:)     ! patch live stem P storage harvest mortality (gP/m2/s)
     real(r8), pointer :: hrv_deadstemp_storage_to_litter_patch     (:)     ! patch dead stem P storage harvest mortality (gP/m2/s)
     real(r8), pointer :: hrv_livecrootp_storage_to_litter_patch    (:)     ! patch live coarse root P storage harvest mortality (gP/m2/s)
     real(r8), pointer :: hrv_deadcrootp_storage_to_litter_patch    (:)     ! patch dead coarse root P storage harvest mortality (gP/m2/s)
     real(r8), pointer :: hrv_leafp_xfer_to_litter_patch            (:)     ! patch leaf P transfer harvest mortality (gP/m2/s)
     real(r8), pointer :: hrv_frootp_xfer_to_litter_patch           (:)     ! patch fine root P transfer harvest mortality (gP/m2/s)
     real(r8), pointer :: hrv_livestemp_xfer_to_litter_patch        (:)     ! patch live stem P transfer harvest mortality (gP/m2/s)
     real(r8), pointer :: hrv_deadstemp_xfer_to_litter_patch        (:)     ! patch dead stem P transfer harvest mortality (gP/m2/s)
     real(r8), pointer :: hrv_livecrootp_xfer_to_litter_patch       (:)     ! patch live coarse root P transfer harvest mortality (gP/m2/s)
     real(r8), pointer :: hrv_deadcrootp_xfer_to_litter_patch       (:)     ! patch dead coarse root P transfer harvest mortality (gP/m2/s)
     real(r8), pointer :: hrv_livestemp_to_litter_patch             (:)     ! patch live stem P harvest mortality (gP/m2/s)
     real(r8), pointer :: hrv_deadstemp_to_prod10p_patch            (:)     ! patch dead stem P harvest to 10-year product pool (gP/m2/s)
     real(r8), pointer :: hrv_deadstemp_to_prod100p_patch           (:)     ! patch dead stem P harvest to 100-year product pool (gP/m2/s)
     real(r8), pointer :: hrv_livecrootp_to_litter_patch            (:)     ! patch live coarse root P harvest mortality (gP/m2/s)
     real(r8), pointer :: hrv_deadcrootp_to_litter_patch            (:)     ! patch dead coarse root P harvest mortality (gP/m2/s)
     real(r8), pointer :: hrv_retransp_to_litter_patch              (:)     ! patch retranslocated P pool harvest mortality (gP/m2/s)
     real(r8), pointer :: hrv_ppool_to_litter_patch                 (:)     ! patch retranslocated P pool harvest mortality (gP/m2/s)
     real(r8), pointer :: hrv_deadstemp_to_prod10p_col              (:)     ! col dead stem P harvest mortality to 10-year product pool (gP/m2/s)
     real(r8), pointer :: hrv_deadstemp_to_prod100p_col             (:)     ! col dead stem P harvest mortality to 100-year product pool (gP/m2/s)
     real(r8), pointer :: m_p_to_litr_met_fire_col                  (:,:)   ! col P from leaf, froot, xfer and storage P to litter labile P by fire (gP/m3/s) 
     real(r8), pointer :: m_p_to_litr_cel_fire_col                  (:,:)   ! col P from leaf, froot, xfer and storage P to litter cellulose P by fire (gP/m3/s) 
     real(r8), pointer :: m_p_to_litr_lig_fire_col                  (:,:)   ! col P from leaf, froot, xfer and storage P to litter lignin P by fire (gP/m3/s) 
     real(r8), pointer :: harvest_p_to_litr_met_p_col               (:,:)   ! col P fluxes associated with harvest to litter metabolic pool (gP/m3/s)
     real(r8), pointer :: harvest_p_to_litr_cel_p_col               (:,:)   ! col P fluxes associated with harvest to litter cellulose pool (gP/m3/s)
     real(r8), pointer :: harvest_p_to_litr_lig_p_col               (:,:)   ! col P fluxes associated with harvest to litter lignin pool (gP/m3/s)
     real(r8), pointer :: harvest_p_to_cwdp_col                     (:,:)   ! col P fluxes associated with harvest to CWD pool (gP/m3/s)

     ! crop harvest
     real(r8), pointer :: hrv_leafp_to_prod1p_patch                 (:)     ! crop leafp harvested (gP/m2/s)
     real(r8), pointer :: hrv_livestemp_to_prod1p_patch             (:)     ! crop stemp harvested (gP/m2/s)
     real(r8), pointer :: hrv_grainp_to_prod1p_patch                (:)     ! crop grain harvested (gP/m2/s)
     real(r8), pointer :: hrv_cropp_to_prod1p_patch                 (:)     ! total amount of crop P harvested (gP/m2/s)
     real(r8), pointer :: hrv_cropp_to_prod1p_col                   (:)     ! crop P harvest mortality to 1-yr product pool (gP/m2/s)

     ! fire P fluxes 
     real(r8), pointer :: m_decomp_ppools_to_fire_vr_col            (:,:,:) ! col vertically-resolved decomposing P fire loss (gP/m3/s)
     real(r8), pointer :: m_decomp_ppools_to_fire_col               (:,:)   ! col vertically-integrated (diagnostic) decomposing P fire loss (gP/m2/s)
     real(r8), pointer :: m_leafp_to_fire_patch                     (:)     ! patch (gP/m2/s) fire P emissions from leafp 
     real(r8), pointer :: m_leafp_storage_to_fire_patch             (:)     ! patch (gP/m2/s) fire P emissions from leafp_storage            
     real(r8), pointer :: m_leafp_xfer_to_fire_patch                (:)     ! patch (gP/m2/s) fire P emissions from leafp_xfer     
     real(r8), pointer :: m_livestemp_to_fire_patch                 (:)     ! patch (gP/m2/s) fire P emissions from livestemp 
     real(r8), pointer :: m_livestemp_storage_to_fire_patch         (:)     ! patch (gP/m2/s) fire P emissions from livestemp_storage      
     real(r8), pointer :: m_livestemp_xfer_to_fire_patch            (:)     ! patch (gP/m2/s) fire P emissions from livestemp_xfer
     real(r8), pointer :: m_deadstemp_to_fire_patch                 (:)     ! patch (gP/m2/s) fire P emissions from deadstemp
     real(r8), pointer :: m_deadstemp_storage_to_fire_patch         (:)     ! patch (gP/m2/s) fire P emissions from deadstemp_storage         
     real(r8), pointer :: m_deadstemp_xfer_to_fire_patch            (:)     ! patch (gP/m2/s) fire P emissions from deadstemp_xfer
     real(r8), pointer :: m_frootp_to_fire_patch                    (:)     ! patch (gP/m2/s) fire P emissions from frootp
     real(r8), pointer :: m_frootp_storage_to_fire_patch            (:)     ! patch (gP/m2/s) fire P emissions from frootp_storage
     real(r8), pointer :: m_frootp_xfer_to_fire_patch               (:)     ! patch (gP/m2/s) fire P emissions from frootp_xfer
     real(r8), pointer :: m_livecrootp_to_fire_patch                (:)     ! patch (gP/m2/s) fire P emissions from m_livecrootp_to_fire
     real(r8), pointer :: m_livecrootp_storage_to_fire_patch        (:)     ! patch (gP/m2/s) fire P emissions from livecrootp_storage     
     real(r8), pointer :: m_livecrootp_xfer_to_fire_patch           (:)     ! patch (gP/m2/s) fire P emissions from livecrootp_xfer
     real(r8), pointer :: m_deadcrootp_to_fire_patch                (:)     ! patch (gP/m2/s) fire P emissions from deadcrootp
     real(r8), pointer :: m_deadcrootp_storage_to_fire_patch        (:)     ! patch (gP/m2/s) fire P emissions from deadcrootp_storage  
     real(r8), pointer :: m_deadcrootp_xfer_to_fire_patch           (:)     ! patch (gP/m2/s) fire P emissions from deadcrootp_xfer
     real(r8), pointer :: m_retransp_to_fire_patch                  (:)     ! patch (gP/m2/s) fire P emissions from retransp
     real(r8), pointer :: m_ppool_to_fire_patch                     (:)     ! patch (gP/m2/s) fire P emissions from ppool
     real(r8), pointer :: m_leafp_to_litter_fire_patch              (:)     ! patch (gP/m2/s) from leafp to litter P  due to fire               
     real(r8), pointer :: m_leafp_storage_to_litter_fire_patch      (:)     ! patch (gP/m2/s) from leafp_storage to litter P  due to fire                              
     real(r8), pointer :: m_leafp_xfer_to_litter_fire_patch         (:)     ! patch (gP/m2/s) from leafp_xfer to litter P  due to fire                              
     real(r8), pointer :: m_livestemp_to_litter_fire_patch          (:)     ! patch (gP/m2/s) from livestemp to litter P  due to fire                              
     real(r8), pointer :: m_livestemp_storage_to_litter_fire_patch  (:)     ! patch (gP/m2/s) from livestemp_storage to litter P  due to fire                                     
     real(r8), pointer :: m_livestemp_xfer_to_litter_fire_patch     (:)     ! patch (gP/m2/s) from livestemp_xfer to litter P  due to fire                                     
     real(r8), pointer :: m_livestemp_to_deadstemp_fire_patch       (:)     ! patch (gP/m2/s) from livestemp to deadstemp P  due to fire                                     
     real(r8), pointer :: m_deadstemp_to_litter_fire_patch          (:)     ! patch (gP/m2/s) from deadstemp to litter P  due to fire                                     
     real(r8), pointer :: m_deadstemp_storage_to_litter_fire_patch  (:)     ! patch (gP/m2/s) from deadstemp_storage to litter P  due to fire                                               
     real(r8), pointer :: m_deadstemp_xfer_to_litter_fire_patch     (:)     ! patch (gP/m2/s) from deadstemp_xfer to litter P  due to fire                                               
     real(r8), pointer :: m_frootp_to_litter_fire_patch             (:)     ! patch (gP/m2/s) from frootp to litter P  due to fire                                               
     real(r8), pointer :: m_frootp_storage_to_litter_fire_patch     (:)     ! patch (gP/m2/s) from frootp_storage to litter P  due to fire                                               
     real(r8), pointer :: m_frootp_xfer_to_litter_fire_patch        (:)     ! patch (gP/m2/s) from frootp_xfer to litter P  due to fire                                               
     real(r8), pointer :: m_livecrootp_to_litter_fire_patch         (:)     ! patch (gP/m2/s) from livecrootp to litter P  due to fire                                               
     real(r8), pointer :: m_livecrootp_storage_to_litter_fire_patch (:)     ! patch (gP/m2/s) from livecrootp_storage to litter P  due to fire                                                     
     real(r8), pointer :: m_livecrootp_xfer_to_litter_fire_patch    (:)     ! patch (gP/m2/s) from livecrootp_xfer to litter P  due to fire                                                     
     real(r8), pointer :: m_livecrootp_to_deadcrootp_fire_patch     (:)     ! patch (gP/m2/s) from livecrootp_xfer to deadcrootp due to fire                                                     
     real(r8), pointer :: m_deadcrootp_to_litter_fire_patch         (:)     ! patch (gP/m2/s) from deadcrootp to deadcrootp due to fire                                                       
     real(r8), pointer :: m_deadcrootp_storage_to_litter_fire_patch (:)     ! patch (gP/m2/s) from deadcrootp_storage to deadcrootp due to fire                                                        
     real(r8), pointer :: m_deadcrootp_xfer_to_litter_fire_patch    (:)     ! patch (gP/m2/s) from deadcrootp_xfer to deadcrootp due to fire 
     real(r8), pointer :: m_retransp_to_litter_fire_patch           (:)     ! patch (gP/m2/s) from retransp to deadcrootp due to fire                                                               
     real(r8), pointer :: m_ppool_to_litter_fire_patch              (:)     ! patch (gP/m2/s) from ppool to deadcrootp due to fire                                                         
     real(r8), pointer :: fire_ploss_patch                          (:)     ! patch total pft-level fire P loss (gP/m2/s) 
     real(r8), pointer :: fire_ploss_col                            (:)     ! col total column-level fire P loss (gP/m2/s)
     real(r8), pointer :: fire_decomp_ploss_col                     (:)     ! col fire p loss from decomposable pools (gP/m2/s)
     real(r8), pointer :: fire_ploss_p2c_col                        (:)     ! col patch2col column-level fire P loss (gP/m2/s) (p2c)
     real(r8), pointer :: fire_mortality_p_to_cwdp_col              (:,:)   ! col P fluxes associated with fire mortality to CWD pool (gP/m3/s)

     ! phenology fluxes from transfer pool
     real(r8), pointer :: grainp_xfer_to_grainp_patch               (:)     ! patch grain P growth from storage for prognostic crop model (gP/m2/s)
     real(r8), pointer :: leafp_xfer_to_leafp_patch                 (:)     ! patch leaf P growth from storage (gP/m2/s)
     real(r8), pointer :: frootp_xfer_to_frootp_patch               (:)     ! patch fine root P growth from storage (gP/m2/s)
     real(r8), pointer :: livestemp_xfer_to_livestemp_patch         (:)     ! patch live stem P growth from storage (gP/m2/s)
     real(r8), pointer :: deadstemp_xfer_to_deadstemp_patch         (:)     ! patch dead stem P growth from storage (gP/m2/s)
     real(r8), pointer :: livecrootp_xfer_to_livecrootp_patch       (:)     ! patch live coarse root P growth from storage (gP/m2/s)
     real(r8), pointer :: deadcrootp_xfer_to_deadcrootp_patch       (:)     ! patch dead coarse root P growth from storage (gP/m2/s)

     ! litterfall fluxes
     real(r8), pointer :: livestemp_to_litter_patch                 (:)     ! patch livestem P to litter (gP/m2/s)
     real(r8), pointer :: grainp_to_food_patch                      (:)     ! patch grain P to food for prognostic crop (gP/m2/s)
     real(r8), pointer :: leafp_to_litter_patch                     (:)     ! patch leaf P litterfall (gP/m2/s)
     real(r8), pointer :: leafp_to_retransp_patch                   (:)     ! patch leaf P to retranslocated P pool (gP/m2/s)
     real(r8), pointer :: frootp_to_retransp_patch                  (:)     ! patch fine root P to retranslocated P pool (gP/m2/s)
     real(r8), pointer :: frootp_to_litter_patch                    (:)     ! patch fine root P litterfall (gP/m2/s)

     ! allocation fluxes
     real(r8), pointer :: retransp_to_ppool_patch                   (:)     ! patch deployment of retranslocated P (gP/m2/s)       
     real(r8), pointer :: sminp_to_ppool_patch                      (:)     ! patch deployment of soil mineral P uptake (gP/m2/s)
     real(r8), pointer :: ppool_to_grainp_patch                     (:)     ! patch allocation to grain P for prognostic crop (gP/m2/s)
     real(r8), pointer :: ppool_to_grainp_storage_patch             (:)     ! patch allocation to grain P storage for prognostic crop (gP/m2/s)
     real(r8), pointer :: ppool_to_leafp_patch                      (:)     ! patch allocation to leaf P (gP/m2/s)
     real(r8), pointer :: ppool_to_leafp_storage_patch              (:)     ! patch allocation to leaf P storage (gP/m2/s)
     real(r8), pointer :: ppool_to_frootp_patch                     (:)     ! patch allocation to fine root P (gP/m2/s)
     real(r8), pointer :: ppool_to_frootp_storage_patch             (:)     ! patch allocation to fine root P storage (gP/m2/s)
     real(r8), pointer :: ppool_to_livestemp_patch                  (:)     ! patch allocation to live stem P (gP/m2/s)
     real(r8), pointer :: ppool_to_livestemp_storage_patch          (:)     ! patch allocation to live stem P storage (gP/m2/s)
     real(r8), pointer :: ppool_to_deadstemp_patch                  (:)     ! patch allocation to dead stem P (gP/m2/s)
     real(r8), pointer :: ppool_to_deadstemp_storage_patch          (:)     ! patch allocation to dead stem P storage (gP/m2/s)
     real(r8), pointer :: ppool_to_livecrootp_patch                 (:)     ! patch allocation to live coarse root P (gP/m2/s)
     real(r8), pointer :: ppool_to_livecrootp_storage_patch         (:)     ! patch allocation to live coarse root P storage (gP/m2/s)
     real(r8), pointer :: ppool_to_deadcrootp_patch                 (:)     ! patch allocation to dead coarse root P (gP/m2/s)
     real(r8), pointer :: ppool_to_deadcrootp_storage_patch         (:)     ! patch allocation to dead coarse root P storage (gP/m2/s)

     ! annual turnover of storage to transfer pools           
     real(r8), pointer :: grainp_storage_to_xfer_patch              (:)     ! patch grain P shift storage to transfer for prognostic crop (gP/m2/s)
     real(r8), pointer :: leafp_storage_to_xfer_patch               (:)     ! patch leaf P shift storage to transfer (gP/m2/s)
     real(r8), pointer :: frootp_storage_to_xfer_patch              (:)     ! patch fine root P shift storage to transfer (gP/m2/s)
     real(r8), pointer :: livestemp_storage_to_xfer_patch           (:)     ! patch live stem P shift storage to transfer (gP/m2/s)
     real(r8), pointer :: deadstemp_storage_to_xfer_patch           (:)     ! patch dead stem P shift storage to transfer (gP/m2/s)
     real(r8), pointer :: livecrootp_storage_to_xfer_patch          (:)     ! patch live coarse root P shift storage to transfer (gP/m2/s)
     real(r8), pointer :: deadcrootp_storage_to_xfer_patch          (:)     ! patch dead coarse root P shift storage to transfer (gP/m2/s)
     real(r8), pointer :: fert_p_patch                                (:)     ! patch applied fertilizer (gP/m2/s)
     real(r8), pointer :: fert_p_counter_patch                        (:)     ! patch >0 fertilize; <=0 not

     ! turnover of livewood to deadwood, with retranslocation 
     real(r8), pointer :: livestemp_to_deadstemp_patch              (:)     ! patch live stem P turnover (gP/m2/s)
     real(r8), pointer :: livestemp_to_retransp_patch               (:)     ! patch live stem P to retranslocated P pool (gP/m2/s)
     real(r8), pointer :: livecrootp_to_deadcrootp_patch            (:)     ! patch live coarse root P turnover (gP/m2/s)
     real(r8), pointer :: livecrootp_to_retransp_patch              (:)     ! patch live coarse root P to retranslocated P pool (gP/m2/s)

     ! summary (diagnostic) flux variables, not involved in mass balance
     real(r8), pointer :: pdeploy_patch                             (:)     ! patch total P deployed to growth and storage (gP/m2/s)
     real(r8), pointer :: pinputs_patch                             (:)     ! patch total P inputs to pft-level (gP/m2/s)
     real(r8), pointer :: poutputs_patch                            (:)     ! patch total P outputs from pft-level (gP/m2/s)
     real(r8), pointer :: wood_harvestp_patch                       (:)     ! patch total P losses to wood product pools (gP/m2/s)
     real(r8), pointer :: wood_harvestp_col                         (:)     ! col total P losses to wood product pools (gP/m2/s) (p2c)

     ! deposition fluxes
     real(r8), pointer :: pdep_to_sminp_col                         (:)     ! col atmospheric P deposition to soil mineral P (gP/m2/s)
     real(r8), pointer :: fert_p_to_sminp_col                            (:)     ! col fertilizer P to soil mineral P (gP/m2/s)

     ! phenology: litterfall and crop fluxes
     real(r8), pointer :: phenology_p_to_litr_met_p_col             (:,:)   ! col P fluxes associated with phenology (litterfall and crop) to litter metabolic pool (gP/m3/s)
     real(r8), pointer :: phenology_p_to_litr_cel_p_col             (:,:)   ! col P fluxes associated with phenology (litterfall and crop) to litter cellulose pool (gP/m3/s)
     real(r8), pointer :: phenology_p_to_litr_lig_p_col             (:,:)   ! col P fluxes associated with phenology (litterfall and crop) to litter lignin pool (gP/m3/s)

     ! gap mortality fluxes
     real(r8), pointer :: gap_mortality_p_to_litr_met_p_col         (:,:)   ! col P fluxes associated with gap mortality to litter metabolic pool (gP/m3/s)
     real(r8), pointer :: gap_mortality_p_to_litr_cel_p_col         (:,:)   ! col P fluxes associated with gap mortality to litter cellulose pool (gP/m3/s)
     real(r8), pointer :: gap_mortality_p_to_litr_lig_p_col         (:,:)   ! col P fluxes associated with gap mortality to litter lignin pool (gP/m3/s)
     real(r8), pointer :: gap_mortality_p_to_cwdp_col               (:,:)   ! col P fluxes associated with gap mortality to CWD pool (gP/m3/s)

     ! decomposition fluxes
     real(r8), pointer :: decomp_cascade_ptransfer_vr_col           (:,:,:) ! col vert-res transfer of P from donor to receiver pool along decomp. cascade (gP/m3/s)
     real(r8), pointer :: decomp_cascade_ptransfer_col              (:,:)   ! col vert-int (diagnostic) transfer of P from donor to receiver pool along decomp. cascade (gP/m2/s)
     real(r8), pointer :: decomp_cascade_sminp_flux_vr_col          (:,:,:) ! col vert-res mineral P flux for transition along decomposition cascade (gP/m3/s)
     real(r8), pointer :: decomp_cascade_sminp_flux_col             (:,:)   ! col vert-int (diagnostic) mineral P flux for transition along decomposition cascade (gP/m2/s)
                                                                            ! Used to update concentrations concurrently with vertical transport
     ! vertically-resolved immobilization fluxes
     real(r8), pointer :: potential_immob_p_vr_col                    (:,:)   ! col vertically-resolved potential P immobilization (gP/m3/s) at each level
     real(r8), pointer :: potential_immob_p_col                       (:)     ! col vert-int (diagnostic) potential P immobilization (gP/m2/s)
     real(r8), pointer :: actual_immob_p_vr_col                       (:,:)   ! col vertically-resolved actual P immobilization (gP/m3/s) at each level
     real(r8), pointer :: actual_immob_p_col                          (:)     ! col vert-int (diagnostic) actual P immobilization (gP/m2/s)
     real(r8), pointer :: sminp_to_plant_vr_col                     (:,:)   ! col vertically-resolved plant uptake of soil mineral P (gP/m3/s)
     real(r8), pointer :: sminp_to_plant_col                        (:)     ! col vert-int (diagnostic) plant uptake of soil mineral P (gP/m2/s)
     real(r8), pointer :: supplement_to_sminp_vr_col                (:,:)   ! col vertically-resolved supplemental P supply (gP/m3/s)
     real(r8), pointer :: supplement_to_sminp_col                   (:)     ! col vert-int (diagnostic) supplemental P supply (gP/m2/s)
     real(r8), pointer :: gross_pmin_vr_col                         (:,:)   ! col vertically-resolved gross rate of P mineralization (gP/m3/s)
     real(r8), pointer :: gross_pmin_col                            (:)     ! col vert-int (diagnostic) gross rate of P mineralization (gP/m2/s)
     real(r8), pointer :: net_pmin_vr_col                           (:,:)   ! col vertically-resolved net rate of P mineralization (gP/m3/s)
     real(r8), pointer :: net_pmin_col                              (:)     ! col vert-int (diagnostic) net rate of P mineralization (gP/m2/s)

     real(r8), pointer :: biochem_pmin_ppools_vr_col                (:,:,:) ! col vertically-resolved biochemical P mineralization for each soi pool (gP/m3/s)
     real(r8), pointer :: biochem_pmin_vr_col                       (:,:)   ! col vertically-resolved total biochemical P mineralization (gP/m3/s)
     real(r8), pointer :: biochem_pmin_to_plant_patch               (:)     ! biochemical P mineralization directly goes to plant (gP/m2/s)
     real(r8), pointer :: biochem_pmin_to_ecosysp_vr_col            (:,:)   ! biochemical P mineralization directly goes to soil (gP/m3/s)
     real(r8), pointer :: biochem_pmin_col                          (:)     ! col vert-int (diagnostic) total biochemical P mineralization (gP/m3/s)


     ! new variables for phosphorus code
     ! inorganic P transformation fluxes
     real(r8), pointer :: primp_to_labilep_vr_col                     (:,:)   ! col (gP/m3/s) flux of P from primary mineral to labile 
     real(r8), pointer :: primp_to_labilep_col                        (:)     ! col (gP/m3/s) flux of P from primary mineral to labile 
     real(r8), pointer :: labilep_to_secondp_vr_col                   (:,:)   ! col (gP/m3/s) flux of labile P to secondary mineral P 
     real(r8), pointer :: labilep_to_secondp_col                      (:)     ! col (gP/m3/s) flux of labile P to secondary mineral P 
     real(r8), pointer :: secondp_to_labilep_vr_col                   (:,:)   ! col (gP/m3/s) flux of the desorption of secondary mineral P to labile P
     real(r8), pointer :: secondp_to_labilep_col                      (:)     ! col (gP/m3/s) flux of the desorption of secondary mineral P to labile P
     real(r8), pointer :: secondp_to_occlp_vr_col                     (:,:)   ! col (gP/m3/s) flux of the occlusion of secondary P to occluded P
     real(r8), pointer :: secondp_to_occlp_col                        (:)     ! col (gP/m3/s) flux of the occlusion of secondary P to occluded P


     ! leaching fluxes
     real(r8), pointer :: sminp_leached_vr_col                      (:,:)   ! col vertically-resolved soil mineral P pool loss to leaching (gP/m3/s)
     real(r8), pointer :: sminp_leached_col                         (:)     ! col soil mineral P pool loss to leaching (gP/m2/s)

     ! crop fluxes
     real(r8), pointer :: crop_seedp_to_leaf_patch                  (:)     ! patch (gP/m2/s) seed source to leaf, for crops

     ! dynamic landcover fluxes
     real(r8), pointer :: dwt_seedp_to_leaf_patch                   (:)     ! (gP/m2/s) seed source to patch-level; although this is a patch-level flux, it is expressed per unit GRIDCELL area
     real(r8), pointer :: dwt_seedp_to_leaf_grc                     (:)     ! (gP/m2/s) dwt_seedn_to_leaf_patch summed to the gridcell-level
     real(r8), pointer :: dwt_seedp_to_deadstem_patch               (:)     ! (gP/m2/s) seed source to patch-level; although this is a patch-level flux, it is expressed per unit GRIDCELL area
     real(r8), pointer :: dwt_seedp_to_deadstem_grc                 (:)     ! (gP/m2/s) dwt_seedn_to_deadstem_patch summed to the gridcell-level
     real(r8), pointer :: dwt_conv_pflux_patch                      (:)     ! (gP/m2/s) conversion N flux (immediate loss to atm); although this is a patch-level flux, it is expressed per unit GRIDCELL area
     real(r8), pointer :: dwt_conv_pflux_grc                        (:)     ! (gP/m2/s) dwt_conv_nflux_patch summed to the gridcell-level
     real(r8), pointer :: dwt_prod10p_gain_patch                    (:)     ! patch (gP/m2/s) addition to 10-yr wood product pool; even though this is a patch-level flux, it is expressed per unit GRIDCELL area
     real(r8), pointer :: dwt_prod100p_gain_patch                   (:)     ! patch (gP/m2/s) addition to 100-yr wood product pool; even though this is a patch-level flux, it is expressed per unit GRIDCELL area
     real(r8), pointer :: dwt_crop_productp_gain_patch              (:)     ! patch (gP/m2/s) addition to crop product pool from landcover change; even though this is a patch-level flux, it is expressed per unit GRIDCELL area
     real(r8), pointer :: dwt_slash_pflux_col                       (:)     ! (gP/m2/s) conversion slash flux due to landcover change

     real(r8), pointer :: dwt_seedp_to_ppool_grc                    (:)     ! col (gP/m2/s) seed source to PFT-level
     real(r8), pointer :: dwt_seedp_to_ppool_patch                  (:)     ! col (gP/m2/s) seed source to PFT-level

     real(r8), pointer :: dwt_conv_pflux_col                        (:)     ! col (gP/m2/s) conversion P flux (immediate loss to atm)
     real(r8), pointer :: dwt_prod10p_gain_col                      (:)     ! col (gP/m2/s) addition to 10-yr wood product pool
     real(r8), pointer :: dwt_prod100p_gain_col                     (:)     ! col (gP/m2/s) addition to 100-yr wood product pool
     real(r8), pointer :: dwt_frootp_to_litr_met_p_col              (:,:)   ! col (gP/m3/s) fine root to litter due to landcover change
     real(r8), pointer :: dwt_frootp_to_litr_cel_p_col              (:,:)   ! col (gP/m3/s) fine root to litter due to landcover change
     real(r8), pointer :: dwt_frootp_to_litr_lig_p_col              (:,:)   ! col (gP/m3/s) fine root to litter due to landcover change
     real(r8), pointer :: dwt_livecrootp_to_cwdp_col                (:,:)   ! col (gP/m3/s) live coarse root to CWD due to landcover change
     real(r8), pointer :: dwt_deadcrootp_to_cwdp_col                (:,:)   ! col (gP/m3/s) dead coarse root to CWD due to landcover change
     real(r8), pointer :: dwt_ploss_col                             (:)     ! col (gP/m2/s) total phosphorus loss from product pools and conversion
     real(r8), pointer :: dwt_prod10p_gain_grc                      (:)     ! col (gP/m2/s) addition to 10-yr wood product pool
     real(r8), pointer :: dwt_prod100p_gain_grc                     (:)     ! col (gP/m2/s) addition to 100-yr wood product pool

     ! wood product pool loss fluxes
     real(r8), pointer :: prod1p_loss_col                           (:)     ! col (gP/m2/s) decomposition loss from 1-yr crop product pool
     real(r8), pointer :: prod10p_loss_col                          (:)     ! col (gP/m2/s) decomposition loss from 10-yr wood product pool
     real(r8), pointer :: prod100p_loss_col                         (:)     ! col (gP/m2/s) decomposition loss from 100-yr wood product pool
     real(r8), pointer :: product_ploss_col                         (:)     ! col (gP/m2/s) total wood product phosphorus loss


     ! summary (diagnostic) flux variables, not involved in mass balance
     real(r8), pointer :: pinputs_col                               (:)     ! col column-level P inputs (gP/m2/s)
     real(r8), pointer :: poutputs_col                              (:)     ! col column-level P outputs (gP/m2/s)
     real(r8), pointer :: som_p_leached_col                         (:)     ! col total SOM P loss from vertical transport (gP/m^2/s)
     real(r8), pointer :: decomp_ppools_leached_col                 (:,:)   ! col P loss from vertical transport from each decomposing P pool (gP/m^2/s)
     real(r8), pointer :: decomp_ppools_transport_tendency_col      (:,:,:) ! col P tendency due to vertical transport in decomposing P pools (gP/m^3/s)

     ! all n pools involved in decomposition
     real(r8), pointer :: decomp_ppools_sourcesink_col              (:,:,:) ! col (gP/m3) change in decomposing P pools
                                                                            !     (sum of all additions and subtractions from stateupdate1).  

     ! Misc
     real(r8), pointer :: plant_pdemand_patch                       (:)     ! P flux required to support initial GPP (gP/m2/s)
     real(r8), pointer :: avail_retransp_patch                      (:)     ! P flux available from retranslocation pool (gP/m2/s)
     real(r8), pointer :: plant_palloc_patch                        (:)     ! total allocated P flux (gP/m2/s)

     ! clm_interface & pflotran
     !------------------------------------------------------------------------
     real(r8), pointer :: plant_pdemand_col                         (:)     ! col P flux required to support initial GPP (gN/m2/s)
     real(r8), pointer :: plant_pdemand_vr_col                      (:,:)   ! col vertically-resolved P flux required to support initial GPP (gP/m3/s)
     ! for PF-bgc mass-balance error checking
     real(r8), pointer :: externalp_to_decomp_ppools_col            (:,:,:) ! col net N fluxes associated with litter/som-adding/removal to decomp pools (gP/m3/s)
                                                                            ! (sum of all external P additions and removals, excluding decomposition/hr).
     real(r8), pointer :: externalp_to_decomp_delta_col             (:)     ! col summarized net N i/o changes associated with litter/som-adding/removal to decomp pools  btw time-step (gP/m2)
     real(r8), pointer :: sminp_net_transport_vr_col                (:,:)   ! col net sminp transport associated with runoff/leaching (gP/m3/s)
     real(r8), pointer :: sminp_net_transport_delta_col             (:)     ! col summarized net change of column-level sminp leaching bwtn time-step (for balance checking) (gP/m2)
     !------------------------------------------------------------------------

     real(r8), pointer :: sminp_to_plant_patch                      (:)     ! pft-level plant p uptake (gP/m2/s)
     real(r8), pointer :: plant_pdemand_vr_patch                    (:,:)   ! pft-level plant P demand
     real(r8), pointer :: prev_leafp_to_litter_patch                (:)     ! previous timestep leaf P litterfall flux (gP/m2/s)
     real(r8), pointer :: prev_frootp_to_litter_patch               (:)     ! previous timestep froot P litterfall flux (gP/m2/s)
     real(r8), pointer :: adsorb_to_labilep_vr                      (:,:)
     real(r8), pointer :: desorb_to_solutionp_vr                    (:,:)
     real(r8), pointer :: adsorb_to_labilep_col                     (:)
     real(r8), pointer :: desorb_to_solutionp_col                   (:)
     real(r8), pointer :: pmpf_decomp_cascade                       (:,:,:)

     real(r8), pointer :: plant_p_uptake_flux                       (:)     ! for the purpose of mass balance check  
     real(r8), pointer :: soil_p_immob_flux                         (:)     ! for the purpose of mass balance check
     real(r8), pointer :: soil_p_immob_flux_vr                      (:,:)   ! for the purpose of mass balance check
     real(r8), pointer :: soil_p_grossmin_flux                      (:)     ! for the purpose of mass balance check
     real(r8), pointer :: smin_p_to_plant_col                       (:)     ! for the purpose of mass balance check
     real(r8), pointer :: plant_to_litter_pflux                     (:)     ! for the purpose of mass balance check
     real(r8), pointer :: plant_to_cwd_pflux                        (:)     ! for the purpose of mass balance check
     real(r8), pointer :: supplement_to_plantp                      (:)     ! supplementary P flux for plant 

     real(r8), pointer :: gap_ploss_litter                          (:)     ! total ploss from veg to litter pool due to gap mortality
     real(r8), pointer :: fire_ploss_litter                         (:)     ! total ploss from veg to litter pool due to fire
     real(r8), pointer :: hrv_ploss_litter                          (:)     ! total ploss from veg to litter pool due to harvest mortality
     real(r8), pointer :: sen_ploss_litter                          (:)     ! total ploss from veg to litter pool due to senescence

     ! C4MIP output variable
     real(r8), pointer :: plant_p_to_cwdp                           (:) ! sum of gap, fire, dynamic land use, and harvest mortality, plant phosphorus flux to CWD

   contains

     procedure , public  :: Init   
     procedure , public  :: Restart
     procedure , public  :: SetValues
     procedure , public  :: ZeroDWT
     procedure , public  :: Summary
     procedure , private :: InitAllocate
     procedure , private :: InitHistory
     procedure , private :: InitCold
     ! bgc & pflotran interface

  end type phosphorusflux_type
  !------------------------------------------------------------------------

contains

  !------------------------------------------------------------------------
  subroutine Init(this, bounds)

    class(phosphorusflux_type) :: this
    type(bounds_type), intent(in) :: bounds  

    call this%InitAllocate (bounds)
    call this%InitHistory (bounds)
    call this%InitCold (bounds)

  end subroutine Init

  !------------------------------------------------------------------------
  subroutine InitAllocate(this, bounds)
    !
    ! !DESCRIPTION:
    ! Initialize pft phosphorus flux
    !
    ! !ARGUMENTS:
    class (phosphorusflux_type) :: this
    type(bounds_type) , intent(in) :: bounds  
    !
    ! !LOCAL VARIABLES:
    integer           :: begp,endp
    integer           :: begc,endc
    integer           :: begg,endg
    !------------------------------------------------------------------------

    begp = bounds%begp; endp = bounds%endp
    begc = bounds%begc; endc = bounds%endc
<<<<<<< HEAD
    begg = bounds%begg; endg = bounds%endg
=======

    allocate(this%m_leafp_to_litter_patch                   (begp:endp)) ; this%m_leafp_to_litter_patch                   (:) = nan
    allocate(this%m_frootp_to_litter_patch                  (begp:endp)) ; this%m_frootp_to_litter_patch                  (:) = nan
    allocate(this%m_leafp_storage_to_litter_patch           (begp:endp)) ; this%m_leafp_storage_to_litter_patch           (:) = nan
    allocate(this%m_frootp_storage_to_litter_patch          (begp:endp)) ; this%m_frootp_storage_to_litter_patch          (:) = nan
    allocate(this%m_livestemp_storage_to_litter_patch       (begp:endp)) ; this%m_livestemp_storage_to_litter_patch       (:) = nan
    allocate(this%m_deadstemp_storage_to_litter_patch       (begp:endp)) ; this%m_deadstemp_storage_to_litter_patch       (:) = nan
    allocate(this%m_livecrootp_storage_to_litter_patch      (begp:endp)) ; this%m_livecrootp_storage_to_litter_patch      (:) = nan
    allocate(this%m_deadcrootp_storage_to_litter_patch      (begp:endp)) ; this%m_deadcrootp_storage_to_litter_patch      (:) = nan
    allocate(this%m_leafp_xfer_to_litter_patch              (begp:endp)) ; this%m_leafp_xfer_to_litter_patch              (:) = nan
    allocate(this%m_frootp_xfer_to_litter_patch             (begp:endp)) ; this%m_frootp_xfer_to_litter_patch             (:) = nan
    allocate(this%m_livestemp_xfer_to_litter_patch          (begp:endp)) ; this%m_livestemp_xfer_to_litter_patch          (:) = nan
    allocate(this%m_deadstemp_xfer_to_litter_patch          (begp:endp)) ; this%m_deadstemp_xfer_to_litter_patch          (:) = nan
    allocate(this%m_livecrootp_xfer_to_litter_patch         (begp:endp)) ; this%m_livecrootp_xfer_to_litter_patch         (:) = nan
    allocate(this%m_deadcrootp_xfer_to_litter_patch         (begp:endp)) ; this%m_deadcrootp_xfer_to_litter_patch         (:) = nan
    allocate(this%m_livestemp_to_litter_patch               (begp:endp)) ; this%m_livestemp_to_litter_patch               (:) = nan
    allocate(this%m_deadstemp_to_litter_patch               (begp:endp)) ; this%m_deadstemp_to_litter_patch               (:) = nan
    allocate(this%m_livecrootp_to_litter_patch              (begp:endp)) ; this%m_livecrootp_to_litter_patch              (:) = nan
    allocate(this%m_deadcrootp_to_litter_patch              (begp:endp)) ; this%m_deadcrootp_to_litter_patch              (:) = nan
    allocate(this%m_retransp_to_litter_patch                (begp:endp)) ; this%m_retransp_to_litter_patch                (:) = nan
    allocate(this%m_ppool_to_litter_patch                   (begp:endp)) ; this%m_ppool_to_litter_patch                   (:) = nan
    allocate(this%hrv_leafp_to_litter_patch                 (begp:endp)) ; this%hrv_leafp_to_litter_patch                 (:) = nan
    allocate(this%hrv_frootp_to_litter_patch                (begp:endp)) ; this%hrv_frootp_to_litter_patch                (:) = nan
    allocate(this%hrv_leafp_storage_to_litter_patch         (begp:endp)) ; this%hrv_leafp_storage_to_litter_patch         (:) = nan
    allocate(this%hrv_frootp_storage_to_litter_patch        (begp:endp)) ; this%hrv_frootp_storage_to_litter_patch        (:) = nan
    allocate(this%hrv_livestemp_storage_to_litter_patch     (begp:endp)) ; this%hrv_livestemp_storage_to_litter_patch     (:) = nan
    allocate(this%hrv_deadstemp_storage_to_litter_patch     (begp:endp)) ; this%hrv_deadstemp_storage_to_litter_patch     (:) = nan
    allocate(this%hrv_livecrootp_storage_to_litter_patch    (begp:endp)) ; this%hrv_livecrootp_storage_to_litter_patch    (:) = nan
    allocate(this%hrv_deadcrootp_storage_to_litter_patch    (begp:endp)) ; this%hrv_deadcrootp_storage_to_litter_patch    (:) = nan
    allocate(this%hrv_leafp_xfer_to_litter_patch            (begp:endp)) ; this%hrv_leafp_xfer_to_litter_patch            (:) = nan
    allocate(this%hrv_frootp_xfer_to_litter_patch           (begp:endp)) ; this%hrv_frootp_xfer_to_litter_patch           (:) = nan
    allocate(this%hrv_livestemp_xfer_to_litter_patch        (begp:endp)) ; this%hrv_livestemp_xfer_to_litter_patch        (:) = nan
    allocate(this%hrv_deadstemp_xfer_to_litter_patch        (begp:endp)) ; this%hrv_deadstemp_xfer_to_litter_patch        (:) = nan
    allocate(this%hrv_livecrootp_xfer_to_litter_patch       (begp:endp)) ; this%hrv_livecrootp_xfer_to_litter_patch       (:) = nan
    allocate(this%hrv_deadcrootp_xfer_to_litter_patch       (begp:endp)) ; this%hrv_deadcrootp_xfer_to_litter_patch       (:) = nan
    allocate(this%hrv_livestemp_to_litter_patch             (begp:endp)) ; this%hrv_livestemp_to_litter_patch             (:) = nan
    allocate(this%hrv_deadstemp_to_prod10p_patch            (begp:endp)) ; this%hrv_deadstemp_to_prod10p_patch            (:) = nan
    allocate(this%hrv_deadstemp_to_prod100p_patch           (begp:endp)) ; this%hrv_deadstemp_to_prod100p_patch           (:) = nan
    allocate(this%hrv_leafp_to_prod1p_patch                 (begp:endp)) ; this%hrv_leafp_to_prod1p_patch                 (:) = nan
    allocate(this%hrv_livestemp_to_prod1p_patch             (begp:endp)) ; this%hrv_livestemp_to_prod1p_patch             (:) = nan
    allocate(this%hrv_grainp_to_prod1p_patch                (begp:endp)) ; this%hrv_grainp_to_prod1p_patch                (:) = nan
    allocate(this%hrv_cropp_to_prod1p_patch                 (begp:endp)) ; this%hrv_cropp_to_prod1p_patch                 (:) = nan
    allocate(this%hrv_livecrootp_to_litter_patch            (begp:endp)) ; this%hrv_livecrootp_to_litter_patch            (:) = nan
    allocate(this%hrv_deadcrootp_to_litter_patch            (begp:endp)) ; this%hrv_deadcrootp_to_litter_patch            (:) = nan
    allocate(this%hrv_retransp_to_litter_patch              (begp:endp)) ; this%hrv_retransp_to_litter_patch              (:) = nan
    allocate(this%hrv_ppool_to_litter_patch                 (begp:endp)) ; this%hrv_ppool_to_litter_patch                 (:) = nan

    allocate(this%m_leafp_to_fire_patch                     (begp:endp)) ; this%m_leafp_to_fire_patch                     (:) = nan
    allocate(this%m_leafp_storage_to_fire_patch             (begp:endp)) ; this%m_leafp_storage_to_fire_patch             (:) = nan
    allocate(this%m_leafp_xfer_to_fire_patch                (begp:endp)) ; this%m_leafp_xfer_to_fire_patch                (:) = nan
    allocate(this%m_livestemp_to_fire_patch                 (begp:endp)) ; this%m_livestemp_to_fire_patch                 (:) = nan
    allocate(this%m_livestemp_storage_to_fire_patch         (begp:endp)) ; this%m_livestemp_storage_to_fire_patch         (:) = nan
    allocate(this%m_livestemp_xfer_to_fire_patch            (begp:endp)) ; this%m_livestemp_xfer_to_fire_patch            (:) = nan
    allocate(this%m_deadstemp_to_fire_patch                 (begp:endp)) ; this%m_deadstemp_to_fire_patch                 (:) = nan
    allocate(this%m_deadstemp_storage_to_fire_patch         (begp:endp)) ; this%m_deadstemp_storage_to_fire_patch         (:) = nan
    allocate(this%m_deadstemp_xfer_to_fire_patch            (begp:endp)) ; this%m_deadstemp_xfer_to_fire_patch            (:) = nan
    allocate(this%m_frootp_to_fire_patch                    (begp:endp)) ; this%m_frootp_to_fire_patch                    (:) = nan
    allocate(this%m_frootp_storage_to_fire_patch            (begp:endp)) ; this%m_frootp_storage_to_fire_patch            (:) = nan
    allocate(this%m_frootp_xfer_to_fire_patch               (begp:endp)) ; this%m_frootp_xfer_to_fire_patch               (:) = nan
    allocate(this%m_livecrootp_to_fire_patch                (begp:endp)) ;     
    allocate(this%m_livecrootp_storage_to_fire_patch        (begp:endp)) ; this%m_livecrootp_storage_to_fire_patch        (:) = nan
    allocate(this%m_livecrootp_xfer_to_fire_patch           (begp:endp)) ; this%m_livecrootp_xfer_to_fire_patch           (:) = nan
    allocate(this%m_deadcrootp_to_fire_patch                (begp:endp)) ; this%m_deadcrootp_to_fire_patch                (:) = nan
    allocate(this%m_deadcrootp_storage_to_fire_patch        (begp:endp)) ; this%m_deadcrootp_storage_to_fire_patch        (:) = nan
    allocate(this%m_deadcrootp_xfer_to_fire_patch           (begp:endp)) ; this%m_deadcrootp_xfer_to_fire_patch           (:) = nan
    allocate(this%m_retransp_to_fire_patch                  (begp:endp)) ; this%m_retransp_to_fire_patch                  (:) = nan
    allocate(this%m_ppool_to_fire_patch                     (begp:endp)) ; this%m_ppool_to_fire_patch                     (:) = nan

    allocate(this%m_leafp_to_litter_fire_patch              (begp:endp)) ; this%m_leafp_to_litter_fire_patch              (:) = nan
    allocate(this%m_leafp_storage_to_litter_fire_patch      (begp:endp)) ; this%m_leafp_storage_to_litter_fire_patch      (:) = nan
    allocate(this%m_leafp_xfer_to_litter_fire_patch         (begp:endp)) ; this%m_leafp_xfer_to_litter_fire_patch         (:) = nan
    allocate(this%m_livestemp_to_litter_fire_patch          (begp:endp)) ; this%m_livestemp_to_litter_fire_patch          (:) = nan
    allocate(this%m_livestemp_storage_to_litter_fire_patch  (begp:endp)) ; this%m_livestemp_storage_to_litter_fire_patch  (:) = nan
    allocate(this%m_livestemp_xfer_to_litter_fire_patch     (begp:endp)) ; this%m_livestemp_xfer_to_litter_fire_patch     (:) = nan
    allocate(this%m_livestemp_to_deadstemp_fire_patch       (begp:endp)) ; this%m_livestemp_to_deadstemp_fire_patch       (:) = nan
    allocate(this%m_deadstemp_to_litter_fire_patch          (begp:endp)) ; this%m_deadstemp_to_litter_fire_patch          (:) = nan
    allocate(this%m_deadstemp_storage_to_litter_fire_patch  (begp:endp)) ; this%m_deadstemp_storage_to_litter_fire_patch  (:) = nan
    allocate(this%m_deadstemp_xfer_to_litter_fire_patch     (begp:endp)) ; this%m_deadstemp_xfer_to_litter_fire_patch     (:) = nan
    allocate(this%m_frootp_to_litter_fire_patch             (begp:endp)) ; this%m_frootp_to_litter_fire_patch             (:) = nan
    allocate(this%m_frootp_storage_to_litter_fire_patch     (begp:endp)) ; this%m_frootp_storage_to_litter_fire_patch     (:) = nan
    allocate(this%m_frootp_xfer_to_litter_fire_patch        (begp:endp)) ; this%m_frootp_xfer_to_litter_fire_patch        (:) = nan
    allocate(this%m_livecrootp_to_litter_fire_patch         (begp:endp)) ; this%m_livecrootp_to_litter_fire_patch         (:) = nan
    allocate(this%m_livecrootp_storage_to_litter_fire_patch (begp:endp)) ; this%m_livecrootp_storage_to_litter_fire_patch (:) = nan
    allocate(this%m_livecrootp_xfer_to_litter_fire_patch    (begp:endp)) ; this%m_livecrootp_xfer_to_litter_fire_patch    (:) = nan
    allocate(this%m_livecrootp_to_deadcrootp_fire_patch     (begp:endp)) ; this%m_livecrootp_to_deadcrootp_fire_patch     (:) = nan
    allocate(this%m_deadcrootp_to_litter_fire_patch         (begp:endp)) ; this%m_deadcrootp_to_litter_fire_patch         (:) = nan
    allocate(this%m_deadcrootp_storage_to_litter_fire_patch (begp:endp)) ; this%m_deadcrootp_storage_to_litter_fire_patch (:) = nan
    allocate(this%m_deadcrootp_xfer_to_litter_fire_patch    (begp:endp)) ; this%m_deadcrootp_xfer_to_litter_fire_patch    (:) = nan
    allocate(this%m_retransp_to_litter_fire_patch           (begp:endp)) ; this%m_retransp_to_litter_fire_patch           (:) = nan
    allocate(this%m_ppool_to_litter_fire_patch              (begp:endp)) ; this%m_ppool_to_litter_fire_patch              (:) = nan

    allocate(this%leafp_xfer_to_leafp_patch                 (begp:endp)) ; this%leafp_xfer_to_leafp_patch                 (:) = nan
    allocate(this%frootp_xfer_to_frootp_patch               (begp:endp)) ; this%frootp_xfer_to_frootp_patch               (:) = nan
    allocate(this%livestemp_xfer_to_livestemp_patch         (begp:endp)) ; this%livestemp_xfer_to_livestemp_patch         (:) = nan
    allocate(this%deadstemp_xfer_to_deadstemp_patch         (begp:endp)) ; this%deadstemp_xfer_to_deadstemp_patch         (:) = nan
    allocate(this%livecrootp_xfer_to_livecrootp_patch       (begp:endp)) ; this%livecrootp_xfer_to_livecrootp_patch       (:) = nan
    allocate(this%deadcrootp_xfer_to_deadcrootp_patch       (begp:endp)) ; this%deadcrootp_xfer_to_deadcrootp_patch       (:) = nan
    allocate(this%leafp_to_litter_patch                     (begp:endp)) ; this%leafp_to_litter_patch                     (:) = nan
    allocate(this%leafp_to_retransp_patch                   (begp:endp)) ; this%leafp_to_retransp_patch                   (:) = nan
    allocate(this%frootp_to_retransp_patch                  (begp:endp)) ; this%frootp_to_retransp_patch                  (:) = nan
    allocate(this%frootp_to_litter_patch                    (begp:endp)) ; this%frootp_to_litter_patch                    (:) = nan
    allocate(this%retransp_to_ppool_patch                   (begp:endp)) ; this%retransp_to_ppool_patch                   (:) = nan
    allocate(this%sminp_to_ppool_patch                      (begp:endp)) ; this%sminp_to_ppool_patch                      (:) = nan
    allocate(this%biochem_pmin_to_plant_patch               (begp:endp)) ; this%biochem_pmin_to_plant_patch               (:) = nan

    allocate(this%ppool_to_leafp_patch              (begp:endp)) ; this%ppool_to_leafp_patch              (:) = nan
    allocate(this%ppool_to_leafp_storage_patch      (begp:endp)) ; this%ppool_to_leafp_storage_patch      (:) = nan
    allocate(this%ppool_to_frootp_patch             (begp:endp)) ; this%ppool_to_frootp_patch             (:) = nan
    allocate(this%ppool_to_frootp_storage_patch     (begp:endp)) ; this%ppool_to_frootp_storage_patch     (:) = nan
    allocate(this%ppool_to_livestemp_patch          (begp:endp)) ; this%ppool_to_livestemp_patch          (:) = nan
    allocate(this%ppool_to_livestemp_storage_patch  (begp:endp)) ; this%ppool_to_livestemp_storage_patch  (:) = nan
    allocate(this%ppool_to_deadstemp_patch          (begp:endp)) ; this%ppool_to_deadstemp_patch          (:) = nan
    allocate(this%ppool_to_deadstemp_storage_patch  (begp:endp)) ; this%ppool_to_deadstemp_storage_patch  (:) = nan
    allocate(this%ppool_to_livecrootp_patch         (begp:endp)) ; this%ppool_to_livecrootp_patch         (:) = nan
    allocate(this%ppool_to_livecrootp_storage_patch (begp:endp)) ; this%ppool_to_livecrootp_storage_patch (:) = nan
    allocate(this%ppool_to_deadcrootp_patch         (begp:endp)) ; this%ppool_to_deadcrootp_patch         (:) = nan
    allocate(this%ppool_to_deadcrootp_storage_patch (begp:endp)) ; this%ppool_to_deadcrootp_storage_patch (:) = nan
    allocate(this%leafp_storage_to_xfer_patch       (begp:endp)) ; this%leafp_storage_to_xfer_patch       (:) = nan
    allocate(this%frootp_storage_to_xfer_patch      (begp:endp)) ; this%frootp_storage_to_xfer_patch      (:) = nan
    allocate(this%livestemp_storage_to_xfer_patch   (begp:endp)) ; this%livestemp_storage_to_xfer_patch   (:) = nan
    allocate(this%deadstemp_storage_to_xfer_patch   (begp:endp)) ; this%deadstemp_storage_to_xfer_patch   (:) = nan
    allocate(this%livecrootp_storage_to_xfer_patch  (begp:endp)) ; this%livecrootp_storage_to_xfer_patch  (:) = nan
    allocate(this%deadcrootp_storage_to_xfer_patch  (begp:endp)) ; this%deadcrootp_storage_to_xfer_patch  (:) = nan
    allocate(this%livestemp_to_deadstemp_patch      (begp:endp)) ; this%livestemp_to_deadstemp_patch      (:) = nan
    allocate(this%livestemp_to_retransp_patch       (begp:endp)) ; this%livestemp_to_retransp_patch       (:) = nan
    allocate(this%livecrootp_to_deadcrootp_patch    (begp:endp)) ; this%livecrootp_to_deadcrootp_patch    (:) = nan
    allocate(this%livecrootp_to_retransp_patch      (begp:endp)) ; this%livecrootp_to_retransp_patch      (:) = nan
    allocate(this%pdeploy_patch                     (begp:endp)) ; this%pdeploy_patch                     (:) = nan
    allocate(this%pinputs_patch                     (begp:endp)) ; this%pinputs_patch                     (:) = nan
    allocate(this%poutputs_patch                    (begp:endp)) ; this%poutputs_patch                    (:) = nan
    allocate(this%wood_harvestp_patch               (begp:endp)) ; this%wood_harvestp_patch               (:) = nan
    allocate(this%fire_ploss_patch                  (begp:endp)) ; this%fire_ploss_patch                  (:) = nan
    allocate(this%ppool_to_grainp_patch             (begp:endp)) ; this%ppool_to_grainp_patch             (:) = nan
    allocate(this%ppool_to_grainp_storage_patch     (begp:endp)) ; this%ppool_to_grainp_storage_patch     (:) = nan
    allocate(this%livestemp_to_litter_patch         (begp:endp)) ; this%livestemp_to_litter_patch         (:) = nan
    allocate(this%grainp_to_food_patch              (begp:endp)) ; this%grainp_to_food_patch              (:) = nan
    allocate(this%grainp_xfer_to_grainp_patch       (begp:endp)) ; this%grainp_xfer_to_grainp_patch       (:) = nan
    allocate(this%grainp_storage_to_xfer_patch      (begp:endp)) ; this%grainp_storage_to_xfer_patch      (:) = nan
    allocate(this%fert_p_patch                      (begp:endp)) ; this%fert_p_patch                      (:) = nan
    allocate(this%fert_p_counter_patch                (begp:endp)) ; this%fert_p_counter_patch                (:) = nan

    allocate(this%pdep_to_sminp_col             (begc:endc))    ; this%pdep_to_sminp_col     (:) = nan
    allocate(this%fert_p_to_sminp_col             (begc:endc))    ; this%fert_p_to_sminp_col     (:) = nan
    allocate(this%hrv_deadstemp_to_prod10p_col  (begc:endc))    ; this%hrv_deadstemp_to_prod10p_col  (:) = nan
    allocate(this%hrv_deadstemp_to_prod100p_col (begc:endc))    ; this%hrv_deadstemp_to_prod100p_col (:) = nan
    allocate(this%hrv_cropp_to_prod1p_col       (begc:endc))    ; this%hrv_cropp_to_prod1p_col       (:) = nan
    allocate(this%sminp_to_plant_col            (begc:endc))    ; this%sminp_to_plant_col     (:) = nan
    allocate(this%potential_immob_p_col           (begc:endc))    ; this%potential_immob_p_col           (:) = nan
    allocate(this%actual_immob_p_col              (begc:endc))    ; this%actual_immob_p_col              (:) = nan
    allocate(this%gross_pmin_col                (begc:endc))    ; this%gross_pmin_col                (:) = nan
    allocate(this%net_pmin_col                  (begc:endc))    ; this%net_pmin_col                  (:) = nan
    allocate(this%supplement_to_sminp_col       (begc:endc))    ; this%supplement_to_sminp_col       (:) = nan
    allocate(this%prod1p_loss_col               (begc:endc))    ; this%prod1p_loss_col              (:) = nan
    allocate(this%prod10p_loss_col              (begc:endc))    ; this%prod10p_loss_col              (:) = nan
    allocate(this%prod100p_loss_col             (begc:endc))    ; this%prod100p_loss_col     (:) = nan
    allocate(this%product_ploss_col             (begc:endc))    ; this%product_ploss_col     (:) = nan
    allocate(this%pinputs_col                   (begc:endc))    ; this%pinputs_col                   (:) = nan
    allocate(this%poutputs_col                  (begc:endc))    ; this%poutputs_col                  (:) = nan
    allocate(this%fire_ploss_col                (begc:endc))    ; this%fire_ploss_col                (:) = nan
    allocate(this%fire_decomp_ploss_col         (begc:endc))    ; this%fire_decomp_ploss_col         (:) = nan
    allocate(this%fire_ploss_p2c_col            (begc:endc))    ; this%fire_ploss_p2c_col            (:) = nan
    allocate(this%som_p_leached_col             (begc:endc))    ; this%som_p_leached_col     (:) = nan

    allocate(this%m_p_to_litr_met_fire_col   (begc:endc,1:nlevdecomp_full)) ; this%m_p_to_litr_met_fire_col   (:,:) = nan
    allocate(this%m_p_to_litr_cel_fire_col   (begc:endc,1:nlevdecomp_full)) ; this%m_p_to_litr_cel_fire_col   (:,:) = nan
    allocate(this%m_p_to_litr_lig_fire_col   (begc:endc,1:nlevdecomp_full)) ; this%m_p_to_litr_lig_fire_col   (:,:) = nan
    allocate(this%potential_immob_p_vr_col   (begc:endc,1:nlevdecomp_full)) ; this%potential_immob_p_vr_col     (:,:) = nan
    allocate(this%actual_immob_p_vr_col      (begc:endc,1:nlevdecomp_full)) ; this%actual_immob_p_vr_col        (:,:) = nan
    allocate(this%sminp_to_plant_vr_col      (begc:endc,1:nlevdecomp_full)) ; this%sminp_to_plant_vr_col      (:,:) = nan
    allocate(this%supplement_to_sminp_vr_col (begc:endc,1:nlevdecomp_full)) ; this%supplement_to_sminp_vr_col (:,:) = nan
    allocate(this%gross_pmin_vr_col          (begc:endc,1:nlevdecomp_full)) ; this%gross_pmin_vr_col          (:,:) = nan
    allocate(this%net_pmin_vr_col            (begc:endc,1:nlevdecomp_full)) ; this%net_pmin_vr_col            (:,:) = nan
    allocate(this%biochem_pmin_to_ecosysp_vr_col(begc:endc,1:nlevdecomp_full)) ; this%biochem_pmin_to_ecosysp_vr_col(:,:) = nan

    allocate(this%biochem_pmin_ppools_vr_col(begc:endc,1:nlevdecomp_full,1:ndecomp_pools))
    allocate(this%biochem_pmin_vr_col       (begc:endc,1:nlevdecomp_full))
    allocate(this%biochem_pmin_col          (begc:endc))

    this%biochem_pmin_ppools_vr_col  (:,:,:) = nan
    this%biochem_pmin_vr_col         (:,:) = nan
    this%biochem_pmin_col            (:) = nan

    allocate(this%dwt_seedp_to_leaf_col      (begc:endc))                   ; this%dwt_seedp_to_leaf_col      (:)   = nan
    allocate(this%dwt_seedp_to_deadstem_col  (begc:endc))                   ; this%dwt_seedp_to_deadstem_col  (:)   = nan
    allocate(this%dwt_seedp_to_ppool_col     (begc:endc))                   ; this%dwt_seedp_to_ppool_col     (:)   = nan
    allocate(this%dwt_conv_pflux_col         (begc:endc))                   ; this%dwt_conv_pflux_col         (:)   = nan
    allocate(this%dwt_prod10p_gain_col       (begc:endc))                   ; this%dwt_prod10p_gain_col       (:)   = nan
    allocate(this%dwt_prod100p_gain_col      (begc:endc))                   ; this%dwt_prod100p_gain_col      (:)   = nan
    allocate(this%dwt_ploss_col              (begc:endc))                   ; this%dwt_ploss_col              (:)   = nan
    allocate(this%wood_harvestp_col          (begc:endc))                   ; this%wood_harvestp_col          (:)   = nan

    allocate(this%dwt_frootp_to_litr_met_p_col(begc:endc,1:nlevdecomp_full)) ; this%dwt_frootp_to_litr_met_p_col     (:,:) = nan
    allocate(this%dwt_frootp_to_litr_cel_p_col(begc:endc,1:nlevdecomp_full)) ; this%dwt_frootp_to_litr_cel_p_col     (:,:) = nan
    allocate(this%dwt_frootp_to_litr_lig_p_col(begc:endc,1:nlevdecomp_full)) ; this%dwt_frootp_to_litr_lig_p_col     (:,:) = nan
    allocate(this%dwt_livecrootp_to_cwdp_col  (begc:endc,1:nlevdecomp_full)) ; this%dwt_livecrootp_to_cwdp_col       (:,:) = nan
    allocate(this%dwt_deadcrootp_to_cwdp_col  (begc:endc,1:nlevdecomp_full)) ; this%dwt_deadcrootp_to_cwdp_col       (:,:) = nan


    allocate(this%decomp_cascade_ptransfer_vr_col   (begc:endc,1:nlevdecomp_full,1:ndecomp_cascade_transitions ))
    allocate(this%decomp_cascade_sminp_flux_vr_col  (begc:endc,1:nlevdecomp_full,1:ndecomp_cascade_transitions ))
    allocate(this%m_decomp_ppools_to_fire_vr_col    (begc:endc,1:nlevdecomp_full,1:ndecomp_pools               ))
    allocate(this%decomp_cascade_ptransfer_col      (begc:endc,1:ndecomp_cascade_transitions                   ))
    allocate(this%decomp_cascade_sminp_flux_col     (begc:endc,1:ndecomp_cascade_transitions                   ))
    allocate(this%m_decomp_ppools_to_fire_col       (begc:endc,1:ndecomp_pools                                 ))

    this%decomp_cascade_ptransfer_vr_col  (:,:,:) = nan
    this%decomp_cascade_sminp_flux_vr_col (:,:,:) = nan
    this%m_decomp_ppools_to_fire_vr_col   (:,:,:) = nan
    this%m_decomp_ppools_to_fire_col      (:,:)   = nan
    this%decomp_cascade_ptransfer_col     (:,:)   = nan
    this%decomp_cascade_sminp_flux_col    (:,:)   = nan

    allocate(this%phenology_p_to_litr_met_p_col     (begc:endc, 1:nlevdecomp_full))
    allocate(this%phenology_p_to_litr_cel_p_col     (begc:endc, 1:nlevdecomp_full))
    allocate(this%phenology_p_to_litr_lig_p_col     (begc:endc, 1:nlevdecomp_full))
    allocate(this%gap_mortality_p_to_litr_met_p_col (begc:endc, 1:nlevdecomp_full))
    allocate(this%gap_mortality_p_to_litr_cel_p_col (begc:endc, 1:nlevdecomp_full))
    allocate(this%gap_mortality_p_to_litr_lig_p_col (begc:endc, 1:nlevdecomp_full))
    allocate(this%gap_mortality_p_to_cwdp_col       (begc:endc, 1:nlevdecomp_full))
    allocate(this%fire_mortality_p_to_cwdp_col      (begc:endc, 1:nlevdecomp_full))
    allocate(this%harvest_p_to_litr_met_p_col       (begc:endc, 1:nlevdecomp_full))
    allocate(this%harvest_p_to_litr_cel_p_col       (begc:endc, 1:nlevdecomp_full))
    allocate(this%harvest_p_to_litr_lig_p_col       (begc:endc, 1:nlevdecomp_full))
    allocate(this%harvest_p_to_cwdp_col             (begc:endc, 1:nlevdecomp_full))

    this%phenology_p_to_litr_met_p_col     (:,:) = nan
    this%phenology_p_to_litr_cel_p_col     (:,:) = nan
    this%phenology_p_to_litr_lig_p_col     (:,:) = nan
    this%gap_mortality_p_to_litr_met_p_col (:,:) = nan
    this%gap_mortality_p_to_litr_cel_p_col (:,:) = nan
    this%gap_mortality_p_to_litr_lig_p_col (:,:) = nan
    this%gap_mortality_p_to_cwdp_col       (:,:) = nan
    this%fire_mortality_p_to_cwdp_col      (:,:) = nan
    this%harvest_p_to_litr_met_p_col       (:,:) = nan
    this%harvest_p_to_litr_cel_p_col       (:,:) = nan
    this%harvest_p_to_litr_lig_p_col       (:,:) = nan
    this%harvest_p_to_cwdp_col             (:,:) = nan


    
    allocate(this%primp_to_labilep_vr_col                 (begc:endc,1:nlevdecomp_full                               ))
    allocate(this%primp_to_labilep_col                    (begc:endc                                                 ))
    allocate(this%labilep_to_secondp_vr_col                 (begc:endc,1:nlevdecomp_full                               ))
    allocate(this%labilep_to_secondp_col                    (begc:endc                                                 ))
    allocate(this%secondp_to_labilep_vr_col                 (begc:endc,1:nlevdecomp_full                               ))
    allocate(this%secondp_to_labilep_col                    (begc:endc                                                 ))
    allocate(this%secondp_to_occlp_vr_col                 (begc:endc,1:nlevdecomp_full                               ))
    allocate(this%secondp_to_occlp_col                    (begc:endc                                                 ))

    this%primp_to_labilep_vr_col                 (:,:)   = nan
    this%primp_to_labilep_col                    (:)     = nan
    this%labilep_to_secondp_vr_col                 (:,:)   = nan
    this%labilep_to_secondp_col                    (:)     = nan
    this%secondp_to_labilep_vr_col                 (:,:)   = nan
    this%secondp_to_labilep_col                    (:)     = nan
    this%secondp_to_occlp_vr_col                 (:,:)   = nan
    this%secondp_to_occlp_col                    (:)     = nan

    allocate(this%sminp_leached_vr_col                 (begc:endc,1:nlevdecomp_full                               ))
    allocate(this%sminp_leached_col                    (begc:endc                                                 ))
    allocate(this%decomp_ppools_leached_col            (begc:endc,1:ndecomp_pools                                 ))
    allocate(this%decomp_ppools_transport_tendency_col (begc:endc,1:nlevdecomp_full,1:ndecomp_pools               ))

    this%sminp_leached_vr_col                 (:,:)   = nan
    this%sminp_leached_col                    (:)     = nan
    this%decomp_ppools_leached_col            (:,:)   = nan
    this%decomp_ppools_transport_tendency_col (:,:,:) = nan  

    allocate(this%decomp_ppools_sourcesink_col (begc:endc,1:nlevdecomp_full,1:ndecomp_pools))
    this%decomp_ppools_sourcesink_col (:,:,:) = nan

    allocate(this%plant_pdemand_patch         (begp:endp)) ;    this%plant_pdemand_patch         (:) = nan
    allocate(this%avail_retransp_patch        (begp:endp)) ;    this%avail_retransp_patch        (:) = nan
    allocate(this%plant_palloc_patch          (begp:endp)) ;    this%plant_palloc_patch          (:) = nan
    
    allocate(this%sminp_to_plant_patch        (begp:endp                   )) ; this%sminp_to_plant_patch        (:)   = nan
    allocate(this%plant_pdemand_vr_patch      (begp:endp,1:nlevdecomp_full )) ; this%plant_pdemand_vr_patch      (:,:) = nan
    allocate(this%prev_leafp_to_litter_patch  (begp:endp                   )) ; this%prev_leafp_to_litter_patch  (:)   = nan
    allocate(this%prev_frootp_to_litter_patch (begp:endp                   )) ; this%prev_frootp_to_litter_patch (:)   = nan
    allocate(this%adsorb_to_labilep_vr        (begc:endc,1:nlevdecomp_full )) ; this%adsorb_to_labilep_vr        (:,:) = nan
    allocate(this%desorb_to_solutionp_vr      (begc:endc,1:nlevdecomp_full )) ; this%desorb_to_solutionp_vr      (:,:) = nan
    allocate(this%adsorb_to_labilep_col       (begc:endc                   )) ; this%adsorb_to_labilep_col       (:)   = nan
    allocate(this%desorb_to_solutionp_col     (begc:endc                   )) ; this%desorb_to_solutionp_col     (:)   = nan
    allocate(this%pmpf_decomp_cascade(begc:endc,1:nlevdecomp,1:ndecomp_cascade_transitions)); this%pmpf_decomp_cascade(:,:,:) = nan
    
    allocate(this%plant_p_uptake_flux         (begc:endc                   )) ; this%plant_p_uptake_flux         (:)   = nan
    allocate(this%soil_p_immob_flux           (begc:endc                   )) ; this%soil_p_immob_flux           (:)   = nan
    allocate(this%soil_p_immob_flux_vr        (begc:endc,1:nlevdecomp_full )) ; this%soil_p_immob_flux_vr        (:,:) = nan
    allocate(this%soil_p_grossmin_flux        (begc:endc                   )) ; this%soil_p_grossmin_flux        (:)   = nan
    allocate(this%smin_p_to_plant_col         (begc:endc                   )) ; this%smin_p_to_plant_col         (:)   = nan
    allocate(this%plant_to_litter_pflux       (begc:endc                   )) ; this%plant_to_litter_pflux       (:)   = nan
    allocate(this%plant_to_cwd_pflux          (begc:endc                   )) ; this%plant_to_cwd_pflux          (:)   = nan
    allocate(this%supplement_to_plantp        (begp:endp                   )) ; this%supplement_to_plantp        (:)   = 0.d0

    allocate(this%gap_ploss_litter            (begp:endp)) ; this%gap_ploss_litter                  (:) = nan
    allocate(this%fire_ploss_litter           (begp:endp)) ; this%fire_ploss_litter                 (:) = nan
    allocate(this%hrv_ploss_litter            (begp:endp)) ; this%hrv_ploss_litter                  (:) = nan
    allocate(this%sen_ploss_litter            (begp:endp)) ; this%sen_ploss_litter                  (:) = nan

     ! C4MIP output variable
     allocate(this%plant_p_to_cwdp            (begc:endc)) ; this%plant_p_to_cwdp                   (:)  =nan

    ! clm_interface & pflotran
    !------------------------------------------------------------------------
    allocate(this%plant_pdemand_col                 (begc:endc))
    this%plant_pdemand_col                 (:)     = nan
    allocate(this%plant_pdemand_vr_col              (begc:endc,1:nlevdecomp_full))
    this%plant_pdemand_vr_col (:,:) = nan
    allocate(this%externalp_to_decomp_ppools_col    (begc:endc, 1:nlevdecomp_full, 1:ndecomp_pools))
    this%externalp_to_decomp_ppools_col    (:,:,:) = spval
    allocate(this%externalp_to_decomp_delta_col     (begc:endc))                                    
    this%externalp_to_decomp_delta_col     (:)     = spval
    allocate(this%sminp_net_transport_vr_col        (begc:endc, 1:nlevdecomp_full))                 
    this%sminp_net_transport_vr_col        (:,:)   = spval
    allocate(this%sminp_net_transport_delta_col     (begc:endc))                                    
    this%sminp_net_transport_delta_col     (:)     = spval
>>>>>>> 8b14b057
    !------------------------------------------------------------------------
  end subroutine InitAllocate

  !------------------------------------------------------------------------
  subroutine InitHistory(this, bounds)
    !
    ! !DESCRIPTION:
    ! Initialize module data structure
    !
    ! !USES:
    use shr_infnan_mod , only : nan => shr_infnan_nan, assignment(=)
    use clm_varpar     , only : nlevsno, nlevgrnd, crop_prog 
    use histFileMod    , only : hist_addfld1d, hist_addfld2d, hist_addfld_decomp
    !
    ! !ARGUMENTS:
    class(phosphorusflux_type) :: this
    type(bounds_type), intent(in) :: bounds  
    !
    ! !LOCAL VARIABLES:
    integer        :: k,l
    integer        :: begp, endp
    integer        :: begc, endc
    integer        :: begg, endg
    character(10)  :: active
    character(24)  :: fieldname
    character(100) :: longname
    character(8)   :: vr_suffix
    character(1)   :: aa 
    real(r8), pointer :: data2dptr(:,:), data1dptr(:) ! temp. pointers for slicing larger arrays
    !------------------------------------------------------------------------

    begp = bounds%begp; endp= bounds%endp
    begc = bounds%begc; endc= bounds%endc
    begg = bounds%begg; endg= bounds%endg

    ! add suffix if number of soil decomposition depths is greater than 1
    if (nlevdecomp > 1) then
       vr_suffix = "_vr"
    else 
       vr_suffix = ""
    endif

<<<<<<< HEAD
=======
    this%m_leafp_to_litter_patch(begp:endp) = spval
    call hist_addfld1d (fname='M_LEAFP_TO_LITTER', units='gP/m^2/s', &
         avgflag='A', long_name='leaf P mortality', &
         ptr_patch=this%m_leafp_to_litter_patch, default='inactive')

    this%m_frootp_to_litter_patch(begp:endp) = spval
    call hist_addfld1d (fname='M_FROOTP_TO_LITTER', units='gP/m^2/s', &
         avgflag='A', long_name='fine root P mortality', &
         ptr_patch=this%m_frootp_to_litter_patch, default='inactive')

    this%m_leafp_storage_to_litter_patch(begp:endp) = spval
    call hist_addfld1d (fname='M_LEAFP_STORAGE_TO_LITTER', units='gP/m^2/s', &
         avgflag='A', long_name='leaf P storage mortality', &
         ptr_patch=this%m_leafp_storage_to_litter_patch, default='inactive')

    this%m_frootp_storage_to_litter_patch(begp:endp) = spval
    call hist_addfld1d (fname='M_FROOTP_STORAGE_TO_LITTER', units='gP/m^2/s', &
         avgflag='A', long_name='fine root P storage mortality', &
         ptr_patch=this%m_frootp_storage_to_litter_patch, default='inactive')

    this%m_livestemp_storage_to_litter_patch(begp:endp) = spval
    call hist_addfld1d (fname='M_LIVESTEMP_STORAGE_TO_LITTER', units='gP/m^2/s', &
         avgflag='A', long_name='live stem P storage mortality', &
         ptr_patch=this%m_livestemp_storage_to_litter_patch, default='inactive')

    this%m_deadstemp_storage_to_litter_patch(begp:endp) = spval
    call hist_addfld1d (fname='M_DEADSTEMP_STORAGE_TO_LITTER', units='gP/m^2/s', &
         avgflag='A', long_name='dead stem P storage mortality', &
         ptr_patch=this%m_deadstemp_storage_to_litter_patch, default='inactive')

    this%m_livecrootp_storage_to_litter_patch(begp:endp) = spval
    call hist_addfld1d (fname='M_LIVECROOTP_STORAGE_TO_LITTER', units='gP/m^2/s', &
         avgflag='A', long_name='live coarse root P storage mortality', &
         ptr_patch=this%m_livecrootp_storage_to_litter_patch, default='inactive')

    this%m_deadcrootp_storage_to_litter_patch(begp:endp) = spval
    call hist_addfld1d (fname='M_DEADCROOTP_STORAGE_TO_LITTER', units='gP/m^2/s', &
         avgflag='A', long_name='dead coarse root P storage mortality', &
         ptr_patch=this%m_deadcrootp_storage_to_litter_patch, default='inactive')

    this%m_leafp_xfer_to_litter_patch(begp:endp) = spval
    call hist_addfld1d (fname='M_LEAFP_XFER_TO_LITTER', units='gP/m^2/s', &
         avgflag='A', long_name='leaf P transfer mortality', &
         ptr_patch=this%m_leafp_xfer_to_litter_patch, default='inactive')

    this%m_frootp_xfer_to_litter_patch(begp:endp) = spval
    call hist_addfld1d (fname='M_FROOTP_XFER_TO_LITTER', units='gP/m^2/s', &
         avgflag='A', long_name='fine root P transfer mortality', &
         ptr_patch=this%m_frootp_xfer_to_litter_patch, default='inactive')

    this%m_livestemp_xfer_to_litter_patch(begp:endp) = spval
    call hist_addfld1d (fname='M_LIVESTEMP_XFER_TO_LITTER', units='gP/m^2/s', &
         avgflag='A', long_name='live stem P transfer mortality', &
         ptr_patch=this%m_livestemp_xfer_to_litter_patch, default='inactive')

    this%m_deadstemp_xfer_to_litter_patch(begp:endp) = spval
    call hist_addfld1d (fname='M_DEADSTEMP_XFER_TO_LITTER', units='gP/m^2/s', &
         avgflag='A', long_name='dead stem P transfer mortality', &
         ptr_patch=this%m_deadstemp_xfer_to_litter_patch, default='inactive')

    this%m_livecrootp_xfer_to_litter_patch(begp:endp) = spval
    call hist_addfld1d (fname='M_LIVECROOTP_XFER_TO_LITTER', units='gP/m^2/s', &
         avgflag='A', long_name='live coarse root P transfer mortality', &
         ptr_patch=this%m_livecrootp_xfer_to_litter_patch, default='inactive')

    this%m_deadcrootp_xfer_to_litter_patch(begp:endp) = spval
    call hist_addfld1d (fname='M_DEADCROOTP_XFER_TO_LITTER', units='gP/m^2/s', &
         avgflag='A', long_name='dead coarse root P transfer mortality', &
         ptr_patch=this%m_deadcrootp_xfer_to_litter_patch, default='inactive')

    this%m_livestemp_to_litter_patch(begp:endp) = spval
    call hist_addfld1d (fname='M_LIVESTEMP_TO_LITTER', units='gP/m^2/s', &
         avgflag='A', long_name='live stem P mortality', &
         ptr_patch=this%m_livestemp_to_litter_patch, default='inactive')

    this%m_deadstemp_to_litter_patch(begp:endp) = spval
    call hist_addfld1d (fname='M_DEADSTEMP_TO_LITTER', units='gP/m^2/s', &
         avgflag='A', long_name='dead stem P mortality', &
         ptr_patch=this%m_deadstemp_to_litter_patch, default='inactive')

    this%m_livecrootp_to_litter_patch(begp:endp) = spval
    call hist_addfld1d (fname='M_LIVECROOTP_TO_LITTER', units='gP/m^2/s', &
         avgflag='A', long_name='live coarse root P mortality', &
         ptr_patch=this%m_livecrootp_to_litter_patch, default='inactive')

    this%m_deadcrootp_to_litter_patch(begp:endp) = spval
    call hist_addfld1d (fname='M_DEADCROOTP_TO_LITTER', units='gP/m^2/s', &
         avgflag='A', long_name='dead coarse root P mortality', &
         ptr_patch=this%m_deadcrootp_to_litter_patch, default='inactive')

    this%m_retransp_to_litter_patch(begp:endp) = spval
    call hist_addfld1d (fname='M_RETRANSP_TO_LITTER', units='gP/m^2/s', &
         avgflag='A', long_name='retranslocated P pool mortality', &
         ptr_patch=this%m_retransp_to_litter_patch, default='inactive')

    this%m_ppool_to_litter_fire_patch(begp:endp) = spval
    call hist_addfld1d (fname='M_PPOOL_TO_LITTER_FIRE', units='gP/m^2/s', &
         avgflag='A', long_name='P pool mortality due to fire', &
         ptr_patch=this%m_ppool_to_litter_fire_patch, default='inactive')

    this%m_ppool_to_litter_patch(begp:endp) = spval
    call hist_addfld1d (fname='M_PPOOL_TO_LITTER', units='gP/m^2/s', &
         avgflag='A', long_name='Storage P pool mortality', &
         ptr_patch=this%m_ppool_to_litter_patch, default='inactive')

    this%m_leafp_to_fire_patch(begp:endp) = spval
    call hist_addfld1d (fname='M_LEAFP_TO_FIRE', units='gP/m^2/s', &
         avgflag='A', long_name='leaf P fire loss', &
         ptr_patch=this%m_leafp_to_fire_patch, default='inactive')

    this%m_frootp_to_fire_patch(begp:endp) = spval
    call hist_addfld1d (fname='M_FROOTP_TO_FIRE', units='gP/m^2/s', &
         avgflag='A', long_name='fine root P fire loss ', &
         ptr_patch=this%m_frootp_to_fire_patch, default='inactive')

    this%m_leafp_storage_to_fire_patch(begp:endp) = spval
    call hist_addfld1d (fname='M_LEAFP_STORAGE_TO_FIRE', units='gP/m^2/s', &
         avgflag='A', long_name='leaf P storage fire loss', &
         ptr_patch=this%m_leafp_storage_to_fire_patch, default='inactive')

    this%m_frootp_storage_to_fire_patch(begp:endp) = spval
    call hist_addfld1d (fname='M_FROOTP_STORAGE_TO_FIRE', units='gP/m^2/s', &
         avgflag='A', long_name='fine root P storage fire loss', &
         ptr_patch=this%m_frootp_storage_to_fire_patch, default='inactive')

    this%m_livestemp_storage_to_fire_patch(begp:endp) = spval
    call hist_addfld1d (fname='M_LIVESTEMP_STORAGE_TO_FIRE', units='gP/m^2/s', &
         avgflag='A', long_name='live stem P storage fire loss', &
         ptr_patch=this%m_livestemp_storage_to_fire_patch, default='inactive')

    this%m_deadstemp_storage_to_fire_patch(begp:endp) = spval
    call hist_addfld1d (fname='M_DEADSTEMP_STORAGE_TO_FIRE', units='gP/m^2/s', &
         avgflag='A', long_name='dead stem P storage fire loss', &
         ptr_patch=this%m_deadstemp_storage_to_fire_patch, default='inactive')

    this%m_livecrootp_storage_to_fire_patch(begp:endp) = spval
    call hist_addfld1d (fname='M_LIVECROOTP_STORAGE_TO_FIRE', units='gP/m^2/s', &
         avgflag='A', long_name='live coarse root P storage fire loss', &
         ptr_patch=this%m_livecrootp_storage_to_fire_patch, default='inactive')

    this%m_deadcrootp_storage_to_fire_patch(begp:endp) = spval
    call hist_addfld1d (fname='M_DEADCROOTP_STORAGE_TO_FIRE', units='gP/m^2/s', &
         avgflag='A', long_name='dead coarse root P storage fire loss', &
         ptr_patch=this%m_deadcrootp_storage_to_fire_patch, default='inactive')

    this%m_leafp_xfer_to_fire_patch(begp:endp) = spval
    call hist_addfld1d (fname='M_LEAFP_XFER_TO_FIRE', units='gP/m^2/s', &
         avgflag='A', long_name='leaf P transfer fire loss', &
         ptr_patch=this%m_leafp_xfer_to_fire_patch, default='inactive')

    this%m_frootp_xfer_to_fire_patch(begp:endp) = spval
    call hist_addfld1d (fname='M_FROOTP_XFER_TO_FIRE', units='gP/m^2/s', &
         avgflag='A', long_name='fine root P transfer fire loss', &
         ptr_patch=this%m_frootp_xfer_to_fire_patch, default='inactive')

    this%m_livestemp_xfer_to_fire_patch(begp:endp) = spval
    call hist_addfld1d (fname='M_LIVESTEMP_XFER_TO_FIRE', units='gP/m^2/s', &
         avgflag='A', long_name='live stem P transfer fire loss', &
         ptr_patch=this%m_livestemp_xfer_to_fire_patch, default='inactive')

    this%m_deadstemp_xfer_to_fire_patch(begp:endp) = spval
    call hist_addfld1d (fname='M_DEADSTEMP_XFER_TO_FIRE', units='gP/m^2/s', &
         avgflag='A', long_name='dead stem P transfer fire loss', &
         ptr_patch=this%m_deadstemp_xfer_to_fire_patch, default='inactive')

    this%m_livecrootp_xfer_to_fire_patch(begp:endp) = spval
    call hist_addfld1d (fname='M_LIVECROOTP_XFER_TO_FIRE', units='gP/m^2/s', &
         avgflag='A', long_name='live coarse root P transfer fire loss', &
         ptr_patch=this%m_livecrootp_xfer_to_fire_patch, default='inactive')

    this%m_deadcrootp_xfer_to_fire_patch(begp:endp) = spval
    call hist_addfld1d (fname='M_DEADCROOTP_XFER_TO_FIRE', units='gP/m^2/s', &
         avgflag='A', long_name='dead coarse root P transfer fire loss', &
         ptr_patch=this%m_deadcrootp_xfer_to_fire_patch, default='inactive')

    this%m_livestemp_to_fire_patch(begp:endp) = spval
    call hist_addfld1d (fname='M_LIVESTEMP_TO_FIRE', units='gP/m^2/s', &
         avgflag='A', long_name='live stem P fire loss', &
         ptr_patch=this%m_livestemp_to_fire_patch, default='inactive')

    this%m_deadstemp_to_fire_patch(begp:endp) = spval
    call hist_addfld1d (fname='M_DEADSTEMP_TO_FIRE', units='gP/m^2/s', &
         avgflag='A', long_name='dead stem P fire loss', &
         ptr_patch=this%m_deadstemp_to_fire_patch, default='inactive')

    this%m_deadstemp_to_litter_fire_patch(begp:endp) = spval
    call hist_addfld1d (fname='M_DEADSTEMP_TO_LITTER_FIRE', units='gP/m^2/s', &
         avgflag='A', long_name='dead stem P fire mortality to litter', &
         ptr_patch=this%m_deadstemp_to_litter_fire_patch, default='inactive')

    this%m_livecrootp_to_fire_patch(begp:endp) = spval
    call hist_addfld1d (fname='M_LIVECROOTP_TO_FIRE', units='gP/m^2/s', &
         avgflag='A', long_name='live coarse root P fire loss', &
         ptr_patch=this%m_livecrootp_to_fire_patch, default='inactive')

    this%m_deadcrootp_to_fire_patch(begp:endp) = spval
    call hist_addfld1d (fname='M_DEADCROOTP_TO_FIRE', units='gP/m^2/s', &
         avgflag='A', long_name='dead coarse root P fire loss', &
         ptr_patch=this%m_deadcrootp_to_fire_patch, default='inactive')

    this%m_deadcrootp_to_litter_fire_patch(begp:endp) = spval
    call hist_addfld1d (fname='M_DEADCROOTP_TO_LITTER_FIRE', units='gP/m^2/s', &
         avgflag='A', long_name='dead coarse root P fire mortality to litter', &
         ptr_patch=this%m_deadcrootp_to_litter_fire_patch, default='inactive')

    this%m_retransp_to_fire_patch(begp:endp) = spval
    call hist_addfld1d (fname='M_RETRANSP_TO_FIRE', units='gP/m^2/s', &
         avgflag='A', long_name='retranslocated P pool fire loss', &
         ptr_patch=this%m_retransp_to_fire_patch, default='inactive')

    this%m_ppool_to_fire_patch(begp:endp) = spval
    call hist_addfld1d (fname='M_PPOOL_TO_FIRE', units='gP/m^2/s', &
         avgflag='A', long_name='Storage P pool fire loss', &
         ptr_patch=this%m_ppool_to_fire_patch, default='inactive')

    this%leafp_xfer_to_leafp_patch(begp:endp) = spval
    call hist_addfld1d (fname='LEAFP_XFER_TO_LEAFP', units='gP/m^2/s', &
         avgflag='A', long_name='leaf P growth from storage', &
         ptr_patch=this%leafp_xfer_to_leafp_patch, default='inactive')

    this%frootp_xfer_to_frootp_patch(begp:endp) = spval
    call hist_addfld1d (fname='FROOTP_XFER_TO_FROOTP', units='gP/m^2/s', &
         avgflag='A', long_name='fine root P growth from storage', &
         ptr_patch=this%frootp_xfer_to_frootp_patch, default='inactive')

    this%livestemp_xfer_to_livestemp_patch(begp:endp) = spval
    call hist_addfld1d (fname='LIVESTEMP_XFER_TO_LIVESTEMP', units='gP/m^2/s', &
         avgflag='A', long_name='live stem P growth from storage', &
         ptr_patch=this%livestemp_xfer_to_livestemp_patch, default='inactive')

    this%deadstemp_xfer_to_deadstemp_patch(begp:endp) = spval
    call hist_addfld1d (fname='DEADSTEMP_XFER_TO_DEADSTEMP', units='gP/m^2/s', &
         avgflag='A', long_name='dead stem P growth from storage', &
         ptr_patch=this%deadstemp_xfer_to_deadstemp_patch, default='inactive')

    this%livecrootp_xfer_to_livecrootp_patch(begp:endp) = spval
    call hist_addfld1d (fname='LIVECROOTP_XFER_TO_LIVECROOTP', units='gP/m^2/s', &
         avgflag='A', long_name='live coarse root P growth from storage', &
         ptr_patch=this%livecrootp_xfer_to_livecrootp_patch, default='inactive')

    this%deadcrootp_xfer_to_deadcrootp_patch(begp:endp) = spval
    call hist_addfld1d (fname='DEADCROOTP_XFER_TO_DEADCROOTP', units='gP/m^2/s', &
         avgflag='A', long_name='dead coarse root P growth from storage', &
         ptr_patch=this%deadcrootp_xfer_to_deadcrootp_patch, default='inactive')

    this%leafp_to_litter_patch(begp:endp) = spval
    call hist_addfld1d (fname='LEAFP_TO_LITTER', units='gP/m^2/s', &
         avgflag='A', long_name='leaf P litterfall', &
         ptr_patch=this%leafp_to_litter_patch, default='inactive')

    this%leafp_to_retransp_patch(begp:endp) = spval
    call hist_addfld1d (fname='LEAFP_TO_RETRANSP', units='gP/m^2/s', &
         avgflag='A', long_name='leaf P to retranslocated P pool', &
         ptr_patch=this%leafp_to_retransp_patch, default='inactive')

    this%frootp_to_litter_patch(begp:endp) = spval
    call hist_addfld1d (fname='FROOTP_TO_LITTER', units='gP/m^2/s', &
         avgflag='A', long_name='fine root P litterfall', &
         ptr_patch=this%frootp_to_litter_patch, default='inactive')

    this%retransp_to_ppool_patch(begp:endp) = spval
    call hist_addfld1d (fname='RETRANSP_TO_PPOOL', units='gP/m^2/s', &
         avgflag='A', long_name='deployment of retranslocated P', &
         ptr_patch=this%retransp_to_ppool_patch)

    this%sminp_to_ppool_patch(begp:endp) = spval
    call hist_addfld1d (fname='SMINP_TO_PPOOL', units='gP/m^2/s', &
         avgflag='A', long_name='deployment of soil mineral P uptake', &
         ptr_patch=this%sminp_to_ppool_patch)

    this%ppool_to_leafp_patch(begp:endp) = spval
    call hist_addfld1d (fname='PPOOL_TO_LEAFP', units='gP/m^2/s', &
         avgflag='A', long_name='allocation to leaf P', &
         ptr_patch=this%ppool_to_leafp_patch, default='inactive')

    this%ppool_to_leafp_storage_patch(begp:endp) = spval
    call hist_addfld1d (fname='PPOOL_TO_LEAFP_STORAGE', units='gP/m^2/s', &
         avgflag='A', long_name='allocation to leaf P storage', &
         ptr_patch=this%ppool_to_leafp_storage_patch, default='inactive')

    this%ppool_to_frootp_patch(begp:endp) = spval
    call hist_addfld1d (fname='PPOOL_TO_FROOTP', units='gP/m^2/s', &
         avgflag='A', long_name='allocation to fine root P', &
         ptr_patch=this%ppool_to_frootp_patch, default='inactive')

    this%ppool_to_frootp_storage_patch(begp:endp) = spval
    call hist_addfld1d (fname='PPOOL_TO_FROOTP_STORAGE', units='gP/m^2/s', &
         avgflag='A', long_name='allocation to fine root P storage', &
         ptr_patch=this%ppool_to_frootp_storage_patch, default='inactive')

    this%ppool_to_livestemp_patch(begp:endp) = spval
    call hist_addfld1d (fname='PPOOL_TO_LIVESTEMP', units='gP/m^2/s', &
         avgflag='A', long_name='allocation to live stem P', &
         ptr_patch=this%ppool_to_livestemp_patch, default='inactive')

    this%ppool_to_livestemp_storage_patch(begp:endp) = spval
    call hist_addfld1d (fname='PPOOL_TO_LIVESTEMP_STORAGE', units='gP/m^2/s', &
         avgflag='A', long_name='allocation to live stem P storage', &
         ptr_patch=this%ppool_to_livestemp_storage_patch, default='inactive')

    this%ppool_to_deadstemp_patch(begp:endp) = spval
    call hist_addfld1d (fname='PPOOL_TO_DEADSTEMP', units='gP/m^2/s', &
         avgflag='A', long_name='allocation to dead stem P', &
         ptr_patch=this%ppool_to_deadstemp_patch, default='inactive')

    this%ppool_to_deadstemp_storage_patch(begp:endp) = spval
    call hist_addfld1d (fname='PPOOL_TO_DEADSTEMP_STORAGE', units='gP/m^2/s', &
         avgflag='A', long_name='allocation to dead stem P storage', &
         ptr_patch=this%ppool_to_deadstemp_storage_patch, default='inactive')

    this%ppool_to_livecrootp_patch(begp:endp) = spval
    call hist_addfld1d (fname='PPOOL_TO_LIVECROOTP', units='gP/m^2/s', &
         avgflag='A', long_name='allocation to live coarse root P', &
         ptr_patch=this%ppool_to_livecrootp_patch, default='inactive')

    this%ppool_to_livecrootp_storage_patch(begp:endp) = spval
    call hist_addfld1d (fname='PPOOL_TO_LIVECROOTP_STORAGE', units='gP/m^2/s', &
         avgflag='A', long_name='allocation to live coarse root P storage', &
         ptr_patch=this%ppool_to_livecrootp_storage_patch, default='inactive')

    this%ppool_to_deadcrootp_patch(begp:endp) = spval
    call hist_addfld1d (fname='PPOOL_TO_DEADCROOTP', units='gP/m^2/s', &
         avgflag='A', long_name='allocation to dead coarse root P', &
         ptr_patch=this%ppool_to_deadcrootp_patch, default='inactive')

    this%ppool_to_deadcrootp_storage_patch(begp:endp) = spval
    call hist_addfld1d (fname='PPOOL_TO_DEADCROOTP_STORAGE', units='gP/m^2/s', &
         avgflag='A', long_name='allocation to dead coarse root P storage', &
         ptr_patch=this%ppool_to_deadcrootp_storage_patch, default='inactive')

    this%leafp_storage_to_xfer_patch(begp:endp) = spval
    call hist_addfld1d (fname='LEAFP_STORAGE_TO_XFER', units='gP/m^2/s', &
         avgflag='A', long_name='leaf P shift storage to transfer', &
         ptr_patch=this%leafp_storage_to_xfer_patch, default='inactive')

    this%frootp_storage_to_xfer_patch(begp:endp) = spval
    call hist_addfld1d (fname='FROOTP_STORAGE_TO_XFER', units='gP/m^2/s', &
         avgflag='A', long_name='fine root P shift storage to transfer', &
         ptr_patch=this%frootp_storage_to_xfer_patch, default='inactive')

    this%livestemp_storage_to_xfer_patch(begp:endp) = spval
    call hist_addfld1d (fname='LIVESTEMP_STORAGE_TO_XFER', units='gP/m^2/s', &
         avgflag='A', long_name='live stem P shift storage to transfer', &
         ptr_patch=this%livestemp_storage_to_xfer_patch, default='inactive')

    this%deadstemp_storage_to_xfer_patch(begp:endp) = spval
    call hist_addfld1d (fname='DEADSTEMP_STORAGE_TO_XFER', units='gP/m^2/s', &
         avgflag='A', long_name='dead stem P shift storage to transfer', &
         ptr_patch=this%deadstemp_storage_to_xfer_patch, default='inactive')

    this%livecrootp_storage_to_xfer_patch(begp:endp) = spval
    call hist_addfld1d (fname='LIVECROOTP_STORAGE_TO_XFER', units='gP/m^2/s', &
         avgflag='A', long_name='live coarse root P shift storage to transfer', &
         ptr_patch=this%livecrootp_storage_to_xfer_patch, default='inactive')

    this%deadcrootp_storage_to_xfer_patch(begp:endp) = spval
    call hist_addfld1d (fname='DEADCROOTP_STORAGE_TO_XFER', units='gP/m^2/s', &
         avgflag='A', long_name='dead coarse root P shift storage to transfer', &
         ptr_patch=this%deadcrootp_storage_to_xfer_patch, default='inactive')

    this%livestemp_to_deadstemp_patch(begp:endp) = spval
    call hist_addfld1d (fname='LIVESTEMP_TO_DEADSTEMP', units='gP/m^2/s', &
         avgflag='A', long_name='live stem P turnover', &
         ptr_patch=this%livestemp_to_deadstemp_patch, default='inactive')

    this%livestemp_to_retransp_patch(begp:endp) = spval
    call hist_addfld1d (fname='LIVESTEMP_TO_RETRANSP', units='gP/m^2/s', &
         avgflag='A', long_name='live stem P to retranslocated P pool', &
         ptr_patch=this%livestemp_to_retransp_patch, default='inactive')

    this%livecrootp_to_deadcrootp_patch(begp:endp) = spval
    call hist_addfld1d (fname='LIVECROOTP_TO_DEADCROOTP', units='gP/m^2/s', &
         avgflag='A', long_name='live coarse root P turnover', &
         ptr_patch=this%livecrootp_to_deadcrootp_patch, default='inactive')

    this%livecrootp_to_retransp_patch(begp:endp) = spval
    call hist_addfld1d (fname='LIVECROOTP_TO_RETRANSP', units='gP/m^2/s', &
         avgflag='A', long_name='live coarse root P to retranslocated N pool', &
         ptr_patch=this%livecrootp_to_retransp_patch, default='inactive')

    this%pdeploy_patch(begp:endp) = spval
    call hist_addfld1d (fname='PDEPLOY', units='gP/m^2/s', &
         avgflag='A', long_name='total P deployed in new growth', &
         ptr_patch=this%pdeploy_patch)

    this%wood_harvestp_patch(begp:endp) = spval
    call hist_addfld1d (fname='WOOD_HARVESTP', units='gP/m^2/s', &
         avgflag='A', long_name='wood harvest P (to product pools)', &
         ptr_patch=this%wood_harvestp_patch, default='inactive')

    this%fire_ploss_patch(begp:endp) = spval
    call hist_addfld1d (fname='PFT_FIRE_PLOSS', units='gP/m^2/s', &
         avgflag='A', long_name='total pft-level fire P loss', &
         ptr_patch=this%fire_ploss_patch, default='inactive')

    this%gap_ploss_litter(begp:endp) = spval
    call hist_addfld1d (fname='GAP_PLOSS_LITTER', units='gN/m^2/s', &
         avgflag='A', long_name='total ploss from veg to litter due to gap mortality', &
         ptr_patch=this%gap_ploss_litter, default='inactive')
    this%fire_ploss_litter(begp:endp) = spval
    call hist_addfld1d (fname='FIRE_PLOSS_LITTER', units='gN/m^2/s', &
         avgflag='A', long_name='total ploss from veg to litter due to fire mortality', &
         ptr_patch=this%fire_ploss_litter, default='inactive')
    this%hrv_ploss_litter(begp:endp) = spval
    call hist_addfld1d (fname='HRV_PLOSS_LITTER', units='gN/m^2/s', &
         avgflag='A', long_name='total ploss from veg to litter due to harvest mortality', &
         ptr_patch=this%hrv_ploss_litter, default='inactive')
    this%sen_ploss_litter(begp:endp) = spval
    call hist_addfld1d (fname='SEN_PLOSS_LITTER', units='gN/m^2/s', &
         avgflag='A', long_name='total ploss from veg to litter pool due to senescence', &
         ptr_patch=this%sen_ploss_litter, default='inactive')

    if (crop_prog) then
       this%fert_p_patch(begp:endp) = spval
       call hist_addfld1d (fname='FERT_P', units='gP/m^2/s', &
            avgflag='A', long_name='fertilizer P added', &
            ptr_patch=this%fert_p_patch)
    end if


    if (crop_prog) then
       this%fert_p_counter_patch(begp:endp) = spval
       call hist_addfld1d (fname='FERT_P_COUNTER', units='seconds', &
            avgflag='A', long_name='time left to fertilize', &
            ptr_patch=this%fert_p_counter_patch)
    end if

>>>>>>> 8b14b057
    !-------------------------------
    ! P flux variables - native to column
    !-------------------------------

<<<<<<< HEAD
=======
    this%pdep_to_sminp_col(begc:endc) = spval
    call hist_addfld1d (fname='PDEP_TO_SMINP', units='gP/m^2/s', &
         avgflag='A', long_name='atmospheric P deposition to soil mineral P', &
         ptr_col=this%pdep_to_sminp_col)

    ! C4MIP output variable, plant phosphorus flux to cwd (a part of fVegLitter)
    this%plant_p_to_cwdp(begc:endc) = spval
    call hist_addfld1d (fname='VEGP_TO_CWDP', units='gP/m^2/s', &
         avgflag='A', long_name='plant phosphorus flux to cwd', &
         ptr_col=this%plant_p_to_cwdp, default='inactive')

    do k = 1, ndecomp_pools
       if ( decomp_cascade_con%is_litter(k) .or. decomp_cascade_con%is_cwd(k) ) then
          this%m_decomp_ppools_to_fire_col(begc:endc,k) = spval
          data1dptr => this%m_decomp_ppools_to_fire_col(:,k)
          fieldname = 'M_'//trim(decomp_cascade_con%decomp_pool_name_history(k))//'P_TO_FIRE'
          longname =  trim(decomp_cascade_con%decomp_pool_name_long(k))//' P fire loss'
          call hist_addfld1d (fname=fieldname, units='gP/m^2',  &
               avgflag='A', long_name=longname, &
               ptr_col=data1dptr, default='inactive')

          if ( nlevdecomp_full > 1 ) then
             this%m_decomp_ppools_to_fire_vr_col(begc:endc,:,k) = spval
             data2dptr => this%m_decomp_ppools_to_fire_vr_col(:,:,k)
             fieldname = 'M_'//trim(decomp_cascade_con%decomp_pool_name_history(k))//'P_TO_FIRE'//trim(vr_suffix)
             longname =  trim(decomp_cascade_con%decomp_pool_name_long(k))//' P fire loss'
             call hist_addfld_decomp (fname=fieldname, units='gP/m^3',  type2d='levdcmp', &
                  avgflag='A', long_name=longname, &
                  ptr_col=data2dptr, default='inactive')
          endif
       endif

       !! biochemical P mineralization for each soil pool at each soil level for
       !! each column
       if ( k >= 5 )then

          if ( nlevdecomp_full > 1 ) then
             this%biochem_pmin_ppools_vr_col(begc:endc,:,k) = spval
             data2dptr => this%biochem_pmin_ppools_vr_col(:,:,k)
             write(aa,'(i1)') k 
             fieldname = 'BIOCHEM_PMIN_PPOOL'//aa//trim(vr_suffix)
             longname  = 'Biochemical mineralization of ppool'//aa
             call hist_addfld_decomp (fname=fieldname, units='gP/m^2/s',type2d='levdcmp', &
                  avgflag='A', long_name=longname, &
                  ptr_col=data2dptr, default='inactive')
          endif
       endif
    end do

    do l = 1, ndecomp_cascade_transitions
       ! vertically integrated fluxes
       !-- mineralization/immobilization fluxes (none from CWD)
       if(trim(decomp_cascade_con%decomp_pool_name_history(decomp_cascade_con%cascade_receiver_pool(l)))=='')exit
       if ( .not. decomp_cascade_con%is_cwd(decomp_cascade_con%cascade_donor_pool(l)) ) then
          this%decomp_cascade_sminp_flux_col(begc:endc,l) = spval
          data1dptr => this%decomp_cascade_sminp_flux_col(:,l)
          if ( decomp_cascade_con%cascade_receiver_pool(l) /= 0 ) then
             fieldname = 'SMINP_TO_'//&
                  trim(decomp_cascade_con%decomp_pool_name_history(decomp_cascade_con%cascade_receiver_pool(l)))//'P_'//&
                  trim(decomp_cascade_con%decomp_pool_name_short(decomp_cascade_con%cascade_donor_pool(l)))
             longname =  'mineral P flux for decomp. of '&
                  //trim(decomp_cascade_con%decomp_pool_name_history(decomp_cascade_con%cascade_donor_pool(l)))//&
                  'to '//trim(decomp_cascade_con%decomp_pool_name_history(decomp_cascade_con%cascade_receiver_pool(l)))
          else
             fieldname = trim(decomp_cascade_con%decomp_pool_name_history(decomp_cascade_con%cascade_donor_pool(l)))&
                  //'P_TO_SMINP'
             longname =  'mineral P flux for decomp. of '&
                  //trim(decomp_cascade_con%decomp_pool_name_history(decomp_cascade_con%cascade_donor_pool(l)))
          endif
          call hist_addfld1d (fname=fieldname, units='gP/m^2', &
               avgflag='A', long_name=longname, &
               ptr_col=data1dptr)
       end if

       !-- transfer fluxes (none from terminal pool, if present)
       if ( decomp_cascade_con%cascade_receiver_pool(l) /= 0 ) then
          this%decomp_cascade_ptransfer_col(begc:endc,l) = spval
          data1dptr => this%decomp_cascade_ptransfer_col(:,l)
          fieldname = trim(decomp_cascade_con%decomp_pool_name_history(decomp_cascade_con%cascade_donor_pool(l)))//'P_TO_'//&
               trim(decomp_cascade_con%decomp_pool_name_history(decomp_cascade_con%cascade_receiver_pool(l)))//'P'
          longname =  'decomp. of '//trim(decomp_cascade_con%decomp_pool_name_long(decomp_cascade_con%cascade_donor_pool(l)))//&
               ' P to '//trim(decomp_cascade_con%decomp_pool_name_long(decomp_cascade_con%cascade_receiver_pool(l)))//' N'
          call hist_addfld1d (fname=fieldname, units='gP/m^2',  &
               avgflag='A', long_name=longname, &
               ptr_col=data1dptr)
       end if

       ! vertically resolved fluxes
       if ( nlevdecomp_full > 1 ) then
          !-- mineralization/immobilization fluxes (none from CWD)
          if ( .not. decomp_cascade_con%is_cwd(decomp_cascade_con%cascade_donor_pool(l)) ) then
             this%decomp_cascade_sminp_flux_vr_col(begc:endc,:,l) = spval
             data2dptr => this%decomp_cascade_sminp_flux_vr_col(:,:,l)
             if ( decomp_cascade_con%cascade_receiver_pool(l) /= 0 ) then
                fieldname = 'SMINP_TO_'&
                     //trim(decomp_cascade_con%decomp_pool_name_history(decomp_cascade_con%cascade_receiver_pool(l)))//'P_'//&
                     trim(decomp_cascade_con%decomp_pool_name_short(decomp_cascade_con%cascade_donor_pool(l)))//trim(vr_suffix)
                longname =  'mineral P flux for decomp. of '&
                     //trim(decomp_cascade_con%decomp_pool_name_history(decomp_cascade_con%cascade_donor_pool(l)))//&
                     'to '//trim(decomp_cascade_con%decomp_pool_name_history(decomp_cascade_con%cascade_receiver_pool(l)))
             else
                fieldname = trim(decomp_cascade_con%decomp_pool_name_history(decomp_cascade_con%cascade_donor_pool(l)))&
                     //'P_TO_SMINP'//trim(vr_suffix)
                longname =  'mineral P flux for decomp. of '&
                     //trim(decomp_cascade_con%decomp_pool_name_history(decomp_cascade_con%cascade_donor_pool(l)))
             endif
             call hist_addfld_decomp (fname=fieldname, units='gP/m^3',  type2d='levdcmp', &
                  avgflag='A', long_name=longname, &
                  ptr_col=data2dptr, default='inactive')
          endif

          !-- transfer fluxes (none from terminal pool, if present)
          if ( decomp_cascade_con%cascade_receiver_pool(l) /= 0 ) then
             this%decomp_cascade_ptransfer_vr_col(begc:endc,:,l) = spval
             data2dptr => this%decomp_cascade_ptransfer_vr_col(:,:,l)
             fieldname = trim(decomp_cascade_con%decomp_pool_name_history(decomp_cascade_con%cascade_donor_pool(l)))//'P_TO_'//&
                  trim(decomp_cascade_con%decomp_pool_name_history(decomp_cascade_con%cascade_receiver_pool(l)))&
                  //'P'//trim(vr_suffix)
             longname =  'decomp. of '&
                  //trim(decomp_cascade_con%decomp_pool_name_long(decomp_cascade_con%cascade_donor_pool(l)))//&
                  ' P to '//trim(decomp_cascade_con%decomp_pool_name_long(decomp_cascade_con%cascade_receiver_pool(l)))//' P'
             call hist_addfld_decomp (fname=fieldname, units='gP/m^3',  type2d='levdcmp', &
                  avgflag='A', long_name=longname, &
                  ptr_col=data2dptr, default='inactive')
          endif

       endif
    end do

    this%som_p_leached_col(begc:endc) = spval
    call hist_addfld1d (fname='SOM_P_LEACHED', units='gP/m^2/s', &
         avgflag='A', long_name='total flux of P from SOM pools due to leaching', &
         ptr_col=this%som_p_leached_col, default='inactive')

    do k = 1, ndecomp_pools
       if(trim(decomp_cascade_con%decomp_pool_name_history(k))=='')exit
       if ( .not. decomp_cascade_con%is_cwd(k) ) then
          this%decomp_ppools_leached_col(begc:endc,k) = spval
          data1dptr => this%decomp_ppools_leached_col(:,k)
          fieldname = 'M_'//trim(decomp_cascade_con%decomp_pool_name_history(k))//'P_TO_LEACHING'
          longname =  trim(decomp_cascade_con%decomp_pool_name_long(k))//' P leaching loss'
          call hist_addfld1d (fname=fieldname, units='gP/m^2/s', &
               avgflag='A', long_name=longname, &
               ptr_col=data1dptr, default='inactive')

          this%decomp_ppools_transport_tendency_col(begc:endc,:,k) = spval
          data2dptr => this%decomp_ppools_transport_tendency_col(:,:,k)
          fieldname = trim(decomp_cascade_con%decomp_pool_name_history(k))//'P_TNDNCY_VERT_TRANSPORT'
          longname =  trim(decomp_cascade_con%decomp_pool_name_long(k))//' P tendency due to vertical transport'
          call hist_addfld_decomp (fname=fieldname, units='gP/m^3/s',  type2d='levdcmp', &
               avgflag='A', long_name=longname, &
               ptr_col=data2dptr)
       end if
    end do

    this%primp_to_labilep_col(begc:endc) = spval
    call hist_addfld1d (fname='PRIMP_TO_LABILEP', units='gP/m^2/s',   &
         avgflag='A', long_name='PRIMARY MINERAL P TO LABILE P', &
         ptr_col=this%primp_to_labilep_col)

    if ( nlevdecomp_full > 1 ) then  
       this%primp_to_labilep_vr_col(begc:endc,:) = spval
       call hist_addfld_decomp (fname='PRIMP_TO_LABILEP'//trim(vr_suffix), units='gP/m^3/s',  type2d='levdcmp', &
            avgflag='A', long_name='PRIMARY MINERAL P TO LABILE P', &
            ptr_col=this%primp_to_labilep_vr_col, default='inactive')
    endif

    this%labilep_to_secondp_col(begc:endc) = spval
    call hist_addfld1d (fname='LABILEP_TO_SECONDP', units='gP/m^2/s',   &
         avgflag='A', long_name='LABILE P TO SECONDARY MINERAL P', &
         ptr_col=this%labilep_to_secondp_col)

    if ( nlevdecomp_full > 1 ) then  
       this%labilep_to_secondp_vr_col(begc:endc,:) = spval
       call hist_addfld_decomp (fname='LABILEP_TO_SECONDP'//trim(vr_suffix), units='gP/m^3/s',  type2d='levdcmp', &
            avgflag='A', long_name='LABILE P TO SECONDARY MINERAL P', &
            ptr_col=this%labilep_to_secondp_vr_col, default='inactive')
    endif


    this%secondp_to_labilep_col(begc:endc) = spval
    call hist_addfld1d (fname='SECONDP_TO_LABILEP', units='gP/m^2/s',   &
         avgflag='A', long_name='SECONDARY MINERAL P TO LABILE P', &
         ptr_col=this%secondp_to_labilep_col)

    if ( nlevdecomp_full > 1 ) then  
       this%secondp_to_labilep_vr_col(begc:endc,:) = spval
       call hist_addfld_decomp (fname='SECONDP_TO_LABILEP'//trim(vr_suffix), units='gP/m^3/s',  type2d='levdcmp', &
            avgflag='A', long_name='SECONDARY MINERAL P TO LABILE P', &
            ptr_col=this%secondp_to_labilep_vr_col, default='inactive')
    endif

    this%secondp_to_occlp_col(begc:endc) = spval
    call hist_addfld1d (fname='SECONDP_TO_OCCLP', units='gP/m^2/s',   &
         avgflag='A', long_name='SECONDARY MINERAL P TO OCCLUDED P', &
         ptr_col=this%secondp_to_occlp_col)

    if ( nlevdecomp_full > 1 ) then  
       this%secondp_to_occlp_vr_col(begc:endc,:) = spval
       call hist_addfld_decomp (fname='SECONDP_TO_OCCLP'//trim(vr_suffix), units='gP/m^3/s',  type2d='levdcmp', &
            avgflag='A', long_name='SECONDARY MINERAL P TO OCCLUDED P', &
            ptr_col=this%secondp_to_occlp_vr_col, default='inactive')
    endif

    this%sminp_leached_col(begc:endc) = spval
    call hist_addfld1d (fname='SMINP_LEACHED', units='gP/m^2/s',   &
         avgflag='A', long_name='soil mineral P pool loss to leaching', &
         ptr_col=this%sminp_leached_col)

    if ( nlevdecomp_full > 1 ) then  
       this%sminp_leached_vr_col(begc:endc,:) = spval
       call hist_addfld_decomp (fname='SMINP_LEACHED'//trim(vr_suffix), units='gP/m^3/s',  type2d='levdcmp', &
            avgflag='A', long_name='soil mineral P pool loss to leaching', &
            ptr_col=this%sminp_leached_vr_col, default='inactive')
    endif


    if ( nlevdecomp_full > 1 ) then
       this%potential_immob_p_vr_col(begc:endc,:) = spval
       call hist_addfld_decomp (fname='POTENTIAL_IMMOB_P'//trim(vr_suffix), units='gP/m^3/s',  type2d='levdcmp', &
            avgflag='A', long_name='potential P immobilization', &
            ptr_col=this%potential_immob_p_vr_col, default='inactive')
    end if

    if ( nlevdecomp_full > 1 ) then
       this%actual_immob_p_vr_col(begc:endc,:) = spval
       call hist_addfld_decomp (fname='ACTUAL_IMMOB_P'//trim(vr_suffix), units='gP/m^3/s',  type2d='levdcmp', &
            avgflag='A', long_name='actual P immobilization', &
            ptr_col=this%actual_immob_p_vr_col, default='inactive')
    end if

    if ( nlevdecomp_full > 1 ) then
       this%sminp_to_plant_vr_col(begc:endc,:) = spval
       call hist_addfld_decomp (fname='SMINP_TO_PLANT'//trim(vr_suffix), units='gP/m^3/s',  type2d='levdcmp', &
            avgflag='A', long_name='plant uptake of soil mineral P', &
            ptr_col=this%sminp_to_plant_vr_col, default='inactive')
    end if

    if ( nlevdecomp_full > 1 ) then
       this%supplement_to_sminp_vr_col(begc:endc,:) = spval
       call hist_addfld_decomp (fname='SUPPLEMENT_TO_SMINP'//trim(vr_suffix), units='gP/m^3/s',  type2d='levdcmp', &
            avgflag='A', long_name='supplemental P supply', &
            ptr_col=this%supplement_to_sminp_vr_col, default='inactive')
    end if

    if ( nlevdecomp_full > 1 ) then
       this%gross_pmin_vr_col(begc:endc,:) = spval
       call hist_addfld_decomp (fname='GROSS_PMIN'//trim(vr_suffix), units='gP/m^3/s',  type2d='levdcmp', &
            avgflag='A', long_name='gross rate of P mineralization', &
            ptr_col=this%gross_pmin_vr_col, default='inactive')
    end if

    if ( nlevdecomp_full > 1 ) then
       this%net_pmin_vr_col(begc:endc,:) = spval
       call hist_addfld_decomp (fname='NET_PMIN'//trim(vr_suffix), units='gP/m^3/s',  type2d='levdcmp', &
            avgflag='A', long_name='net rate of P mineralization', &
            ptr_col=this%net_pmin_vr_col, default='inactive')
    end if

    if ( nlevdecomp_full > 1 ) then
       this%biochem_pmin_vr_col(begc:endc,:) = spval
       call hist_addfld_decomp (fname='BIOCHEM_PMIN'//trim(vr_suffix), units='gP/m^3/s',  type2d='levdcmp', &
            avgflag='A', long_name='biochemical rate of P mineralization', &
            ptr_col=this%biochem_pmin_vr_col, default='inactive')
    end if
         
    this%potential_immob_p_col(begc:endc) = spval
    call hist_addfld1d (fname='POTENTIAL_IMMOB_P', units='gP/m^2/s', &
         avgflag='A', long_name='potential P immobilization', &
         ptr_col=this%potential_immob_p_col)

    this%actual_immob_p_col(begc:endc) = spval
    call hist_addfld1d (fname='ACTUAL_IMMOB_P', units='gP/m^2/s', &
         avgflag='A', long_name='actual P immobilization', &
         ptr_col=this%actual_immob_p_col)

    this%sminp_to_plant_col(begc:endc) = spval
    call hist_addfld1d (fname='SMINP_TO_PLANT', units='gP/m^2/s', &
         avgflag='A', long_name='plant uptake of soil mineral P', &
         ptr_col=this%sminp_to_plant_col)

    this%supplement_to_sminp_col(begc:endc) = spval
    call hist_addfld1d (fname='SUPPLEMENT_TO_SMINP', units='gP/m^2/s', &
         avgflag='A', long_name='supplemental P supply', &
         ptr_col=this%supplement_to_sminp_col)

    this%gross_pmin_col(begc:endc) = spval
    call hist_addfld1d (fname='GROSS_PMIN', units='gP/m^2/s', &
         avgflag='A', long_name='gross rate of P mineralization', &
         ptr_col=this%gross_pmin_col)

    this%net_pmin_col(begc:endc) = spval
    call hist_addfld1d (fname='NET_PMIN', units='gP/m^2/s', &
         avgflag='A', long_name='net rate of P mineralization', &
         ptr_col=this%net_pmin_col)

    this%biochem_pmin_col(begc:endc) = spval
    call hist_addfld1d (fname='BIOCHEM_PMIN', units='gP/m^2/s', &
         avgflag='A', long_name='biochemical rate of P mineralization', &
         ptr_col=this%biochem_pmin_col)

    this%fire_ploss_col(begc:endc) = spval
    call hist_addfld1d (fname='COL_FIRE_PLOSS', units='gP/m^2/s', &
         avgflag='A', long_name='total column-level fire P loss', &
         ptr_col=this%fire_ploss_col, default='inactive')

    this%fire_decomp_ploss_col(begc:endc) = spval
    call hist_addfld1d (fname='DECOMP_FIRE_PLOSS', units='gP/m^2/s', &
         avgflag='A', long_name='fire P loss of decomposable pools', &
         ptr_col=this%fire_decomp_ploss_col, default='inactive')

    this%dwt_seedp_to_leaf_col(begc:endc) = spval
    call hist_addfld1d (fname='DWT_SEEDP_TO_LEAF', units='gP/m^2/s', &
         avgflag='A', long_name='seed source to PFT-level leaf', &
         ptr_col=this%dwt_seedp_to_leaf_col, default='inactive')

    this%dwt_seedp_to_deadstem_col(begc:endc) = spval
    call hist_addfld1d (fname='DWT_SEEDP_TO_DEADSTEM', units='gP/m^2/s', &
         avgflag='A', long_name='seed source to PFT-level deadstem', &
         ptr_col=this%dwt_seedp_to_deadstem_col, default='inactive')

    this%dwt_seedp_to_ppool_col(begc:endc) = spval
    call hist_addfld1d (fname='DWT_SEEDP_TO_PPOOL', units='gP/m^2/s', &
         avgflag='A', long_name='seed source to PFT-level deadstem', &
         ptr_col=this%dwt_seedp_to_ppool_col, default='inactive')

    this%dwt_conv_pflux_col(begc:endc) = spval
    call hist_addfld1d (fname='DWT_CONV_PFLUX', units='gP/m^2/s', &
         avgflag='A', long_name='conversion P flux (immediate loss to atm)', &
         ptr_col=this%dwt_conv_pflux_col, default='inactive')

    this%dwt_prod10p_gain_col(begc:endc) = spval
    call hist_addfld1d (fname='DWT_PROD10P_GAIN', units='gP/m^2/s', &
         avgflag='A', long_name='addition to 10-yr wood product pool', &
         ptr_col=this%dwt_prod10p_gain_col, default='inactive')

    this%prod10p_loss_col(begc:endc) = spval
    call hist_addfld1d (fname='PROD10P_LOSS', units='gP/m^2/s', &
         avgflag='A', long_name='loss from 10-yr wood product pool', &
         ptr_col=this%prod10p_loss_col, default='inactive')

    this%dwt_prod100p_gain_col(begc:endc) = spval
    call hist_addfld1d (fname='DWT_PROD100P_GAIN', units='gP/m^2/s', &
         avgflag='A', long_name='addition to 100-yr wood product pool', &
         ptr_col=this%dwt_prod100p_gain_col, default='inactive')

    this%prod100p_loss_col(begc:endc) = spval
    call hist_addfld1d (fname='PROD100P_LOSS', units='gP/m^2/s', &
         avgflag='A', long_name='loss from 100-yr wood product pool', &
         ptr_col=this%prod100p_loss_col, default='inactive')

    this%prod1p_loss_col(begc:endc) = spval
    call hist_addfld1d (fname='PROD1P_LOSS', units='gP/m^2/s', &
         avgflag='A', long_name='loss from 1-yr crop product pool', &
         ptr_col=this%prod1p_loss_col)

    this%product_ploss_col(begc:endc) = spval
    call hist_addfld1d (fname='PRODUCT_PLOSS', units='gP/m^2/s', &
         avgflag='A', long_name='total P loss from wood product pools', &
         ptr_col=this%product_ploss_col, default='inactive')

    this%dwt_frootp_to_litr_met_p_col(begc:endc,:) = spval
    call hist_addfld_decomp (fname='DWT_FROOTP_TO_LITR_MET_P', units='gP/m^2/s',  type2d='levdcmp', &
         avgflag='A', long_name='fine root to litter due to landcover change', &
         ptr_col=this%dwt_frootp_to_litr_met_p_col, default='inactive')

    this%dwt_frootp_to_litr_cel_p_col(begc:endc,:) = spval
    call hist_addfld_decomp (fname='DWT_FROOTP_TO_LITR_CEL_P', units='gP/m^2/s',  type2d='levdcmp', &
         avgflag='A', long_name='fine root to litter due to landcover change', &
         ptr_col=this%dwt_frootp_to_litr_cel_p_col, default='inactive')

    this%dwt_frootp_to_litr_lig_p_col(begc:endc,:) = spval
    call hist_addfld_decomp (fname='DWT_FROOTP_TO_LITR_LIG_P', units='gP/m^2/s',  type2d='levdcmp', &
         avgflag='A', long_name='fine root to litter due to landcover change', &
         ptr_col=this%dwt_frootp_to_litr_lig_p_col, default='inactive')

    this%dwt_livecrootp_to_cwdp_col(begc:endc,:) = spval
    call hist_addfld_decomp (fname='DWT_LIVECROOTP_TO_CWDP', units='gP/m^2/s',  type2d='levdcmp', &
         avgflag='A', long_name='live coarse root to CWD due to landcover change', &
         ptr_col=this%dwt_livecrootp_to_cwdp_col, default='inactive')

    this%dwt_deadcrootp_to_cwdp_col(begc:endc,:) = spval
    call hist_addfld_decomp (fname='DWT_DEADCROOTP_TO_CWDP', units='gP/m^2/s',  type2d='levdcmp', &
         avgflag='A', long_name='dead coarse root to CWD due to landcover change', &
         ptr_col=this%dwt_deadcrootp_to_cwdp_col, default='inactive')

    this%dwt_ploss_col(begc:endc) = spval
    call hist_addfld1d (fname='DWT_PLOSS', units='gP/m^2/s', &
         avgflag='A', long_name='total phosphorus loss from landcover conversion', &
         ptr_col=this%dwt_ploss_col, default='inactive')

    if (crop_prog) then
       this%fert_p_to_sminp_col(begc:endc) = spval
       call hist_addfld1d (fname='FERT_TO_LABILEP', units='gP/m^2/s', &
            avgflag='A', long_name='fertilizer to soil mineral P', &
            ptr_col=this%fert_p_to_sminp_col)
    end if


    this%plant_pdemand_patch(begp:endp) = spval
    call hist_addfld1d (fname='PLANT_PDEMAND', units='gP/m^2/s', &
         avgflag='A', long_name='P flux required to support initial GPP', &
         ptr_patch=this%plant_pdemand_patch)

    this%avail_retransp_patch(begp:endp) = spval
    call hist_addfld1d (fname='AVAIL_RETRANSP', units='gP/m^2/s', &
         avgflag='A', long_name='P flux available from retranslocation pool', &
         ptr_patch=this%avail_retransp_patch, default='active')

    this%plant_palloc_patch(begp:endp) = spval
    call hist_addfld1d (fname='PLANT_PALLOC', units='gP/m^2/s', &
         avgflag='A', long_name='total allocated P flux', &
         ptr_patch=this%plant_palloc_patch, default='active')
>>>>>>> 8b14b057

    ! bgc interface
  end subroutine InitHistory

  !-----------------------------------------------------------------------
  subroutine InitCold(this, bounds)
    !
    ! !DESCRIPTION:
    ! Initializes time varying variables used only in coupled carbon-phosphorus mode (CN):
    !
    ! !USES:
    use clm_varpar      , only : crop_prog
    use landunit_varcon , only : istsoil, istcrop
    !
    ! !ARGUMENTS:
    class(phosphorusflux_type) :: this 
    type(bounds_type), intent(in) :: bounds  
    !
    ! !LOCAL VARIABLES:
    integer :: p,c,l,g
    integer :: fp, fc                                    ! filter indices
    integer :: num_special_col                           ! number of good values in special_col filter
    integer :: num_special_patch                         ! number of good values in special_patch filter
    integer :: special_col(bounds%endc-bounds%begc+1)    ! special landunit filter - columns
    integer :: special_patch(bounds%endp-bounds%begp+1)  ! special landunit filter - patches
    !---------------------------------------------------------------------

    ! Set column filters

    ! Set patch filters


    !-----------------------------------------------
    ! initialize phosphorus flux variables
    !-----------------------------------------------



    ! initialize fields for special filters


  end subroutine InitCold

  !-----------------------------------------------------------------------
  subroutine Restart (this,  bounds, ncid, flag )
    !
    ! !DESCRIPTION: 
    ! Read/write CN restart data for carbon state
    !
    ! !USES:
    use clm_varpar, only : crop_prog
    use restUtilMod
    use ncdio_pio
    !
    ! !ARGUMENTS:
    class (phosphorusflux_type) :: this
    type(bounds_type) , intent(in)    :: bounds 
    type(file_desc_t) , intent(inout) :: ncid   ! netcdf id
    character(len=*)  , intent(in)    :: flag   !'read' or 'write'
    !
    ! !LOCAL VARIABLES:
    integer :: j,c ! indices
    logical :: readvar      ! determine if variable is on initial file
    real(r8), pointer :: ptr2d(:,:) ! temp. pointers for slicing larger arrays
    real(r8), pointer :: ptr1d(:)   ! temp. pointers for slicing larger arrays
    ! pflotran
    integer :: k
    character(len=128) :: varname   ! temporary
    !------------------------------------------------------------------------

    ! clm_interface & pflotran
    !------------------------------------------------------------------------
    !------------------------------------------------------------------------
  end subroutine Restart

  !-----------------------------------------------------------------------
  subroutine SetValues ( this, &
       num_patch, filter_patch, value_patch, &
       num_column, filter_column, value_column)
    !
    ! !DESCRIPTION:
    ! Set phosphorus flux variables
    !
    ! !ARGUMENTS:
    ! !ARGUMENTS:
    class (phosphorusflux_type) :: this
    integer , intent(in) :: num_patch
    integer , intent(in) :: filter_patch(:)
    real(r8), intent(in) :: value_patch
    integer , intent(in) :: num_column
    integer , intent(in) :: filter_column(:)
    real(r8), intent(in) :: value_column
    !
    ! !LOCAL VARIABLES:
    integer :: fi,i,j,k,l     ! loop index
    !------------------------------------------------------------------------

  end subroutine SetValues

  !-----------------------------------------------------------------------
  subroutine ZeroDwt( this, bounds )
    !
    ! !DESCRIPTION
    ! Initialize flux variables needed for dynamic land use.
    !
    ! !ARGUMENTS:
    class(phosphorusflux_type) :: this
    type(bounds_type), intent(in)  :: bounds 
    !
    ! !LOCAL VARIABLES:
    integer  :: c, g, j          ! indices
    !-----------------------------------------------------------------------



  end subroutine ZeroDwt

  !-----------------------------------------------------------------------
  subroutine Summary(this, bounds, num_soilc, filter_soilc, num_soilp, filter_soilp)
    !
    ! !USES:
    use clm_varpar    , only: nlevdecomp,ndecomp_cascade_transitions,ndecomp_pools
    use clm_varctl    , only: use_nitrif_denitrif
    use subgridAveMod , only: p2c
    use pftvarcon     , only: npcropmin
    ! pflotran
!    use clm_varctl    , only: use_pflotran, pf_cmode
    !
    ! !ARGUMENTS:
    class (phosphorusflux_type) :: this
    type(bounds_type) , intent(in) :: bounds  
    integer           , intent(in) :: num_soilc       ! number of soil columns in filter
    integer           , intent(in) :: filter_soilc(:) ! filter for soil columns
    integer           , intent(in) :: num_soilp       ! number of soil patches in filter
    integer           , intent(in) :: filter_soilp(:) ! filter for soil patches
    !
    ! !LOCAL VARIABLES:
    integer  :: c,p,j,k,l   ! indices
    integer  :: fp,fc       ! lake filter indices
    real(r8) :: maxdepth    ! depth to integrate soil variables
    !-----------------------------------------------------------------------

<<<<<<< HEAD
=======
    do fp = 1,num_soilp
       p = filter_soilp(fp)

       ! total P deployment (from sminn and retranslocated P pool) (PDEPLOY)
       this%pdeploy_patch(p) = &
            this%sminp_to_ppool_patch(p) + &
            this%retransp_to_ppool_patch(p)

       ! pft-level wood harvest
       this%wood_harvestp_patch(p) = &
            this%hrv_deadstemp_to_prod10p_patch(p) + &
            this%hrv_deadstemp_to_prod100p_patch(p)
       if ( crop_prog .and. veg_pp%itype(p) >= npcropmin )then
            this%wood_harvestp_patch(p) = &
            this%wood_harvestp_patch(p) + &
            this%hrv_cropp_to_prod1p_patch(p)
       end if

       ! total pft-level fire P losses
       this%fire_ploss_patch(p) = &
            this%m_leafp_to_fire_patch(p)               + &
            this%m_leafp_storage_to_fire_patch(p)       + &
            this%m_leafp_xfer_to_fire_patch(p)          + &
            this%m_frootp_to_fire_patch(p)              + &
            this%m_frootp_storage_to_fire_patch(p)      + &
            this%m_frootp_xfer_to_fire_patch(p)         + &
            this%m_livestemp_to_fire_patch(p)           + &
            this%m_livestemp_storage_to_fire_patch(p)   + &
            this%m_livestemp_xfer_to_fire_patch(p)      + &
            this%m_deadstemp_to_fire_patch(p)           + &
            this%m_deadstemp_storage_to_fire_patch(p)   + &
            this%m_deadstemp_xfer_to_fire_patch(p)      + &
            this%m_livecrootp_to_fire_patch(p)          + &
            this%m_livecrootp_storage_to_fire_patch(p)  + &
            this%m_livecrootp_xfer_to_fire_patch(p)     + &
            this%m_deadcrootp_to_fire_patch(p)          + &
            this%m_deadcrootp_storage_to_fire_patch(p)  + &
            this%m_deadcrootp_xfer_to_fire_patch(p)     + &
            this%m_retransp_to_fire_patch(p)            + &
            this%m_ppool_to_fire_patch(p)

      this%gap_ploss_litter(p) = &
           this%m_leafp_to_litter_patch(p)              + &
           this%m_leafp_storage_to_litter_patch(p)      + &
           this%m_leafp_xfer_to_litter_patch(p)         + &
           this%m_frootp_to_litter_patch(p)             + &
           this%m_frootp_storage_to_litter_patch(p)     + &
           this%m_frootp_xfer_to_litter_patch(p)        + &
           this%m_livestemp_to_litter_patch(p)          + &
           this%m_livestemp_storage_to_litter_patch(p)  + &
           this%m_livestemp_xfer_to_litter_patch(p)     + &
           this%m_deadstemp_to_litter_patch(p)          + &
           this%m_deadstemp_storage_to_litter_patch(p)  + &
           this%m_deadstemp_xfer_to_litter_patch(p)     + &
           this%m_livecrootp_to_litter_patch(p)         + &
           this%m_livecrootp_storage_to_litter_patch(p) + &
           this%m_livecrootp_xfer_to_litter_patch(p)    + &
           this%m_deadcrootp_to_litter_patch(p)         + &
           this%m_deadcrootp_storage_to_litter_patch(p) + &
           this%m_deadcrootp_xfer_to_litter_patch(p)    + &
           this%m_retransp_to_litter_patch(p)           + &
           this%m_ppool_to_litter_patch(p)

      this%fire_ploss_litter(p) = &
           this%m_deadstemp_to_litter_fire_patch(p)     + &
           this%m_deadcrootp_to_litter_fire_patch(p)    + &
           this%m_retransp_to_litter_fire_patch(p)      + &
           this%m_ppool_to_litter_fire_patch(p)         + &
           this%m_leafp_to_litter_fire_patch(p)         + &
           this%m_frootp_to_litter_fire_patch(p)        + &
           this%m_livestemp_to_litter_fire_patch(p)     + &
           this%m_livecrootp_to_litter_fire_patch(p)    + &
           this%m_leafp_storage_to_litter_fire_patch(p) + &
           this%m_frootp_storage_to_litter_fire_patch(p)       + &
           this%m_livestemp_storage_to_litter_fire_patch(p)    + &
           this%m_deadstemp_storage_to_litter_fire_patch(p)    + &
           this%m_livecrootp_storage_to_litter_fire_patch(p)   + &
           this%m_deadcrootp_storage_to_litter_fire_patch(p)   + &
           this%m_leafp_xfer_to_litter_fire_patch(p)           + &
           this%m_frootp_xfer_to_litter_fire_patch(p)          + &
           this%m_livestemp_xfer_to_litter_fire_patch(p)       + &
           this%m_deadstemp_xfer_to_litter_fire_patch(p)       + &
           this%m_livecrootp_xfer_to_litter_fire_patch(p)      + &
           this%m_deadcrootp_xfer_to_litter_fire_patch(p)

      this%hrv_ploss_litter(p) = &
           this%hrv_retransp_to_litter_patch(p)         + &
           this%hrv_ppool_to_litter_patch(p)            + &
           this%hrv_leafp_to_litter_patch(p)            + &
           this%hrv_leafp_storage_to_litter_patch(p)    + &
           this%hrv_leafp_xfer_to_litter_patch(p)       + &
           this%hrv_frootp_to_litter_patch(p)           + &
           this%hrv_frootp_storage_to_litter_patch(p)   + &
           this%hrv_frootp_xfer_to_litter_patch(p)      + &
           this%hrv_livestemp_to_litter_patch(p)        + &
           this%hrv_livestemp_storage_to_litter_patch(p)+ &
           this%hrv_livestemp_xfer_to_litter_patch(p)   + &
           this%hrv_deadstemp_storage_to_litter_patch(p)+ &
           this%hrv_deadstemp_xfer_to_litter_patch(p)   + &
           this%hrv_livecrootp_to_litter_patch(p)       + &
           this%hrv_livecrootp_storage_to_litter_patch(p)+ &
           this%hrv_livecrootp_xfer_to_litter_patch(p)  + &
           this%hrv_deadcrootp_to_litter_patch(p)       + &
           this%hrv_deadcrootp_storage_to_litter_patch(p)+ &
           this%hrv_deadcrootp_xfer_to_litter_patch(p)

      if (crop_prog) then
         this%sen_ploss_litter(p) = &
             this%livestemp_to_litter_patch(p)            + &
             this%leafp_to_litter_patch(p)                + &
             this%frootp_to_litter_patch(p)
      else
         this%sen_ploss_litter(p) = &
             this%leafp_to_litter_patch(p)                + &
             this%frootp_to_litter_patch(p)
      end if

    end do


    call p2c(bounds, num_soilc, filter_soilc, &
         this%fire_ploss_patch(bounds%begp:bounds%endp), &
         this%fire_ploss_p2c_col(bounds%begc:bounds%endc))

    call p2c(bounds, num_soilc, filter_soilc, &
         this%wood_harvestp_patch(bounds%begp:bounds%endp), &
         this%wood_harvestp_col(bounds%begc:bounds%endc))

    do fc = 1,num_soilc
       c = filter_soilc(fc)
       this%supplement_to_sminp_col(c) = 0._r8
       this%som_p_leached_col(c)       = 0._r8
    end do

    ! pflotran
    !----------------------------------------------------------------
    if (.not.(use_pflotran .and. pf_cmode)) then
    ! vertically integrate decomposing P cascade fluxes and soil mineral P fluxes associated with decomposition cascade
    do k = 1, ndecomp_cascade_transitions
       do j = 1,nlevdecomp
          do fc = 1,num_soilc
             c = filter_soilc(fc)

             this%decomp_cascade_ptransfer_col(c,k) = &
                  this%decomp_cascade_ptransfer_col(c,k) + &
                  this%decomp_cascade_ptransfer_vr_col(c,j,k) * dzsoi_decomp(j) 

             this%decomp_cascade_sminp_flux_col(c,k) = &
                  this%decomp_cascade_sminp_flux_col(c,k) + &
                  this%decomp_cascade_sminp_flux_vr_col(c,j,k) * dzsoi_decomp(j) 
          end do
       end do
    end do
    end if !if (.not.(use_pflotran .and. pf_cmode))
    !-----------------------------------------------------------------

    ! vertically integrate inorganic P flux
    do j = 1, nlevdecomp
       do fc = 1,num_soilc
          c = filter_soilc(fc)
          this%primp_to_labilep_col(c) = &
               this%primp_to_labilep_col(c) + &
               this%primp_to_labilep_vr_col(c,j) * dzsoi_decomp(j)
       end do
    end do

    do j = 1, nlevdecomp
       do fc = 1,num_soilc
          c = filter_soilc(fc)
          this%labilep_to_secondp_col(c) = &
               this%labilep_to_secondp_col(c) + &
               this%labilep_to_secondp_vr_col(c,j) * dzsoi_decomp(j)
       end do
    end do

    do j = 1, nlevdecomp
       do fc = 1,num_soilc
          c = filter_soilc(fc)
          this%secondp_to_labilep_col(c) = &
               this%secondp_to_labilep_col(c) + &
               this%secondp_to_labilep_vr_col(c,j) * dzsoi_decomp(j)
       end do
    end do

    do j = 1, nlevdecomp
       do fc = 1,num_soilc
          c = filter_soilc(fc)
          this%secondp_to_occlp_col(c) = &
               this%secondp_to_occlp_col(c) + &
               this%secondp_to_occlp_vr_col(c,j) * dzsoi_decomp(j)
       end do
    end do


    ! vertically integrate leaching flux
    do j = 1, nlevdecomp
       do fc = 1,num_soilc
          c = filter_soilc(fc)
          this%sminp_leached_col(c) = &
               this%sminp_leached_col(c) + &
               this%sminp_leached_vr_col(c,j) * dzsoi_decomp(j)
       end do
    end do

    ! vertically integrate column-level fire P losses
    do k = 1, ndecomp_pools
       do j = 1, nlevdecomp
          do fc = 1,num_soilc
             c = filter_soilc(fc)
             this%m_decomp_ppools_to_fire_col(c,k) = &
                  this%m_decomp_ppools_to_fire_col(c,k) + &
                  this%m_decomp_ppools_to_fire_vr_col(c,j,k) * dzsoi_decomp(j)
          end do
       end do
    end do

    ! total column-level fire P losses
    do fc = 1,num_soilc
       c = filter_soilc(fc)
       this%fire_ploss_col(c) = this%fire_ploss_p2c_col(c)
    end do
    do k = 1, ndecomp_pools
       do fc = 1,num_soilc
          c = filter_soilc(fc)
          this%fire_ploss_col(c) = &
               this%fire_ploss_col(c) + &
               this%m_decomp_ppools_to_fire_col(c,k)
       end do
    end do

    ! supplementary P supplement_to_sminp
    do j = 1, nlevdecomp
       do fc = 1,num_soilc
          c = filter_soilc(fc)
          this%supplement_to_sminp_col(c) = &
               this%supplement_to_sminp_col(c) + &
               this%supplement_to_sminp_vr_col(c,j) * dzsoi_decomp(j)
       end do
    end do

    do fc = 1,num_soilc
       c = filter_soilc(fc)

       ! column-level P losses due to landcover change
       this%dwt_ploss_col(c) = &
            this%dwt_conv_pflux_col(c)


       ! total wood product P loss
       this%product_ploss_col(c) = &
            this%prod10p_loss_col(c) + &
            this%prod100p_loss_col(c) + &
            this%prod1p_loss_col(c)
    end do

    ! add up all vertical transport tendency terms and calculate total som leaching loss as the sum of these
    do l = 1, ndecomp_pools
       do fc = 1,num_soilc
          c = filter_soilc(fc)
          this%decomp_ppools_leached_col(c,l) = 0._r8
       end do

       do j = 1, nlevdecomp
          do fc = 1,num_soilc
             c = filter_soilc(fc)
             this%decomp_ppools_leached_col(c,l) = &
                  this%decomp_ppools_leached_col(c,l) + &
                  this%decomp_ppools_transport_tendency_col(c,j,l) * dzsoi_decomp(j)
          end do
       end do

       do fc = 1,num_soilc
          c = filter_soilc(fc)
          this%som_p_leached_col(c) = &
               this%som_p_leached_col(c) + &
               this%decomp_ppools_leached_col(c,l)
       end do
    end do
    
    do fc = 1,num_soilc
       c = filter_soilc(fc)
       this%biochem_pmin_col(c) = 0.0_r8
    end do

    do j = 1, nlevdecomp
       do fc = 1,num_soilc
          c = filter_soilc(fc)
          this%biochem_pmin_col(c) = this%biochem_pmin_col(c) + &
               this%biochem_pmin_vr_col(c,j)* dzsoi_decomp(j)
       end do
    end do
    
    do fc = 1,num_soilc
       c = filter_soilc(fc)
       this%adsorb_to_labilep_col(c) = 0._r8
       this%desorb_to_solutionp_col(c) = 0._r8
    end do

    do j = 1, nlevdecomp
       do fc = 1,num_soilc
          c = filter_soilc(fc)
          this%adsorb_to_labilep_col(c) = this%adsorb_to_labilep_col(c) + &
               this%adsorb_to_labilep_vr(c,j)* dzsoi_decomp(j)
          this%desorb_to_solutionp_col(c) = this%desorb_to_solutionp_col(c) + &
               this%desorb_to_solutionp_vr(c,j)* dzsoi_decomp(j)
       end do
    end do    

    do fc = 1,num_soilc
       c = filter_soilc(fc)
       this%actual_immob_p_col(c) = 0._r8
       this%smin_p_to_plant_col(c) = 0._r8
       this%plant_to_litter_pflux(c) = 0._r8
       this%plant_to_cwd_pflux(c) = 0._r8
       do j = 1, nlevdecomp
          this%actual_immob_p_col(c)= this%actual_immob_p_col(c) + & 
               this%actual_immob_p_vr_col(c,j) * dzsoi_decomp(j)
          this%smin_p_to_plant_col(c)= this%smin_p_to_plant_col(c) + & 
               this%sminp_to_plant_vr_col(c,j) * dzsoi_decomp(j)
          this%plant_to_litter_pflux(c) = &
               this%plant_to_litter_pflux(c)  + &
               this%phenology_p_to_litr_met_p_col(c,j)* dzsoi_decomp(j) + &
               this%phenology_p_to_litr_cel_p_col(c,j)* dzsoi_decomp(j) + &
               this%phenology_p_to_litr_lig_p_col(c,j)* dzsoi_decomp(j) + &
               this%gap_mortality_p_to_litr_met_p_col(c,j)* dzsoi_decomp(j) + &
               this%gap_mortality_p_to_litr_cel_p_col(c,j)* dzsoi_decomp(j) + &
               this%gap_mortality_p_to_litr_lig_p_col(c,j)* dzsoi_decomp(j) + &
               this%m_p_to_litr_met_fire_col(c,j)* dzsoi_decomp(j) + &
               this%m_p_to_litr_cel_fire_col(c,j)* dzsoi_decomp(j) + &
               this%m_p_to_litr_lig_fire_col(c,j)* dzsoi_decomp(j)
          this%plant_to_cwd_pflux(c) = &
               this%plant_to_cwd_pflux(c) + &
               this%gap_mortality_p_to_cwdp_col(c,j)* dzsoi_decomp(j) + &
               this%fire_mortality_p_to_cwdp_col(c,j)* dzsoi_decomp(j)
       end do
    end do

    ! C4MIP output variable, plant phosphorus flux to cwd (a part of fVegLitter)
    do fc = 1,num_soilc
       c = filter_soilc(fc)
       this%plant_p_to_cwdp(c) = 0._r8
       do j = 1, nlevdecomp
          this%plant_p_to_cwdp(c) = this%plant_p_to_cwdp(c) + &
             this%gap_mortality_p_to_cwdp_col(c,j)* dzsoi_decomp(j) + &
             this%fire_mortality_p_to_cwdp_col(c,j)* dzsoi_decomp(j)+ &
             this%harvest_p_to_cwdp_col(c,j)* dzsoi_decomp(j)       + &
             this%dwt_livecrootp_to_cwdp_col(c,j)* dzsoi_decomp(j)  + &
             this%dwt_deadcrootp_to_cwdp_col(c,j)* dzsoi_decomp(j)
       end do
    end do

    ! bgc interface & pflotran:
    !----------------------------------------------------------------
    if (use_clm_interface) then
        call PSummary_interface(this, bounds, num_soilc, filter_soilc)
    end if
    !----------------------------------------------------------------
>>>>>>> 8b14b057

  end subroutine Summary

!-------------------------------------------------------------------------------------------------

end module PhosphorusFluxType
<|MERGE_RESOLUTION|>--- conflicted
+++ resolved
@@ -252,23 +252,10 @@
      real(r8), pointer :: sminp_leached_vr_col                      (:,:)   ! col vertically-resolved soil mineral P pool loss to leaching (gP/m3/s)
      real(r8), pointer :: sminp_leached_col                         (:)     ! col soil mineral P pool loss to leaching (gP/m2/s)
 
-     ! crop fluxes
-     real(r8), pointer :: crop_seedp_to_leaf_patch                  (:)     ! patch (gP/m2/s) seed source to leaf, for crops
-
      ! dynamic landcover fluxes
-     real(r8), pointer :: dwt_seedp_to_leaf_patch                   (:)     ! (gP/m2/s) seed source to patch-level; although this is a patch-level flux, it is expressed per unit GRIDCELL area
-     real(r8), pointer :: dwt_seedp_to_leaf_grc                     (:)     ! (gP/m2/s) dwt_seedn_to_leaf_patch summed to the gridcell-level
-     real(r8), pointer :: dwt_seedp_to_deadstem_patch               (:)     ! (gP/m2/s) seed source to patch-level; although this is a patch-level flux, it is expressed per unit GRIDCELL area
-     real(r8), pointer :: dwt_seedp_to_deadstem_grc                 (:)     ! (gP/m2/s) dwt_seedn_to_deadstem_patch summed to the gridcell-level
-     real(r8), pointer :: dwt_conv_pflux_patch                      (:)     ! (gP/m2/s) conversion N flux (immediate loss to atm); although this is a patch-level flux, it is expressed per unit GRIDCELL area
-     real(r8), pointer :: dwt_conv_pflux_grc                        (:)     ! (gP/m2/s) dwt_conv_nflux_patch summed to the gridcell-level
-     real(r8), pointer :: dwt_prod10p_gain_patch                    (:)     ! patch (gP/m2/s) addition to 10-yr wood product pool; even though this is a patch-level flux, it is expressed per unit GRIDCELL area
-     real(r8), pointer :: dwt_prod100p_gain_patch                   (:)     ! patch (gP/m2/s) addition to 100-yr wood product pool; even though this is a patch-level flux, it is expressed per unit GRIDCELL area
-     real(r8), pointer :: dwt_crop_productp_gain_patch              (:)     ! patch (gP/m2/s) addition to crop product pool from landcover change; even though this is a patch-level flux, it is expressed per unit GRIDCELL area
-     real(r8), pointer :: dwt_slash_pflux_col                       (:)     ! (gP/m2/s) conversion slash flux due to landcover change
-
-     real(r8), pointer :: dwt_seedp_to_ppool_grc                    (:)     ! col (gP/m2/s) seed source to PFT-level
-     real(r8), pointer :: dwt_seedp_to_ppool_patch                  (:)     ! col (gP/m2/s) seed source to PFT-level
+     real(r8), pointer :: dwt_seedp_to_leaf_col                     (:)     ! col (gP/m2/s) seed source to PFT-level
+     real(r8), pointer :: dwt_seedp_to_deadstem_col                 (:)     ! col (gP/m2/s) seed source to PFT-level
+     real(r8), pointer :: dwt_seedp_to_ppool_col                    (:)     ! col (gP/m2/s) seed source to PFT-level
 
      real(r8), pointer :: dwt_conv_pflux_col                        (:)     ! col (gP/m2/s) conversion P flux (immediate loss to atm)
      real(r8), pointer :: dwt_prod10p_gain_col                      (:)     ! col (gP/m2/s) addition to 10-yr wood product pool
@@ -279,8 +266,6 @@
      real(r8), pointer :: dwt_livecrootp_to_cwdp_col                (:,:)   ! col (gP/m3/s) live coarse root to CWD due to landcover change
      real(r8), pointer :: dwt_deadcrootp_to_cwdp_col                (:,:)   ! col (gP/m3/s) dead coarse root to CWD due to landcover change
      real(r8), pointer :: dwt_ploss_col                             (:)     ! col (gP/m2/s) total phosphorus loss from product pools and conversion
-     real(r8), pointer :: dwt_prod10p_gain_grc                      (:)     ! col (gP/m2/s) addition to 10-yr wood product pool
-     real(r8), pointer :: dwt_prod100p_gain_grc                     (:)     ! col (gP/m2/s) addition to 100-yr wood product pool
 
      ! wood product pool loss fluxes
      real(r8), pointer :: prod1p_loss_col                           (:)     ! col (gP/m2/s) decomposition loss from 1-yr crop product pool
@@ -355,6 +340,7 @@
      procedure , private :: InitHistory
      procedure , private :: InitCold
      ! bgc & pflotran interface
+     procedure , private :: PSummary_interface
 
   end type phosphorusflux_type
   !------------------------------------------------------------------------
@@ -386,14 +372,10 @@
     ! !LOCAL VARIABLES:
     integer           :: begp,endp
     integer           :: begc,endc
-    integer           :: begg,endg
     !------------------------------------------------------------------------
 
     begp = bounds%begp; endp = bounds%endp
     begc = bounds%begc; endc = bounds%endc
-<<<<<<< HEAD
-    begg = bounds%begg; endg = bounds%endg
-=======
 
     allocate(this%m_leafp_to_litter_patch                   (begp:endp)) ; this%m_leafp_to_litter_patch                   (:) = nan
     allocate(this%m_frootp_to_litter_patch                  (begp:endp)) ; this%m_frootp_to_litter_patch                  (:) = nan
@@ -710,7 +692,6 @@
     this%sminp_net_transport_vr_col        (:,:)   = spval
     allocate(this%sminp_net_transport_delta_col     (begc:endc))                                    
     this%sminp_net_transport_delta_col     (:)     = spval
->>>>>>> 8b14b057
     !------------------------------------------------------------------------
   end subroutine InitAllocate
 
@@ -733,7 +714,6 @@
     integer        :: k,l
     integer        :: begp, endp
     integer        :: begc, endc
-    integer        :: begg, endg
     character(10)  :: active
     character(24)  :: fieldname
     character(100) :: longname
@@ -744,7 +724,6 @@
 
     begp = bounds%begp; endp= bounds%endp
     begc = bounds%begc; endc= bounds%endc
-    begg = bounds%begg; endg= bounds%endg
 
     ! add suffix if number of soil decomposition depths is greater than 1
     if (nlevdecomp > 1) then
@@ -753,8 +732,6 @@
        vr_suffix = ""
     endif
 
-<<<<<<< HEAD
-=======
     this%m_leafp_to_litter_patch(begp:endp) = spval
     call hist_addfld1d (fname='M_LEAFP_TO_LITTER', units='gP/m^2/s', &
          avgflag='A', long_name='leaf P mortality', &
@@ -1182,13 +1159,10 @@
             ptr_patch=this%fert_p_counter_patch)
     end if
 
->>>>>>> 8b14b057
     !-------------------------------
     ! P flux variables - native to column
     !-------------------------------
 
-<<<<<<< HEAD
-=======
     this%pdep_to_sminp_col(begc:endc) = spval
     call hist_addfld1d (fname='PDEP_TO_SMINP', units='gP/m^2/s', &
          avgflag='A', long_name='atmospheric P deposition to soil mineral P', &
@@ -1602,9 +1576,23 @@
     call hist_addfld1d (fname='PLANT_PALLOC', units='gP/m^2/s', &
          avgflag='A', long_name='total allocated P flux', &
          ptr_patch=this%plant_palloc_patch, default='active')
->>>>>>> 8b14b057
 
     ! bgc interface
+    this%plant_pdemand_col(begc:endc) = spval
+    call hist_addfld1d (fname='PLANT_PDEMAND_COL', units='gN/m^2/s', &
+        avgflag='A', long_name='P flux required to support initial GPP', &
+        ptr_col=this%plant_pdemand_col)
+
+    this%adsorb_to_labilep_col(begc:endc) = spval
+    call hist_addfld1d (fname='ADSORBTION_P', units='gP/m^2/s', &
+         avgflag='A', long_name='adsorb P flux', &
+         ptr_col=this%adsorb_to_labilep_col, default='active')
+         
+    this%desorb_to_solutionp_col(begc:endc) = spval
+    call hist_addfld1d (fname='DESORPTION_P', units='gP/m^2/s', &
+         avgflag='A', long_name='desorp P flux', &
+         ptr_col=this%desorb_to_solutionp_col, default='active')
+         
   end subroutine InitHistory
 
   !-----------------------------------------------------------------------
@@ -1622,7 +1610,7 @@
     type(bounds_type), intent(in) :: bounds  
     !
     ! !LOCAL VARIABLES:
-    integer :: p,c,l,g
+    integer :: p,c,l
     integer :: fp, fc                                    ! filter indices
     integer :: num_special_col                           ! number of good values in special_col filter
     integer :: num_special_patch                         ! number of good values in special_patch filter
@@ -1632,17 +1620,62 @@
 
     ! Set column filters
 
+    num_special_col = 0
+    do c = bounds%begc, bounds%endc
+       l = col_pp%landunit(c)
+       if (lun_pp%ifspecial(l)) then
+          num_special_col = num_special_col + 1
+          special_col(num_special_col) = c
+       end if
+    end do
+
     ! Set patch filters
 
+    num_special_patch = 0
+    do p = bounds%begp,bounds%endp
+       l = veg_pp%landunit(p)
+       if (lun_pp%ifspecial(l)) then
+          num_special_patch = num_special_patch + 1
+          special_patch(num_special_patch) = p
+       end if
+    end do
 
     !-----------------------------------------------
     ! initialize phosphorus flux variables
     !-----------------------------------------------
 
-
+    do p = bounds%begp,bounds%endp
+       l = veg_pp%landunit(p)
+
+       this%prev_leafp_to_litter_patch (p)  = 0._r8 
+       this%prev_frootp_to_litter_patch(p)  = 0._r8 
+     
+       if ( crop_prog )then
+          this%fert_p_counter_patch(p)  = spval
+          this%fert_p_patch(p)          = 0._r8 
+       end if
+
+       if (lun_pp%itype(l) == istsoil .or. lun_pp%itype(l) == istcrop) then
+          this%fert_p_counter_patch(p)  = 0._r8
+       end if
+
+       if (lun_pp%ifspecial(l)) then
+          this%plant_pdemand_patch(p)  = spval
+          this%avail_retransp_patch(p) = spval
+          this%plant_palloc_patch(p)   = spval
+       end if
+    end do
 
     ! initialize fields for special filters
 
+    do fc = 1,num_special_col
+       c = special_col(fc)
+       this%dwt_ploss_col(c) = 0._r8
+    end do
+
+    call this%SetValues (&
+         num_patch=num_special_patch, filter_patch=special_patch, value_patch=0._r8, &
+         num_column=num_special_col, filter_column=special_col, value_column=0._r8)
 
   end subroutine InitCold
 
@@ -1673,8 +1706,124 @@
     character(len=128) :: varname   ! temporary
     !------------------------------------------------------------------------
 
+    if (crop_prog) then
+       call restartvar(ncid=ncid, flag=flag, varname='fert_p_counter', xtype=ncd_double,  &
+            dim1name='pft', &
+            long_name='', units='', &
+            interpinic_flag='interp', readvar=readvar, data=this%fert_p_counter_patch)
+
+       call restartvar(ncid=ncid, flag=flag, varname='fert_p', xtype=ncd_double,  &
+            dim1name='pft', &
+            long_name='', units='', &
+            interpinic_flag='interp', readvar=readvar, data=this%fert_p_patch)
+    end if
+
+    if (crop_prog) then
+       call restartvar(ncid=ncid, flag=flag,  varname='grainp_xfer_to_grainp', xtype=ncd_double,  &
+            dim1name='pft', &
+            long_name='grain P growth from storage', units='gP/m2/s', &
+            interpinic_flag='interp', readvar=readvar, data=this%grainp_xfer_to_grainp_patch)
+    end if
+
+    if (crop_prog) then
+       call restartvar(ncid=ncid, flag=flag,  varname='livestemp_to_litter', xtype=ncd_double,  &
+            dim1name='pft', &
+            long_name='livestem P to litter', units='gP/m2/s', &
+            interpinic_flag='interp', readvar=readvar, data=this%livestemp_to_litter_patch)
+    end if
+
+    if (crop_prog) then
+       call restartvar(ncid=ncid, flag=flag,  varname='grainp_to_food', xtype=ncd_double,  &
+            dim1name='pft', &
+            long_name='grain P to food', units='gP/m2/s', &
+            interpinic_flag='interp', readvar=readvar, data=this%grainp_to_food_patch)
+    end if
+
+    if (crop_prog) then
+       call restartvar(ncid=ncid, flag=flag,  varname='ppool_to_grainp', xtype=ncd_double,  &
+            dim1name='pft', &
+            long_name='allocation to grain P', units='gP/m2/s', &
+            interpinic_flag='interp', readvar=readvar, data=this%ppool_to_grainp_patch)
+    end if
+
+    if (crop_prog) then
+       call restartvar(ncid=ncid, flag=flag,  varname='ppool_to_grainp_storage', xtype=ncd_double,  &
+            dim1name='pft', &
+            long_name='allocation to grain P storage', units='gP/m2/s', &
+            interpinic_flag='interp', readvar=readvar, data=this%ppool_to_grainp_storage_patch)
+    end if
+
+    if (crop_prog) then
+       call restartvar(ncid=ncid, flag=flag, varname='grainp_storage_to_xfer', xtype=ncd_double,  &
+            dim1name='pft', &
+            long_name='grain P shift storage to transfer', units='gP/m2/s', &
+            interpinic_flag='interp', readvar=readvar, data=this%grainp_storage_to_xfer_patch)
+    end if
+
+    call restartvar(ncid=ncid, flag=flag, varname='plant_pdemand', xtype=ncd_double,  &
+         dim1name='pft', &
+         long_name='', units='', &
+         interpinic_flag='interp', readvar=readvar, data=this%plant_pdemand_patch) 
+
+    call restartvar(ncid=ncid, flag=flag, varname='avail_retransp', xtype=ncd_double,  &
+         dim1name='pft', &
+         long_name='', units='', &
+         interpinic_flag='interp', readvar=readvar, data=this%avail_retransp_patch) 
+
+    call restartvar(ncid=ncid, flag=flag, varname='plant_palloc', xtype=ncd_double,  &
+         dim1name='pft', &
+         long_name='', units='', &
+         interpinic_flag='interp', readvar=readvar, data=this%plant_palloc_patch) 
+
     ! clm_interface & pflotran
     !------------------------------------------------------------------------
+    if (use_pflotran .and. pf_cmode) then
+       ! externalp_to_decomp_ppools_col
+       do k = 1, ndecomp_pools
+          varname=trim(decomp_cascade_con%decomp_pool_name_restart(k))//'external_p'
+          if (use_vertsoilc) then
+             ptr2d => this%externalp_to_decomp_ppools_col(:,:,k)
+             call restartvar(ncid=ncid, flag=flag, varname=trim(varname)//"_vr", xtype=ncd_double,  &
+                  dim1name='column', dim2name='levgrnd', switchdim=.true., &
+                  long_name='net organic P adding/removal/transport to soil', units='gP/m3/s', fill_value=spval, &
+                  interpinic_flag='interp', readvar=readvar, data=ptr2d)
+          else
+             ptr1d => this%externalp_to_decomp_ppools_col(:,1,k) ! nlevdecomp = 1; so treat as 1D variable
+             call restartvar(ncid=ncid, flag=flag, varname=varname, xtype=ncd_double,  &
+                  dim1name='column', &
+                  long_name='net organic P adding/removal/transport to soil', units='gP/m3/s', fill_value=spval, &
+                  interpinic_flag='interp' , readvar=readvar, data=ptr1d)
+          end if
+          if (flag=='read' .and. .not. readvar) then
+          !   call endrun(msg='ERROR:: '//trim(varname)//' is required on an initialization dataset'//&
+          !        errMsg(__FILE__, __LINE__))
+             this%externalp_to_decomp_ppools_col(:,:,k) = 0._r8
+          end if
+       end do
+
+       !sminp_net_transport_vr
+       if (.not.pf_hmode) then
+          if (use_vertsoilc) then
+             ptr2d => this%sminp_net_transport_vr_col(:,:)
+             call restartvar(ncid=ncid, flag=flag, varname='sminp_net_transport_vr', xtype=ncd_double, &
+               dim1name='column', dim2name='levgrnd', switchdim=.true., &
+               long_name='net soil mineral-P transport', units='gP/m3/s', &
+               interpinic_flag='interp', readvar=readvar, data=ptr2d)
+          else
+             ptr1d => this%sminp_net_transport_vr_col(:,1)
+             call restartvar(ncid=ncid, flag=flag, varname='sminp_net_transport_vr', xtype=ncd_double, &
+               dim1name='column', &
+               long_name='net soil  mineral-P transport', units='gP/m3/s', &
+               interpinic_flag='interp', readvar=readvar, data=ptr1d)
+          end if
+          if (flag=='read' .and. .not. readvar) then
+          !   call endrun(msg='ERROR:: no3_net_transport_vr'//' is required on an initialization dataset'//&
+          !     errMsg(__FILE__, __LINE__))
+             this%sminp_net_transport_vr_col(:,:) = 0._r8
+          end if
+       end if
+
+    end if ! if (use_pflotran .and. pf_cmode)
     !------------------------------------------------------------------------
   end subroutine Restart
 
@@ -1700,6 +1849,332 @@
     integer :: fi,i,j,k,l     ! loop index
     !------------------------------------------------------------------------
 
+    do fi = 1,num_patch
+       i=filter_patch(fi)
+
+       this%m_leafp_to_litter_patch(i)                   = value_patch
+       this%m_frootp_to_litter_patch(i)                  = value_patch
+       this%m_leafp_storage_to_litter_patch(i)           = value_patch
+       this%m_frootp_storage_to_litter_patch(i)          = value_patch
+       this%m_livestemp_storage_to_litter_patch(i)       = value_patch
+       this%m_deadstemp_storage_to_litter_patch(i)       = value_patch
+       this%m_livecrootp_storage_to_litter_patch(i)      = value_patch
+       this%m_deadcrootp_storage_to_litter_patch(i)      = value_patch
+       this%m_leafp_xfer_to_litter_patch(i)              = value_patch
+       this%m_frootp_xfer_to_litter_patch(i)             = value_patch
+       this%m_livestemp_xfer_to_litter_patch(i)          = value_patch
+       this%m_deadstemp_xfer_to_litter_patch(i)          = value_patch
+       this%m_livecrootp_xfer_to_litter_patch(i)         = value_patch
+       this%m_deadcrootp_xfer_to_litter_patch(i)         = value_patch
+       this%m_livestemp_to_litter_patch(i)               = value_patch
+       this%m_deadstemp_to_litter_patch(i)               = value_patch
+       this%m_livecrootp_to_litter_patch(i)              = value_patch
+       this%m_deadcrootp_to_litter_patch(i)              = value_patch
+       this%m_retransp_to_litter_patch(i)                = value_patch
+       this%m_ppool_to_litter_patch(i)                   = value_patch
+       this%hrv_leafp_to_litter_patch(i)                 = value_patch             
+       this%hrv_frootp_to_litter_patch(i)                = value_patch            
+       this%hrv_leafp_storage_to_litter_patch(i)         = value_patch     
+       this%hrv_frootp_storage_to_litter_patch(i)        = value_patch    
+       this%hrv_livestemp_storage_to_litter_patch(i)     = value_patch 
+       this%hrv_deadstemp_storage_to_litter_patch(i)     = value_patch 
+       this%hrv_livecrootp_storage_to_litter_patch(i)    = value_patch
+       this%hrv_deadcrootp_storage_to_litter_patch(i)    = value_patch
+       this%hrv_leafp_xfer_to_litter_patch(i)            = value_patch        
+       this%hrv_frootp_xfer_to_litter_patch(i)           = value_patch       
+       this%hrv_livestemp_xfer_to_litter_patch(i)        = value_patch    
+       this%hrv_deadstemp_xfer_to_litter_patch(i)        = value_patch    
+       this%hrv_livecrootp_xfer_to_litter_patch(i)       = value_patch   
+       this%hrv_deadcrootp_xfer_to_litter_patch(i)       = value_patch   
+       this%hrv_livestemp_to_litter_patch(i)             = value_patch         
+       this%hrv_deadstemp_to_prod10p_patch(i)            = value_patch        
+       this%hrv_deadstemp_to_prod100p_patch(i)           = value_patch       
+       this%hrv_leafp_to_prod1p_patch(i)                 = value_patch
+       this%hrv_livestemp_to_prod1p_patch(i)             = value_patch
+       this%hrv_grainp_to_prod1p_patch(i)                = value_patch
+       this%hrv_cropp_to_prod1p_patch(i)                 = value_patch
+       this%hrv_livecrootp_to_litter_patch(i)            = value_patch        
+       this%hrv_deadcrootp_to_litter_patch(i)            = value_patch        
+       this%hrv_retransp_to_litter_patch(i)              = value_patch    
+       this%hrv_ppool_to_litter_patch(i)                 = value_patch
+
+       this%m_leafp_to_fire_patch(i)                     = value_patch
+       this%m_leafp_storage_to_fire_patch(i)             = value_patch
+       this%m_leafp_xfer_to_fire_patch(i)                = value_patch
+       this%m_livestemp_to_fire_patch(i)                 = value_patch
+       this%m_livestemp_storage_to_fire_patch(i)         = value_patch
+       this%m_livestemp_xfer_to_fire_patch(i)            = value_patch
+       this%m_deadstemp_to_fire_patch(i)                 = value_patch
+       this%m_deadstemp_storage_to_fire_patch(i)         = value_patch
+       this%m_deadstemp_xfer_to_fire_patch(i)            = value_patch
+       this%m_frootp_to_fire_patch(i)                    = value_patch
+       this%m_frootp_storage_to_fire_patch(i)            = value_patch
+       this%m_frootp_xfer_to_fire_patch(i)               = value_patch
+       this%m_livecrootp_to_fire_patch(i)                = value_patch
+       this%m_livecrootp_storage_to_fire_patch(i)        = value_patch
+       this%m_livecrootp_xfer_to_fire_patch(i)           = value_patch
+       this%m_deadcrootp_to_fire_patch(i)                = value_patch
+       this%m_deadcrootp_storage_to_fire_patch(i)        = value_patch
+       this%m_deadcrootp_xfer_to_fire_patch(i)           = value_patch
+       this%m_retransp_to_fire_patch(i)                  = value_patch
+       this%m_ppool_to_fire_patch(i)                     = value_patch
+
+       this%m_leafp_to_litter_fire_patch(i)              = value_patch
+       this%m_leafp_storage_to_litter_fire_patch(i)      = value_patch
+       this%m_leafp_xfer_to_litter_fire_patch(i)         = value_patch
+       this%m_livestemp_to_litter_fire_patch(i)          = value_patch
+       this%m_livestemp_storage_to_litter_fire_patch(i)  = value_patch
+       this%m_livestemp_xfer_to_litter_fire_patch(i)     = value_patch
+       this%m_livestemp_to_deadstemp_fire_patch(i)       = value_patch
+       this%m_deadstemp_to_litter_fire_patch(i)          = value_patch
+       this%m_deadstemp_storage_to_litter_fire_patch(i)  = value_patch
+       this%m_deadstemp_xfer_to_litter_fire_patch(i)     = value_patch
+       this%m_frootp_to_litter_fire_patch(i)             = value_patch
+       this%m_frootp_storage_to_litter_fire_patch(i)     = value_patch
+       this%m_frootp_xfer_to_litter_fire_patch(i)        = value_patch
+       this%m_livecrootp_to_litter_fire_patch(i)         = value_patch
+       this%m_livecrootp_storage_to_litter_fire_patch(i) = value_patch
+       this%m_livecrootp_xfer_to_litter_fire_patch(i)    = value_patch
+       this%m_livecrootp_to_deadcrootp_fire_patch(i)     = value_patch
+       this%m_deadcrootp_to_litter_fire_patch(i)         = value_patch
+       this%m_deadcrootp_storage_to_litter_fire_patch(i) = value_patch
+       this%m_deadcrootp_xfer_to_litter_fire_patch(i)    = value_patch
+       this%m_retransp_to_litter_fire_patch(i)           = value_patch
+       this%m_ppool_to_litter_fire_patch(i)              = value_patch
+
+       this%leafp_xfer_to_leafp_patch(i)                 = value_patch
+       this%frootp_xfer_to_frootp_patch(i)               = value_patch
+       this%livestemp_xfer_to_livestemp_patch(i)         = value_patch
+       this%deadstemp_xfer_to_deadstemp_patch(i)         = value_patch
+       this%livecrootp_xfer_to_livecrootp_patch(i)       = value_patch
+       this%deadcrootp_xfer_to_deadcrootp_patch(i)       = value_patch
+       this%leafp_to_litter_patch(i)                     = value_patch
+       this%leafp_to_retransp_patch(i)                   = value_patch
+       this%frootp_to_litter_patch(i)                    = value_patch
+       this%retransp_to_ppool_patch(i)                   = value_patch
+       this%sminp_to_ppool_patch(i)                      = value_patch
+       this%ppool_to_leafp_patch(i)                      = value_patch
+       this%ppool_to_leafp_storage_patch(i)              = value_patch
+       this%ppool_to_frootp_patch(i)                     = value_patch
+       this%ppool_to_frootp_storage_patch(i)             = value_patch
+       this%ppool_to_livestemp_patch(i)                  = value_patch
+       this%ppool_to_livestemp_storage_patch(i)          = value_patch
+       this%ppool_to_deadstemp_patch(i)                  = value_patch
+       this%ppool_to_deadstemp_storage_patch(i)          = value_patch
+       this%ppool_to_livecrootp_patch(i)                 = value_patch
+       this%ppool_to_livecrootp_storage_patch(i)         = value_patch
+       this%ppool_to_deadcrootp_patch(i)                 = value_patch
+       this%ppool_to_deadcrootp_storage_patch(i)         = value_patch
+       this%leafp_storage_to_xfer_patch(i)               = value_patch
+       this%frootp_storage_to_xfer_patch(i)              = value_patch
+       this%livestemp_storage_to_xfer_patch(i)           = value_patch
+       this%deadstemp_storage_to_xfer_patch(i)           = value_patch
+       this%livecrootp_storage_to_xfer_patch(i)          = value_patch
+       this%deadcrootp_storage_to_xfer_patch(i)          = value_patch
+       this%livestemp_to_deadstemp_patch(i)              = value_patch
+       this%livestemp_to_retransp_patch(i)               = value_patch
+       this%livecrootp_to_deadcrootp_patch(i)            = value_patch
+       this%livecrootp_to_retransp_patch(i)              = value_patch
+       this%pdeploy_patch(i)                             = value_patch
+       this%pinputs_patch(i)                             = value_patch
+       this%poutputs_patch(i)                            = value_patch
+       this%wood_harvestp_patch(i)                       = value_patch
+       this%fire_ploss_patch(i)                          = value_patch
+       this%biochem_pmin_to_plant_patch(i)               = value_patch
+       this%gap_ploss_litter(i)                          = value_patch
+       this%fire_ploss_litter(i)                         = value_patch
+       this%hrv_ploss_litter(i)                          = value_patch
+       this%sen_ploss_litter(i)                          = value_patch
+    end do
+
+    if ( crop_prog )then
+       do fi = 1,num_patch
+          i = filter_patch(fi)
+          this%livestemp_to_litter_patch(i)              = value_patch
+          this%grainp_to_food_patch(i)                   = value_patch
+          this%grainp_xfer_to_grainp_patch(i)            = value_patch
+          this%ppool_to_grainp_patch(i)                  = value_patch
+          this%ppool_to_grainp_storage_patch(i)          = value_patch
+          this%grainp_storage_to_xfer_patch(i)           = value_patch
+          this%frootp_to_retransp_patch(i)               = value_patch
+       end do
+    end if
+
+    do j = 1, nlevdecomp_full
+       do fi = 1,num_column
+          i = filter_column(fi)
+
+          ! phenology: litterfall and crop fluxes associated wit
+          this%phenology_p_to_litr_met_p_col(i,j)        = value_column
+          this%phenology_p_to_litr_cel_p_col(i,j)        = value_column
+          this%phenology_p_to_litr_lig_p_col(i,j)        = value_column
+
+          ! gap mortality
+          this%gap_mortality_p_to_litr_met_p_col(i,j)    = value_column
+          this%gap_mortality_p_to_litr_cel_p_col(i,j)    = value_column
+          this%gap_mortality_p_to_litr_lig_p_col(i,j)    = value_column
+          this%gap_mortality_p_to_cwdp_col(i,j)          = value_column
+
+          ! fire
+          this%fire_mortality_p_to_cwdp_col(i,j)         = value_column
+          this%m_p_to_litr_met_fire_col(i,j)             = value_column
+          this%m_p_to_litr_cel_fire_col(i,j)             = value_column  
+          this%m_p_to_litr_lig_fire_col(i,j)             = value_column
+
+          ! harvest
+          this%harvest_p_to_litr_met_p_col(i,j)          = value_column             
+          this%harvest_p_to_litr_cel_p_col(i,j)          = value_column             
+          this%harvest_p_to_litr_lig_p_col(i,j)          = value_column             
+          this%harvest_p_to_cwdp_col(i,j)                = value_column  
+
+          this%primp_to_labilep_vr_col(i,j)              = value_column
+          this%labilep_to_secondp_vr_col(i,j)            = value_column
+          this%secondp_to_labilep_vr_col(i,j)            = value_column
+          this%secondp_to_occlp_vr_col(i,j)              = value_column
+
+          this%sminp_leached_vr_col(i,j)                 = value_column
+
+          this%potential_immob_p_vr_col(i,j)             = value_column
+          this%actual_immob_p_vr_col(i,j)                = value_column
+          this%sminp_to_plant_vr_col(i,j)                = value_column
+          this%supplement_to_sminp_vr_col(i,j)           = value_column
+          this%gross_pmin_vr_col(i,j)                    = value_column
+          this%net_pmin_vr_col(i,j)                      = value_column
+          this%biochem_pmin_vr_col(i,j)                  = value_column
+          this%biochem_pmin_to_ecosysp_vr_col(i,j)       = value_column
+
+          ! bgc interface & pflotran
+          this%plant_pdemand_vr_col(i,j)                 = value_column
+          
+          this%adsorb_to_labilep_vr(i,j)                 = value_column
+          this%desorb_to_solutionp_vr(i,j)               = value_column
+
+       end do
+    end do
+
+    do fi = 1,num_column
+       i = filter_column(fi)
+
+       this%pdep_to_sminp_col(i)             = value_column
+       this%fert_p_to_sminp_col(i)           = value_column
+       this%hrv_deadstemp_to_prod10p_col(i)  = value_column        
+       this%hrv_deadstemp_to_prod100p_col(i) = value_column      
+       this%hrv_cropp_to_prod1p_col(i)       = value_column
+       this%prod10p_loss_col(i)              = value_column
+       this%prod100p_loss_col(i)             = value_column
+       this%product_ploss_col(i)             = value_column
+       this%prod1p_loss_col(i)               = value_column
+       this%potential_immob_p_col(i)         = value_column
+       this%actual_immob_p_col(i)            = value_column
+       this%sminp_to_plant_col(i)            = value_column
+       this%supplement_to_sminp_col(i)       = value_column
+       this%gross_pmin_col(i)                = value_column
+       this%net_pmin_col(i)                  = value_column
+       this%biochem_pmin_col(i)              = value_column
+       this%primp_to_labilep_col(i)          = value_column
+       this%labilep_to_secondp_col(i)        = value_column
+       this%secondp_to_labilep_col(i)        = value_column
+       this%secondp_to_occlp_col(i)          = value_column
+       this%sminp_leached_col(i)             = value_column
+       this%pinputs_col(i)                   = value_column
+       this%poutputs_col(i)                  = value_column
+       this%fire_ploss_col(i)                = value_column
+       this%som_p_leached_col(i)             = value_column
+
+       ! Zero p2c column fluxes
+       this%fire_ploss_col(i) = value_column
+       this%wood_harvestp_col(i) = value_column
+
+       ! bgc-interface
+       this%plant_pdemand_col(i) = value_column
+
+       this%fire_ploss_col(i)                = value_column
+       this%wood_harvestp_col(i)             = value_column
+       
+       this%adsorb_to_labilep_col(i)         = value_column
+       this%desorb_to_solutionp_col(i)       = value_column
+
+    end do
+
+    do k = 1, ndecomp_pools
+       do fi = 1,num_column
+          i = filter_column(fi)
+          this%decomp_ppools_leached_col(i,k) = value_column
+          this%m_decomp_ppools_to_fire_col(i,k) = value_column
+       end do
+    end do
+
+    do k = 1, ndecomp_pools
+       do j = 1, nlevdecomp_full
+          do fi = 1,num_column
+             i = filter_column(fi)
+             this%m_decomp_ppools_to_fire_vr_col(i,j,k) = value_column
+             this%decomp_ppools_transport_tendency_col(i,j,k) = value_column
+          end do
+       end do
+    end do
+
+    do l = 1, ndecomp_cascade_transitions
+       do fi = 1,num_column
+          i = filter_column(fi)
+          this%decomp_cascade_ptransfer_col(i,l) = value_column
+          this%decomp_cascade_sminp_flux_col(i,l) = value_column
+       end do
+    end do
+
+    do l = 1, ndecomp_cascade_transitions
+       do j = 1, nlevdecomp_full
+          do fi = 1,num_column
+             i = filter_column(fi)
+             this%decomp_cascade_ptransfer_vr_col(i,j,l) = value_column
+             this%decomp_cascade_sminp_flux_vr_col(i,j,l) = value_column
+          end do
+       end do
+    end do
+
+    do k = 1, ndecomp_pools
+       do j = 1, nlevdecomp_full
+          do fi = 1,num_column
+             i = filter_column(fi)
+             this%decomp_ppools_sourcesink_col(i,j,k) = value_column
+             this%biochem_pmin_ppools_vr_col(i,j,k) = value_column   ! this is needed, if no P cycle
+          end do
+       end do
+    end do
+
+    ! pflotran
+    do k = 1, ndecomp_pools
+       do j = 1, nlevdecomp_full
+          do fi = 1,num_column
+             i = filter_column(fi)
+             ! only initializing in the first time-step
+             if ( this%externalp_to_decomp_ppools_col(i,j,k) == spval ) then
+                this%externalp_to_decomp_ppools_col(i,j,k) = value_column
+             end if
+          end do
+       end do
+    end do
+
+    do j = 1, nlevdecomp_full
+       do fi = 1,num_column
+          i = filter_column(fi)
+          ! only initializing in the first time-step
+          if ( this%sminp_net_transport_vr_col(i,j) == spval ) then
+             this%sminp_net_transport_vr_col(i,j) = value_column
+          end if
+       end do
+    end do
+
+    do fi = 1,num_column
+       i = filter_column(fi)
+       ! only initializing in the first time-step
+       if ( this%externalp_to_decomp_delta_col(i) == spval ) then
+          this%externalp_to_decomp_delta_col(i) = value_column
+       end if
+       if ( this%sminp_net_transport_delta_col(i) == spval ) then
+          this%sminp_net_transport_delta_col(i)   = value_column
+       end if
+    end do
   end subroutine SetValues
 
   !-----------------------------------------------------------------------
@@ -1713,14 +2188,31 @@
     type(bounds_type), intent(in)  :: bounds 
     !
     ! !LOCAL VARIABLES:
-    integer  :: c, g, j          ! indices
+    integer  :: c, j          ! indices
     !-----------------------------------------------------------------------
 
-
+    do c = bounds%begc,bounds%endc
+       this%dwt_seedp_to_leaf_col(c)     = 0._r8
+       this%dwt_seedp_to_deadstem_col(c) = 0._r8
+       this%dwt_seedp_to_ppool_col(c)    = 0._r8
+       this%dwt_conv_pflux_col(c)        = 0._r8
+       this%dwt_prod10p_gain_col(c)      = 0._r8
+       this%dwt_prod100p_gain_col(c)     = 0._r8
+    end do
+
+    do j = 1, nlevdecomp_full
+       do c = bounds%begc,bounds%endc
+          this%dwt_frootp_to_litr_met_p_col(c,j) = 0._r8
+          this%dwt_frootp_to_litr_cel_p_col(c,j) = 0._r8
+          this%dwt_frootp_to_litr_lig_p_col(c,j) = 0._r8
+          this%dwt_livecrootp_to_cwdp_col(c,j)   = 0._r8
+          this%dwt_deadcrootp_to_cwdp_col(c,j)   = 0._r8
+       end do
+    end do
 
   end subroutine ZeroDwt
 
-  !-----------------------------------------------------------------------
+ !-----------------------------------------------------------------------
   subroutine Summary(this, bounds, num_soilc, filter_soilc, num_soilp, filter_soilp)
     !
     ! !USES:
@@ -1745,8 +2237,6 @@
     real(r8) :: maxdepth    ! depth to integrate soil variables
     !-----------------------------------------------------------------------
 
-<<<<<<< HEAD
-=======
     do fp = 1,num_soilp
        p = filter_soilp(fp)
 
@@ -2104,10 +2594,150 @@
         call PSummary_interface(this, bounds, num_soilc, filter_soilc)
     end if
     !----------------------------------------------------------------
->>>>>>> 8b14b057
 
   end subroutine Summary
 
 !-------------------------------------------------------------------------------------------------
+! !INTERFACE:
+subroutine PSummary_interface(this,bounds,num_soilc, filter_soilc)
+!
+! !DESCRIPTION:
+! bgc interface & pflotran:
+! On the radiation time step, perform olumn-level nitrogen
+! summary calculations, which mainly from PFLOTRAN bgc coupling
+!
+! !USES:
+   use clm_varpar  , only: nlevdecomp, ndecomp_pools
+   use clm_varpar  , only: i_met_lit, i_cel_lit, i_lig_lit, i_cwd
+   use clm_time_manager    , only : get_step_size
+
+!   use clm_varctl    , only: pf_hmode
+!
+! !ARGUMENTS:
+   implicit none
+   class (phosphorusflux_type)     :: this
+   type(bounds_type) ,  intent(in) :: bounds
+   integer,             intent(in) :: num_soilc       ! number of soil columns in filter
+   integer,             intent(in) :: filter_soilc(:) ! filter for soil columns
+
+! !LOCAL VARIABLES:
+   integer :: c,j, l      ! indices
+   integer :: fc          ! column filter indices
+   real(r8):: dtime             ! radiation time step (seconds)
+
+   ! set time steps
+    dtime = real( get_step_size(), r8 )
+    if (use_pflotran .and. pf_cmode) then
+        ! TODO
+    end if
+
+       ! summarize at column-level vertically-resolved littering/removal for PFLOTRAN bgc input needs
+       ! first it needs to save the total column-level N rate btw plant pool and decomposible pools at previous time step
+       ! for adjusting difference when doing balance check
+
+       do fc = 1,num_soilc
+         c = filter_soilc(fc)
+         this%externalp_to_decomp_delta_col(c) = 0._r8
+         this%sminp_net_transport_delta_col(c)   = 0._r8
+         do j = 1, nlevdecomp
+            do l = 1, ndecomp_pools
+               this%externalp_to_decomp_delta_col(c) =    &
+                  this%externalp_to_decomp_delta_col(c) + &
+                    this%externalp_to_decomp_ppools_col(c,j,l)*dzsoi_decomp(j)
+            end do
+
+            ! sminp leaching/runoff at previous time-step, which may be as source by PFLOTRAN
+            this%sminp_net_transport_delta_col(c) = &
+               this%sminp_net_transport_delta_col(c) + &
+                    this%sminp_net_transport_vr_col(c,j)*dzsoi_decomp(j)
+
+         end do
+       end do
+
+       ! do the initialization for the following 2 variables here.
+       ! DON'T do so in the beginning of CLM-CN time-step (otherwise the above saved will not work)
+       this%externalp_to_decomp_ppools_col(:,:,:) = 0._r8
+       this%sminp_net_transport_vr_col(:,:) = 0._r8
+
+       ! add up all vertically-resolved addition/removal rates (gC/m3/s) of decomp_pools
+       do l = 1, ndecomp_pools
+          do j = 1, nlevdecomp
+             do fc = 1,num_soilc
+                c = filter_soilc(fc)
+
+                ! for litter C pools
+                if (l==i_met_lit) then
+                   this%externalp_to_decomp_ppools_col(c,j,l) =              &
+                       this%externalp_to_decomp_ppools_col(c,j,l)            &
+                        + this%phenology_p_to_litr_met_p_col(c,j)            &
+                        + this%dwt_frootp_to_litr_met_p_col(c,j)             &
+                        + this%gap_mortality_p_to_litr_met_p_col(c,j)        &
+                        + this%harvest_p_to_litr_met_p_col(c,j)              
+
+                elseif (l==i_cel_lit) then
+                   this%externalp_to_decomp_ppools_col(c,j,l) =              &
+                       this%externalp_to_decomp_ppools_col(c,j,l)            &
+                        + this%phenology_p_to_litr_cel_p_col(c,j)            &
+                        + this%dwt_frootp_to_litr_cel_p_col(c,j)             &
+                        + this%gap_mortality_p_to_litr_cel_p_col(c,j)        &
+                        + this%harvest_p_to_litr_cel_p_col(c,j)              
+
+                elseif (l==i_lig_lit) then
+                   this%externalp_to_decomp_ppools_col(c,j,l) =              &
+                       this%externalp_to_decomp_ppools_col(c,j,l)            &
+                        + this%phenology_p_to_litr_lig_p_col(c,j)            &
+                        + this%dwt_frootp_to_litr_lig_p_col(c,j)             &
+                        + this%gap_mortality_p_to_litr_lig_p_col(c,j)        &
+                        + this%harvest_p_to_litr_lig_p_col(c,j)              
+
+                ! for cwd
+                elseif (l==i_cwd) then
+                   this%externalp_to_decomp_ppools_col(c,j,l) =              &
+                       this%externalp_to_decomp_ppools_col(c,j,l)            &
+                        + this%dwt_livecrootp_to_cwdp_col(c,j)               &
+                        + this%dwt_deadcrootp_to_cwdp_col(c,j)               &
+                        + this%gap_mortality_p_to_cwdp_col(c,j)              &
+                        + this%harvest_p_to_cwdp_col(c,j)                    
+
+                end if
+
+             ! the following is the net changes of plant N to decompible N poools between time-step
+             ! in pflotran, decomposible N pools increments ARE from previous time-step (saved above);
+             ! while, in CLM-CN all plant N pools are updated with current N fluxes among plant and ground/soil.
+             ! therefore, when do balance check it is needed to adjust the time-lag of changes.
+                this%externalp_to_decomp_delta_col(c) =   &
+                            this%externalp_to_decomp_delta_col(c) - &
+                            this%externalp_to_decomp_ppools_col(c,j,l)*dzsoi_decomp(j)
+
+                if (abs(this%externalp_to_decomp_ppools_col(c,j,l))<=1.e-21_r8) then
+                    this%externalp_to_decomp_ppools_col(c,j,l) = 0._r8
+                end if
+
+             end do
+          end do
+       end do
+
+       ! if pflotran hydrology NOT coupled, need to do adjusting for sminp leaching for balance error checking
+       if (.not. pf_hmode) then
+          do j = 1, nlevdecomp
+             do fc = 1,num_soilc
+                c = filter_soilc(fc)
+                this%sminp_net_transport_vr_col(c,j) = 0._r8
+
+                this%sminp_net_transport_delta_col(c) = &
+                            this%sminp_net_transport_delta_col(c) - &
+                            this%sminp_net_transport_vr_col(c,j)*dzsoi_decomp(j)
+             end do
+          end do
+       end if
+
+       ! change the sign so that it is the increments from the previous time-step (unit: g/m2/s)
+       do fc = 1, num_soilc
+          c = filter_soilc(fc)
+          this%externalp_to_decomp_delta_col(c)     = -this%externalp_to_decomp_delta_col(c)
+          this%sminp_net_transport_delta_col(c)     = -this%sminp_net_transport_delta_col(c)
+       end do
+end subroutine PSummary_interface
+!-------------------------------------------------------------------------------------------------
 
 end module PhosphorusFluxType
