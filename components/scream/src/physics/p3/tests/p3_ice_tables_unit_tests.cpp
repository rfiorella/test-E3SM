--- conflicted
+++ resolved
@@ -299,11 +299,7 @@
     init_table_linear_dimension(ice_table_vals, 0);
 
     int nerr = 0;
-<<<<<<< HEAD
     TeamPolicy policy(ekat::ExeSpaceUtils<ExeSpace>::get_default_team_policy(ice_table_vals.extent(0), ice_table_vals.extent(1)));
-=======
->>>>>>> 8a1256df
-    TeamPolicy policy(ekat::ExeSpaceUtils<ExeSpace>::get_default_team_policy(itab.extent(0), itab.extent(1)));
     Kokkos::parallel_reduce("TestTableIce::run", policy, KOKKOS_LAMBDA(const MemberType& team, int& errors) {
       //int i = team.league_rank();
       Kokkos::parallel_for(Kokkos::TeamThreadRange(team, ice_table_vals.extent(1)), [&] (const int& j) {
