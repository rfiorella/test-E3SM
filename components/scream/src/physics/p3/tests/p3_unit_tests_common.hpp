#ifndef P3_UNIT_TESTS_COMMON_HPP
#define P3_UNIT_TESTS_COMMON_HPP

#include "share/scream_types.hpp"
#include "share/util/scream_utils.hpp"
#include "share/scream_kokkos.hpp"
#include "physics/p3/p3_functions.hpp"

namespace scream {
namespace p3 {
namespace unit_test {

/*
 * Unit test infrastructure for p3 unit tests.
 *
 * p3 entities can friend scream::p3::unit_test::UnitWrap to give unit tests
 * access to private members.
 *
 * All unit test impls should be within an inner struct of UnitWrap::UnitTest for
 * easy access to useful types.
 */

struct UnitWrap {

  template <typename D=DefaultDevice>
  struct UnitTest : public KokkosTypes<D> {

    using Device      = D;
    using MemberType  = typename KokkosTypes<Device>::MemberType;
    using TeamPolicy  = typename KokkosTypes<Device>::TeamPolicy;
    using RangePolicy = typename KokkosTypes<Device>::RangePolicy;
    using ExeSpace    = typename KokkosTypes<Device>::ExeSpace;

    template <typename S>
    using view_1d = typename KokkosTypes<Device>::template view_1d<S>;
    template <typename S>
    using view_2d = typename KokkosTypes<Device>::template view_2d<S>;
    template <typename S>
    using view_3d = typename KokkosTypes<Device>::template view_3d<S>;

    template <typename S>
    using uview_1d = typename ko::template Unmanaged<view_1d<S> >;

    using Functions          = scream::p3::Functions<Real, Device>;
    using view_itab_table    = typename Functions::view_itab_table;
    using view_itabcol_table = typename Functions::view_itabcol_table;
    using view_1d_table      = typename Functions::view_1d_table;
    using view_2d_table      = typename Functions::view_2d_table;
    using view_dnu_table     = typename Functions::view_dnu_table;
    using Scalar             = typename Functions::Scalar;
    using Spack              = typename Functions::Spack;
    using Pack               = typename Functions::Pack;
    using IntSmallPack       = typename Functions::IntSmallPack;
    using Smask              = typename Functions::Smask;
    using TableIce           = typename Functions::TableIce;
    using TableRain          = typename Functions::TableRain;
    using Table3             = typename Functions::Table3;
    using C                  = typename Functions::C;

    // Put struct decls here
    struct TestTableIce;
    struct TestTable3;
    struct TestBackToCellAverage;
    struct TestPreventIceOverdepletion;
    struct TestFind;
    struct TestUpwind;
    struct TestGenSed;
    struct TestP3Func;
    struct TestDsd2;
    struct TestP3Conservation;
    struct TestP3CloudWaterAutoconversion;
    struct TestCalcRimeDensity;
    struct TestCldliqImmersionFreezing;
    struct TestRainImmersionFreezing;
    struct TestDropletSelfCollection;
    struct TestCloudSed;
    struct TestCloudRainAccretion;
    struct TestIceSed;
    struct TestRainSed;
    struct TestGetTimeSpacePhysVariables;
    struct TestP3UpdatePrognosticIce;
    struct TestIceCollection;
    struct TestEvapSublPrecip;
    struct TestRainSelfCollection;
    struct TestP3IceMelting;
    struct TestP3UpdatePrognosticLiq;
    struct TestP3IceDepSublimation;
    struct TestP3FunctionsImposeMaxTotalNi;
    struct TestIceRelaxationTimescale;
    struct TestCalcLiqRelaxationTimescale;
    struct TestIceNucleation;
    struct TestDropletActivation;
    struct TestIceCldliqWetGrowth;
<<<<<<< HEAD
    struct TestLatentHeat;
=======
    struct TestCheckValues;
    struct TestIncloudMixing;
>>>>>>> 603095a8
  };

};


} // namespace unit_test
} // namespace p3
} // namespace scream

#endif<|MERGE_RESOLUTION|>--- conflicted
+++ resolved
@@ -91,16 +91,12 @@
     struct TestIceNucleation;
     struct TestDropletActivation;
     struct TestIceCldliqWetGrowth;
-<<<<<<< HEAD
     struct TestLatentHeat;
-=======
     struct TestCheckValues;
     struct TestIncloudMixing;
->>>>>>> 603095a8
   };
 
 };
-
 
 } // namespace unit_test
 } // namespace p3
