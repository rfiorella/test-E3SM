#ifndef P3_UNIT_TESTS_COMMON_HPP
#define P3_UNIT_TESTS_COMMON_HPP

#include "share/scream_types.hpp"
#include "share/util/scream_utils.hpp"
#include "share/scream_kokkos.hpp"
#include "physics/p3/p3_functions.hpp"

namespace scream {
namespace p3 {
namespace unit_test {

/*
 * Unit test infrastructure for p3 unit tests.
 *
 * p3 entities can friend scream::p3::unit_test::UnitWrap to give unit tests
 * access to private members.
 *
 * All unit test impls should be within an inner struct of UnitWrap::UnitTest for
 * easy access to useful types.
 */

struct UnitWrap {

  template <typename D=DefaultDevice>
  struct UnitTest : public KokkosTypes<D> {

    using Device      = D;
    using MemberType  = typename KokkosTypes<Device>::MemberType;
    using TeamPolicy  = typename KokkosTypes<Device>::TeamPolicy;
    using RangePolicy = typename KokkosTypes<Device>::RangePolicy;
    using ExeSpace    = typename KokkosTypes<Device>::ExeSpace;

    template <typename S>
    using view_1d = typename KokkosTypes<Device>::template view_1d<S>;
    template <typename S>
    using view_2d = typename KokkosTypes<Device>::template view_2d<S>;
    template <typename S>
    using view_3d = typename KokkosTypes<Device>::template view_3d<S>;

    template <typename S>
    using uview_1d = typename ko::template Unmanaged<view_1d<S> >;

    using Functions          = scream::p3::Functions<Real, Device>;
    using view_itab_table    = typename Functions::view_itab_table;
    using view_itabcol_table = typename Functions::view_itabcol_table;
    using view_1d_table      = typename Functions::view_1d_table;
    using view_2d_table      = typename Functions::view_2d_table;
    using view_dnu_table     = typename Functions::view_dnu_table;
    using Scalar             = typename Functions::Scalar;
    using Spack              = typename Functions::Spack;
    using Pack               = typename Functions::Pack;
    using IntSmallPack       = typename Functions::IntSmallPack;
    using Smask              = typename Functions::Smask;
    using TableIce           = typename Functions::TableIce;
    using TableRain          = typename Functions::TableRain;
    using Table3             = typename Functions::Table3;
    using C                  = typename Functions::C;

    // Put struct decls here
    struct TestTableIce;
    struct TestTable3;
    struct TestFind;
    struct TestUpwind;
    struct TestGenSed;
    struct TestP3Func;
    struct TestDsd2;
    struct TestP3Conservation;
    struct TestP3CloudWaterAutoconversion;
<<<<<<< HEAD
    struct TestRainImmersionFreezing;
=======
    struct TestDropletSelfCollection;
>>>>>>> d3fe0538
    struct TestCloudSed;
    struct TestCloudRainAccretion;
    struct TestIceSed;
    struct TestRainSed;
    struct TestP3UpdatePrognosticIce;
    struct TestIceCollection;
    struct TestP3UpdatePrognosticLiq;
    struct TestP3FunctionsImposeMaxTotalNi;
  };

};


} // namespace unit_test
} // namespace p3
} // namespace scream

#endif<|MERGE_RESOLUTION|>--- conflicted
+++ resolved
@@ -67,11 +67,8 @@
     struct TestDsd2;
     struct TestP3Conservation;
     struct TestP3CloudWaterAutoconversion;
-<<<<<<< HEAD
     struct TestRainImmersionFreezing;
-=======
     struct TestDropletSelfCollection;
->>>>>>> d3fe0538
     struct TestCloudSed;
     struct TestCloudRainAccretion;
     struct TestIceSed;
