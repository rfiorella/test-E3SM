#include "catch2/catch.hpp"

#include "share/scream_types.hpp"
#include "share/util/scream_utils.hpp"
#include "share/scream_kokkos.hpp"
#include "share/scream_pack.hpp"
#include "physics/p3/p3_functions.hpp"
#include "physics/p3/p3_functions_f90.hpp"
#include "share/util/scream_kokkos_utils.hpp"
#include "share/util/scream_arch.hpp"

#include "p3_unit_tests_common.hpp"

#include <thread>
#include <array>
#include <algorithm>
#include <random>

namespace scream {
namespace p3 {
namespace unit_test {
/*
 * Unit-tests for p3_functions.
 */
template <typename D>
struct UnitWrap::UnitTest<D>::TestP3Func
{
  KOKKOS_FUNCTION  static void saturation_tests(const Scalar& temperature, const Scalar& pressure, const Scalar& correct_sat_ice_p,
    const Scalar& correct_sat_liq_p, const Scalar&  correct_mix_ice_r, const Scalar& correct_mix_liq_r, int& errors ){

    const Spack temps(temperature);
    const Spack pres(pressure);

    Spack sat_ice_p = Functions::polysvp1(temps, true);
    Spack sat_liq_p = Functions::polysvp1(temps, false);

    Spack mix_ice_r = Functions::qv_sat(temps, pres, true);
    Spack mix_liq_r = Functions::qv_sat(temps, pres, false);

    // The correct results were computed with double precision, so we need
    // significantly greater tolerance for single precision.
    Scalar tol = (util::is_single_precision<Scalar>::value || util::OnGpu<ExeSpace>::value) ? C::Tol*100 : C::Tol;

    for(int s = 0; s < sat_ice_p.n; ++s){
      // Test vapor pressure
      if (abs(sat_ice_p[s] - correct_sat_ice_p) > tol ) {errors++;}
      if (abs(sat_liq_p[s] - correct_sat_liq_p) > tol)  {errors++;}
      //Test mixing-ratios
      if (abs(mix_ice_r[s] -  correct_mix_ice_r) > tol ) {errors++;}
      if (abs(mix_liq_r[s] -  correct_mix_liq_r) > tol ) {errors++;}
    }
}

  static void run()
  {
    int nerr = 0;
    TeamPolicy policy(util::ExeSpaceUtils<ExeSpace>::get_default_team_policy(1, 1));
    Kokkos::parallel_reduce("TestTableIce::run", policy, KOKKOS_LAMBDA(const MemberType& team, int& errors) {

      errors = 0;
      const auto tmelt = C::Tmelt;
      // Test values @ the melting point of H20 @ 1e5 Pa
      saturation_tests(tmelt, 1e5, 610.7960763188032, 610.7960763188032,
        0.003822318507864685,  0.003822318507864685, errors);

      //Test vaules @ 243.15K @ 1e5 Pa
      saturation_tests(243.15, 1e5, 37.98530141245404, 50.98455924912173,
         0.00023634717905493638,  0.0003172707211143376, errors);

      //Test values @ 303.15 @ 1e5 Pa
      saturation_tests(303.15, 1e5, 4242.757341329608, 4242.757341329608,
        0.0275579183092878, 0.0275579183092878, errors);

    }, nerr);

    Kokkos::fence();
    REQUIRE(nerr == 0);
  }
};

template <typename D>
struct UnitWrap::UnitTest<D>::TestP3Conservation
{

static void cloud_water_conservation_tests_device(){

    using KTH = KokkosTypes<HostDevice>;

    CloudWaterConservationData cwdc[1] = {{sp(1e-5), 0.0, sp(1.1), sp(1e-4), 0.0, 0.0, 0.0, 0.0, 0.0, sp(1.0), sp(1.0)}};

    // Sync to device
    KTH::view_1d<CloudWaterConservationData> cwdc_host("cwdc_host", 1);
    view_1d<CloudWaterConservationData> cwdc_device("cwdc_host", 1);

    // This copy only copies the input variables.
    std::copy(&cwdc[0], &cwdc[0] + 1, cwdc_host.data());
    Kokkos::deep_copy(cwdc_device, cwdc_host);

    // Run the lookup from a kernel and copy results back to host
    Kokkos::parallel_for(RangePolicy(0, 1), KOKKOS_LAMBDA(const Int& i) {
      Spack qc(cwdc_device(0).qc);
      Spack qcnuc(cwdc_device(0).qcnuc);
      Spack qcaut(cwdc_device(0).qcaut);
      Spack qcacc(cwdc_device(0).qcacc);
      Spack qccol(cwdc_device(0).qccol);
      Spack qcheti(cwdc_device(0).qcheti);
      Spack qcshd(cwdc_device(0).qcshd);
      Spack qiberg(cwdc_device(0).qiberg);
      Spack qisub(cwdc_device(0).qisub);
      Spack qidep(cwdc_device(0).qidep);

      Functions::cloud_water_conservation(qc, qcnuc, cwdc_device(0).dt, qcaut, qcacc, qccol, qcheti, qcshd, qiberg, qisub, qidep);

      cwdc_device(0).qc = qc[0];
      cwdc_device(0).qcnuc = qcnuc[0];
      cwdc_device(0).qcaut = qcaut[0];
      cwdc_device(0).qcacc = qcacc[0];
      cwdc_device(0).qccol = qccol[0];
      cwdc_device(0).qcheti = qcheti[0];
      cwdc_device(0).qcshd = qcshd[0];
      cwdc_device(0).qiberg = qiberg[0];
      cwdc_device(0).qisub = qisub[0];
      cwdc_device(0).qidep = qidep[0];
    });

    // Sync back to host
    Kokkos::deep_copy(cwdc_host, cwdc_device);

    const auto ratio = cwdc[0].qc/(cwdc[0].qcaut * cwdc[0].dt);
    REQUIRE(abs(cwdc_host(0).qcaut - cwdc[0].qcaut*ratio) <= C::Tol);
    REQUIRE(cwdc_host(0).qcacc == 0.0);
    REQUIRE(cwdc_host(0).qccol == 0.0);
    REQUIRE(cwdc_host(0).qcheti == 0.0);
    REQUIRE(cwdc_host(0).qcshd == 0.0);
    REQUIRE(cwdc_host(0).qiberg == 0.0);
    REQUIRE(abs(cwdc_host(0).qisub -(1.0 - ratio)) <= C::Tol);
    REQUIRE(abs(cwdc_host(0).qidep - (1.0 - ratio)) <= C::Tol);
    REQUIRE(cwdc_host[0].qcaut * cwdc[0].dt <= cwdc_host[0].qc);
  }

  static void rain_water_conservation_tests_device(){
     using KTH = KokkosTypes<HostDevice>;

     RainWaterConservationData rwdc[1] = {{sp(1e-5), 0.0, 0.0, 0.0, 0.0, sp(1.1), sp(1e-4), 0.0, 0.0 }};

     // Sync to device
     KTH::view_1d<RainWaterConservationData> rwdc_host("rwdc_host", 1);
     view_1d<RainWaterConservationData> rwdc_device("rwdc_host", 1);

     // This copy only copies the input variables.
     std::copy(&rwdc[0], &rwdc[0] + 1, rwdc_host.data());
     Kokkos::deep_copy(rwdc_device, rwdc_host);

    // Run the lookup from a kernel and copy results back to host
    Kokkos::parallel_for(RangePolicy(0, 1), KOKKOS_LAMBDA(const Int& i) {
      Spack qr(rwdc_device(0).qr);
      Spack qcaut(rwdc_device(0).qcaut);
      Spack qcacc(rwdc_device(0).qcacc);
      Spack qimlt(rwdc_device(0).qimlt);
      Spack qcshd(rwdc_device(0).qcshd);
      Spack qrevp(rwdc_device(0).qrevp);
      Spack qrcol(rwdc_device(0).qrcol);
      Spack qrheti(rwdc_device(0).qrheti);

      Functions::rain_water_conservation(qr, qcaut, qcacc, qimlt, qcshd, rwdc_device(0).dt, qrevp, qrcol, qrheti);

      rwdc_device(0).qr = qr[0];
      rwdc_device(0).qcaut = qcaut[0];
      rwdc_device(0).qcacc = qcacc[0];
      rwdc_device(0).qimlt = qimlt[0];
      rwdc_device(0).qcshd = qcshd[0];
      rwdc_device(0).qrevp = qrevp[0];
      rwdc_device(0).qrcol = qrcol[0];
      rwdc_device(0).qrheti = qrheti[0];
    });


    // Sync back to host
    Kokkos::deep_copy(rwdc_host, rwdc_device);
    const auto ratio = rwdc[0].qr/(rwdc[0].qrevp * rwdc[0].dt);

    //Here we check cases where source > sinks and sinks > 1e-20
    REQUIRE(rwdc_host(0).qcaut == 0.0);
    REQUIRE(rwdc_host(0).qcacc == 0.0);
    REQUIRE(rwdc_host(0).qimlt == 0.0);
    REQUIRE(rwdc_host(0).qcshd == 0.0);

    //Check the value of qrevp
    REQUIRE(abs(rwdc_host(0).qrevp- rwdc[0].qrevp*ratio)<= C::Tol);

    //Now test that conservation has actually been enforced
    REQUIRE( rwdc_host(0).qrevp * rwdc_host(0).dt  <= rwdc_host(0).qr);

  }

 
  static void ice_water_conservation_tests_device(){
    using KTH = KokkosTypes<HostDevice>;

    IceWaterConservationData iwdc[1] = {{sp(1e-5), 0.0, 0.0, 0.0, 0.0, 0.0, 0.0, 0.0, sp(1.1), sp(1e-4), 0.0}};

    // Sync to device
    KTH::view_1d<IceWaterConservationData> iwdc_host("iwdc_host", 1);
    view_1d<IceWaterConservationData> iwdc_device("iwdc_host", 1);

    // This copy only copies the input variables.
    std::copy(&iwdc[0], &iwdc[0] + 1, iwdc_host.data());
    Kokkos::deep_copy(iwdc_device, iwdc_host);

    // Run the lookup from a kernel and copy results back to host
    Kokkos::parallel_for(RangePolicy(0, 1), KOKKOS_LAMBDA(const Int& i) {
      Spack qitot(iwdc_device(0).qitot);
      Spack qidep(iwdc_device(0).qidep);
      Spack qinuc(iwdc_device(0).qinuc);
      Spack qrcol(iwdc_device(0).qrcol);
      Spack qccol(iwdc_device(0).qccol);
      Spack qrheti(iwdc_device(0).qrheti);
      Spack qcheti(iwdc_device(0).qcheti);
      Spack qiberg(iwdc_device(0).qiberg);
      Spack qisub(iwdc_device(0).qisub);
      Spack qimlt(iwdc_device(0).qimlt);

      Functions::ice_water_conservation(qitot, qidep, qinuc, qrcol, qccol, qrheti, qcheti, qiberg, iwdc_device(0).dt, qisub, qimlt);

      iwdc_device(0).qitot = qitot[0];
      iwdc_device(0).qidep = qidep[0];
      iwdc_device(0).qinuc = qinuc[0];
      iwdc_device(0).qrcol = qrcol[0];
      iwdc_device(0).qccol = qccol[0];
      iwdc_device(0).qrheti = qrheti[0];
      iwdc_device(0).qcheti = qcheti[0];
      iwdc_device(0).qiberg = qiberg[0];
      iwdc_device(0).qisub = qisub[0];
      iwdc_device(0).qimlt = qimlt[0];
    });

  }

  static void run()
  {

    cloud_water_conservation_tests_device();

    rain_water_conservation_tests_device();

    ice_water_conservation_tests_device();

  }

  static void cloud_water_conservation_unit_bfb_tests(){

    using KTH = KokkosTypes<HostDevice>;

    static constexpr Int max_pack_size = 16;
    REQUIRE(Spack::n <= max_pack_size);

    CloudWaterConservationData cwdc[max_pack_size] = {
      //qc, qcnuc, cwdc_device(0).dt, qcaut, qcacc, qccol, qcheti, qcshd, qiberg, qisub, qidep
      {9.9999999999999995e-7, 0.0, 1800.0, 1.5832574016248739e-12, 1.0630996907148179e-12, 0.0, 0.0, 0.0, 0.0, 0.0, 0.0},
      {6.4285714285714288e-5, 0.0, 1800.0, 5.0577951315583066e-7, 7.7585489624948031e-4, 1.5683327213659326E-4, 1.2893174331809564e-14, 0.0, 5.0463073442953805e-6, 0.0, 5.1387602886199180e-7},
      {0.0, 0.0, 1800.0, 0.0, 0.0, 0.0, 0.0, 0.0, 0.0, 0.0, 0.0},
      {7.1428571428571434e-5, 0.0, 1800.0, 5.1480988828550771e-7, 7.7585489624948031e-4, 1.5597668529004373e-4, 4.9926620576534573e-14, 0.0, 6.7718890050008472e-6, 0.0, 7.1052455549903861e-7},

      {9.9999999999999995e-7, 0.0, 1800.0, 1.5832574016248739e-12, 1.0630996907148179e-12, 0.0, 0.0, 0.0, 0.0, 0.0, 0.0},
      {6.4285714285714288e-5, 0.0, 1800.0, 5.0577951315583066e-7, 7.7585489624948031e-4, 1.5683327213659326E-4, 1.2893174331809564e-14, 0.0, 5.0463073442953805e-6, 0.0, 5.1387602886199180e-7},
      {0.0, 0.0, 1800.0, 0.0, 0.0, 0.0, 0.0, 0.0, 0.0, 0.0, 0.0},
      {7.1428571428571434e-5, 0.0, 1800.0, 5.1480988828550771e-7, 7.7585489624948031e-4, 1.5597668529004373e-4, 4.9926620576534573e-14, 0.0, 6.7718890050008472e-6, 0.0, 7.1052455549903861e-7},

      {9.9999999999999995e-7, 0.0, 1800.0, 1.5832574016248739e-12, 1.0630996907148179e-12, 0.0, 0.0, 0.0, 0.0, 0.0, 0.0},
      {6.4285714285714288e-5, 0.0, 1800.0, 5.0577951315583066e-7, 7.7585489624948031e-4, 1.5683327213659326E-4, 1.2893174331809564e-14, 0.0, 5.0463073442953805e-6, 0.0, 5.1387602886199180e-7},
      {0.0, 0.0, 1800.0, 0.0, 0.0, 0.0, 0.0, 0.0, 0.0, 0.0, 0.0},
      {7.1428571428571434e-5, 0.0, 1800.0, 5.1480988828550771e-7, 7.7585489624948031e-4, 1.5597668529004373e-4, 4.9926620576534573e-14, 0.0, 6.7718890050008472e-6, 0.0, 7.1052455549903861e-7},

      {9.9999999999999995e-7, 0.0, 1800.0, 1.5832574016248739e-12, 1.0630996907148179e-12, 0.0, 0.0, 0.0, 0.0, 0.0, 0.0},
      {6.4285714285714288e-5, 0.0, 1800.0, 5.0577951315583066e-7, 7.7585489624948031e-4, 1.5683327213659326E-4, 1.2893174331809564e-14, 0.0, 5.0463073442953805e-6, 0.0, 5.1387602886199180e-7},
      {0.0, 0.0, 1800.0, 0.0, 0.0, 0.0, 0.0, 0.0, 0.0, 0.0, 0.0},
      {7.1428571428571434e-5, 0.0, 1800.0, 5.1480988828550771e-7, 7.7585489624948031e-4, 1.5597668529004373e-4, 4.9926620576534573e-14, 0.0, 6.7718890050008472e-6, 0.0, 7.1052455549903861e-7}
    };

    // Sync to device
    KTH::view_1d<CloudWaterConservationData> cwdc_host("cwdc_host", Spack::n);
    view_1d<CloudWaterConservationData> cwdc_device("cwdc_host", Spack::n);

    // This copy only copies the input variables.
    std::copy(&cwdc[0], &cwdc[0] + Spack::n, cwdc_host.data());
    Kokkos::deep_copy(cwdc_device, cwdc_host);

    // Get data from fortran
    for (Int i = 0; i < max_pack_size; ++i) {
      cloud_water_conservation(cwdc[i]);
    }

    // This copy also copies the output from the fortran function into the host view. These values
    // are need to check the values returned from
    std::copy(&cwdc[0], &cwdc[0] + Spack::n, cwdc_host.data());

    // Run the lookup from a kernel and copy results back to host
    Kokkos::parallel_for(RangePolicy(0, 1), KOKKOS_LAMBDA(const Int& i) {
      // Init pack inputs
      Spack qc, qcnuc, qcaut, qcacc, qccol, qcheti, qcshd, qiberg, qisub, qidep;
      for (Int s = 0; s < Spack::n; ++s) {
        qc[s] = cwdc_device(s).qc;
        qcnuc[s] = cwdc_device(s).qcnuc;
        qcaut[s] = cwdc_device(s).qcaut;
        qcacc[s] = cwdc_device(s).qcacc;
        qccol[s] = cwdc_device(s).qccol;
        qcheti[s] = cwdc_device(s).qcheti;
        qcshd[s] = cwdc_device(s).qcshd;
        qiberg[s] = cwdc_device(s).qiberg;
        qisub[s] = cwdc_device(s).qisub;
        qidep[s] = cwdc_device(s).qidep;
      }

      Functions::cloud_water_conservation(qc, qcnuc, cwdc_device(0).dt, qcaut, qcacc, qccol, qcheti, qcshd, qiberg, qisub, qidep);
      // Copy results back into views
      for (Int s = 0; s < Spack::n; ++s) {
        cwdc_device(s).qc = qc[s];
        cwdc_device(s).qcnuc = qcnuc[s];
        cwdc_device(s).qcaut = qcaut[s];
        cwdc_device(s).qcacc = qcacc[s];
        cwdc_device(s).qccol = qccol[s];
        cwdc_device(s).qcheti = qcheti[s];
        cwdc_device(s).qiberg = qiberg[s];
        cwdc_device(s).qisub = qisub[s];
        cwdc_device(s).qidep = qidep[s];
      }

    });
    // Sync back to host
    Kokkos::deep_copy(cwdc_host, cwdc_device);

    // Validate results
    for (Int s = 0; s < Spack::n; ++s) {
      REQUIRE(cwdc[s].qc == cwdc_host(s).qc);
      REQUIRE(cwdc[s].qcnuc == cwdc_host(s).qcnuc);
      REQUIRE(cwdc[s].qcaut == cwdc_host(s).qcaut);
      REQUIRE(cwdc[s].qcacc == cwdc_host(s).qcacc);
      REQUIRE(cwdc[s].qccol == cwdc_host(s).qccol);
      REQUIRE(cwdc[s].qcheti == cwdc_host(s).qcheti);
      REQUIRE(cwdc[s].qiberg == cwdc_host(s).qiberg);
      REQUIRE(cwdc[s].qisub == cwdc_host(s).qisub);
      REQUIRE(cwdc[s].qidep == cwdc_host(s).qidep);
    }

  }

  static void ice_water_conservation_unit_bfb_tests()
  {
    using KTH = KokkosTypes<HostDevice>;

    static constexpr Int max_pack_size = 16;
    REQUIRE(Spack::n <= max_pack_size);

    IceWaterConservationData iwdc[max_pack_size] = {
      // qitot, qidep, qinuc, qiberg, qrcol, qccol, qrheti, qcheti, iwdc_device(0).dt, qisub, qimlt
      {1.0e-4, 0.0, 0.0, 0.0, 0.0, 0.0, 0.0, 0.0, 1800.0, 0.0, 1.9205467584100191e-4},
      {5.0e-8, 0.0, 0.0, 0.0, 0.0, 0.0, 0.0, 0.0, 1800.0, 1.8234653652173277e-7, 0.0},
      {1.0e-4, 0.0, 0.0, 0.0, 0.0, 0.0, 0.0, 0.0, 1800.0, 0.0, 2.3237448636383435e-3},
      {0.0, 0.0, 0.0, 0.0, 0.0, 0.0, 0.0, 0.0, 1800.0, 0.0, 0.0},

      {1.0e-4, 0.0, 0.0, 0.0, 0.0, 0.0, 0.0, 0.0, 1800.0, 0.0, 1.9205467584100191e-4},
      {5.0e-8, 0.0, 0.0, 0.0, 0.0, 0.0, 0.0, 0.0, 1800.0, 1.8234653652173277e-7, 0.0},
      {1.0e-4, 0.0, 0.0, 0.0, 0.0, 0.0, 0.0, 0.0, 1800.0, 0.0, 2.3237448636383435e-3},
      {0.0, 0.0, 0.0, 0.0, 0.0, 0.0, 0.0, 0.0, 1800.0, 0.0, 0.0},

      {1.0e-4, 0.0, 0.0, 0.0, 0.0, 0.0, 0.0, 0.0, 1800.0, 0.0, 1.9205467584100191e-4},
      {5.0e-8, 0.0, 0.0, 0.0, 0.0, 0.0, 0.0, 0.0, 1800.0, 1.8234653652173277e-7, 0.0},
      {1.0e-4, 0.0, 0.0, 0.0, 0.0, 0.0, 0.0, 0.0, 1800.0, 0.0, 2.3237448636383435e-3},
      {0.0, 0.0, 0.0, 0.0, 0.0, 0.0, 0.0, 0.0, 1800.0, 0.0, 0.0},

      {1.0e-4, 0.0, 0.0, 0.0, 0.0, 0.0, 0.0, 0.0, 1800.0, 0.0, 1.9205467584100191e-4},
      {5.0e-8, 0.0, 0.0, 0.0, 0.0, 0.0, 0.0, 0.0, 1800.0, 1.8234653652173277e-7, 0.0},
      {1.0e-4, 0.0, 0.0, 0.0, 0.0, 0.0, 0.0, 0.0, 1800.0, 0.0, 2.3237448636383435e-3},
      {0.0, 0.0, 0.0, 0.0, 0.0, 0.0, 0.0, 0.0, 1800.0, 0.0, 0.0}
    };

    // Sync to device
    KTH::view_1d<IceWaterConservationData> iwdc_host("iwdc_host", Spack::n);
    view_1d<IceWaterConservationData> iwdc_device("iwdc_host", Spack::n);

    // This copy only copies the input variables.
    std::copy(&iwdc[0], &iwdc[0] + Spack::n, iwdc_host.data());
    Kokkos::deep_copy(iwdc_device, iwdc_host);

    // Get data from fortran
    for (Int i = 0; i < max_pack_size; ++i) {
      ice_water_conservation(iwdc[i]);
    }

    // This copy also copies the output from the fortran function into the host view. These values
    // are need to check the values returned from
    std::copy(&iwdc[0], &iwdc[0] + Spack::n, iwdc_host.data());

    // Run the lookup from a kernel and copy results back to host
    Kokkos::parallel_for(RangePolicy(0, 1), KOKKOS_LAMBDA(const Int& i) {
      // Init pack inputs
      Spack qitot,qidep,qinuc,qiberg,qrcol,qccol,qrheti,qcheti,qisub,qimlt;
      for (Int s = 0; s < Spack::n; ++s) {
        qitot[s]  = iwdc_device(s).qitot;
        qidep[s]  = iwdc_device(s).qidep;
        qinuc[s]  = iwdc_device(s).qinuc;
        qiberg[s] = iwdc_device(s).qiberg;
        qrcol[s]  = iwdc_device(s).qrcol;
        qccol[s]  = iwdc_device(s).qccol;
        qrheti[s] = iwdc_device(s).qrheti;
        qcheti[s] = iwdc_device(s).qcheti;
        qisub[s] = iwdc_device(s).qisub;
        qimlt[s] = iwdc_device(s).qimlt;
      }

      Functions::ice_water_conservation(qitot, qidep, qinuc, qiberg, qrcol, qccol, qrheti, qcheti, iwdc_device(0).dt, qisub, qimlt);
      // Copy results back into views
      for (Int s = 0; s < Spack::n; ++s) {
        iwdc_device(s).qitot = qitot[s];
        iwdc_device(s).qidep = qidep[s];
        iwdc_device(s).qinuc = qinuc[s];
        iwdc_device(s).qiberg = qiberg[s];
        iwdc_device(s).qrcol = qrcol[s];
        iwdc_device(s).qccol = qccol[s];
        iwdc_device(s).qrheti = qrheti[s];
        iwdc_device(s).qcheti = qcheti[s];
        iwdc_device(s).qisub = qisub[s];
        iwdc_device(s).qimlt = qimlt[s];
      }

    });

    // Sync back to host
    Kokkos::deep_copy(iwdc_host, iwdc_device);

    // Validate results
    for (Int s = 0; s < Spack::n; ++s) {
      REQUIRE(iwdc[s].qitot == iwdc_host(s).qitot);
      REQUIRE(iwdc[s].qidep == iwdc_host(s).qidep );
      REQUIRE(iwdc[s].qinuc == iwdc_host(s).qinuc);
      REQUIRE(iwdc[s].qiberg == iwdc_host(s).qiberg);
      REQUIRE(iwdc[s].qrcol  == iwdc_host(s).qrcol);
      REQUIRE(iwdc[s].qccol == iwdc_host(s).qccol);
      REQUIRE(iwdc[s].qrheti == iwdc_host(s).qrheti);
      REQUIRE(iwdc[s].qcheti == iwdc_host(s).qcheti);
      REQUIRE(iwdc[s].qisub == iwdc_host(s).qisub);
      REQUIRE(iwdc[s].qimlt == iwdc_host(s).qimlt);
    }

  }

  static void rain_water_conservation_unit_bfb_tests(){

    using KTH = KokkosTypes<HostDevice>;

    static constexpr Int max_pack_size = 16;
    REQUIRE(Spack::n <= max_pack_size);

    RainWaterConservationData rwdc[max_pack_size] = {
      // qr, qcaut, qcacc, qimlt, qcshd, rwdc_device(0).dt, qrevp, qrcol, qrheti
      {0.0, 0.0, 0.0, 0.0, 0.0, 1800.0, 0.0, 0.0, 0.0},
      {3.6842105263157901e-6, 1.8910609577335389e-12, 6.5659507736611415e-9, 2.0267066625093075e-3, 1.3686661018890648e-9, 1800.0, 0.0, 0.0, 0.0},
      {1.0000000000000001e-5, 1.3239078166546396e-11, 4.5967389456540289e-8, 0.0, 0.0, 1800.0, 0.0, 1.4619847302347994e-33, 1.3104200383028957e-8},
      {8.9473684210526319e-6, 1.1338778389922441e-11, 3.9369360589471763e-8, 0.0, 0.0, 1800.0, 0.0, 1.4495908589465900e-33, 8.5051489557327688e-10},

      {0.0, 0.0, 0.0, 0.0, 0.0, 1800.0, 0.0, 0.0, 0.0},
      {3.6842105263157901e-6, 1.8910609577335389e-12, 6.5659507736611415e-9, 2.0267066625093075e-3, 1.3686661018890648e-9, 1800.0, 0.0, 0.0, 0.0},
      {1.0000000000000001e-5, 1.3239078166546396e-11, 4.5967389456540289e-8, 0.0, 0.0, 1800.0, 0.0, 1.4619847302347994e-33, 1.3104200383028957e-8},
      {8.9473684210526319e-6, 1.1338778389922441e-11, 3.9369360589471763e-8, 0.0, 0.0, 1800.0, 0.0, 1.4495908589465900e-33, 8.5051489557327688e-10},

      {0.0, 0.0, 0.0, 0.0, 0.0, 1800.0, 0.0, 0.0, 0.0},
      {3.6842105263157901e-6, 1.8910609577335389e-12, 6.5659507736611415e-9, 2.0267066625093075e-3, 1.3686661018890648e-9, 1800.0, 0.0, 0.0, 0.0},
      {1.0000000000000001e-5, 1.3239078166546396e-11, 4.5967389456540289e-8, 0.0, 0.0, 1800.0, 0.0, 1.4619847302347994e-33, 1.3104200383028957e-8},
      {8.9473684210526319e-6, 1.1338778389922441e-11, 3.9369360589471763e-8, 0.0, 0.0, 1800.0, 0.0, 1.4495908589465900e-33, 8.5051489557327688e-10},

      {0.0, 0.0, 0.0, 0.0, 0.0, 1800.0, 0.0, 0.0, 0.0},
      {3.6842105263157901e-6, 1.8910609577335389e-12, 6.5659507736611415e-9, 2.0267066625093075e-3, 1.3686661018890648e-9, 1800.0, 0.0, 0.0, 0.0},
      {1.0000000000000001e-5, 1.3239078166546396e-11, 4.5967389456540289e-8, 0.0, 0.0, 1800.0, 0.0, 1.4619847302347994e-33, 1.3104200383028957e-8},
      {8.9473684210526319e-6, 1.1338778389922441e-11, 3.9369360589471763e-8, 0.0, 0.0, 1800.0, 0.0, 1.4495908589465900e-33, 8.5051489557327688e-10}
    };

    // Sync to device
    KTH::view_1d<RainWaterConservationData> rwdc_host("rwdc_host", Spack::n);
    view_1d<RainWaterConservationData> rwdc_device("rwdc_host", Spack::n);

    // This copy only copies the input variables.
    std::copy(&rwdc[0], &rwdc[0] + Spack::n, rwdc_host.data());
    Kokkos::deep_copy(rwdc_device, rwdc_host);

    // Get data from fortran
    for (Int i = 0; i < max_pack_size; ++i) {
      rain_water_conservation(rwdc[i]);
    }

    // This copy also copies the output from the fortran function into the host view. These values
    // are need to check the values returned from
    std::copy(&rwdc[0], &rwdc[0] + Spack::n, rwdc_host.data());

    // Run the lookup from a kernel and copy results back to host
    Kokkos::parallel_for(RangePolicy(0, 1), KOKKOS_LAMBDA(const Int& i) {
      // Init pack inputs
      Spack qr, qcaut, qcacc, qimlt, qcshd, qrevp, qrcol, qrheti;
      for (Int s = 0; s < Spack::n; ++s) {
        qr[s] = rwdc_device(s).qr;
        qcaut[s] = rwdc_device(s).qcaut;
        qcacc[s] = rwdc_device(s).qcacc;
        qimlt[s] = rwdc_device(s).qimlt;
        qcshd[s] = rwdc_device(s).qcshd;
        qrevp[s] = rwdc_device(s).qrevp;
        qrcol[s] = rwdc_device(s).qrcol;
        qrheti[s] = rwdc_device(s).qrheti;
      }

      Functions::rain_water_conservation(qr, qcaut, qcacc, qimlt, qcshd, rwdc_device(0).dt, qrevp, qrcol, qrheti);
      // Copy results back into views
      for (Int s = 0; s < Spack::n; ++s) {
        rwdc_device(s).qr = qr[s];
        rwdc_device(s).qcaut = qcaut[s];
        rwdc_device(s).qcacc = qcacc[s];
        rwdc_device(s).qimlt = qimlt[s];
        rwdc_device(s).qcshd = qcshd[s];
        rwdc_device(s).qrevp = qrevp[s];
        rwdc_device(s).qrcol = qrcol[s];
        rwdc_device(s).qrheti = qrheti[s];
      }

    });

    // Sync back to host
    Kokkos::deep_copy(rwdc_host, rwdc_device);

    // Validate results
    for (Int s = 0; s < Spack::n; ++s) {
      REQUIRE(rwdc[s].qr == rwdc_host(s).qr);
      REQUIRE(rwdc[s].qcaut == rwdc_host(s).qcaut);
      REQUIRE(rwdc[s].qcacc == rwdc_host(s).qcacc);
      REQUIRE(rwdc[s].qimlt == rwdc_host(s).qimlt);
      REQUIRE(rwdc[s].qcshd == rwdc_host(s).qcshd);
      REQUIRE(rwdc[s].qrevp == rwdc_host(s).qrevp);
      REQUIRE(rwdc[s].qrcol == rwdc_host(s).qrcol);
      REQUIRE(rwdc[s].qrheti == rwdc_host(s).qrheti);
    }

  }

  static void run_bfb(){

      cloud_water_conservation_unit_bfb_tests();

      rain_water_conservation_unit_bfb_tests();

      ice_water_conservation_unit_bfb_tests();

  }

};

template <typename D>
struct UnitWrap::UnitTest<D>::TestP3CloudWaterAutoconversion
{

static void  cloud_water_autoconversion_unit_bfb_tests(){

  static constexpr Int max_pack_size = 16;
  REQUIRE(Spack::n <= max_pack_size);

  CloudWaterAutoconversionData cwadc[max_pack_size] = {
    { 0.97026902585098274, 5.1000000000000004e-3, 206128398.07453227},
    { 1.0061301158991891,  5.1000000000000004e-3, 198781446.69316244},
    { 1.1393248270523915 },
    { 1.1512545299884895,  9.9999999999999995e-7, 173723529.23727444},

    { 0.97026902585098274, 5.1000000000000004e-3, 206128398.07453227},
    { 1.0061301158991891,  5.1000000000000004e-3, 198781446.69316244},
    { 1.1393248270523915 },
    { 1.1512545299884895,  9.9999999999999995e-7, 173723529.23727444},

    { 0.97026902585098274, 5.1000000000000004e-3, 206128398.07453227},
    { 1.0061301158991891,  5.1000000000000004e-3, 198781446.69316244},
    { 1.1393248270523915 },
    { 1.1512545299884895,  9.9999999999999995e-7, 173723529.23727444},

    { 0.97026902585098274, 5.1000000000000004e-3, 206128398.07453227},
    { 1.0061301158991891,  5.1000000000000004e-3, 198781446.69316244},
    { 1.1393248270523915 },
    { 1.1512545299884895,  9.9999999999999995e-7, 173723529.23727444},
  };

  // Sync to device
  view_1d<CloudWaterAutoconversionData> cwadc_device("cwadc", Spack::n);
  auto cwadc_host = Kokkos::create_mirror_view(cwadc_device);

  // This copy only copies the input variables.
  std::copy(&cwadc[0], &cwadc[0] + Spack::n, cwadc_host.data());
  Kokkos::deep_copy(cwadc_device, cwadc_host);

  // Get data from fortran
  for (Int i = 0; i < Spack::n; ++i) {
    cloud_water_autoconversion(cwadc[i]);
  }

    // Run the lookup from a kernel and copy results back to host
  Kokkos::parallel_for(RangePolicy(0, 1), KOKKOS_LAMBDA(const Int& i) {
    // Init pack inputs
    Spack rho, inv_rho, qc_incld, nc_incld, qr_incld, mu_c, nu, qcaut, ncautc, ncautr;
    for (Int s = 0; s < Spack::n; ++s) {
      rho[s] = cwadc_device(s).rho;
      qc_incld[s] = cwadc_device(s).qc_incld;
      nc_incld[s] = cwadc_device(s).nc_incld;
      qcaut[s] = cwadc_device(s).qcaut;
      ncautc[s] = cwadc_device(s).ncautc;
      ncautr[s] = cwadc_device(s).ncautr;
    }

    Functions::cloud_water_autoconversion(rho, qc_incld, nc_incld,
      qcaut, ncautc, ncautr);
    // Copy results back into views
    for (Int s = 0; s < Spack::n; ++s) {
      cwadc_device(s).rho = rho[s];
      cwadc_device(s).qc_incld = qc_incld[s];
      cwadc_device(s).nc_incld = nc_incld[s];
      cwadc_device(s).qcaut = qcaut[s];
      cwadc_device(s).ncautc = ncautc[s];
      cwadc_device(s).ncautr = ncautr[s];
    }

  });

    // Sync back to host
    Kokkos::deep_copy(cwadc_host, cwadc_device);

    // Validate results
    for (Int s = 0; s < Spack::n; ++s) {
       REQUIRE(cwadc[s].rho == cwadc_host(s).rho);
       REQUIRE(cwadc[s].qc_incld == cwadc_host(s).qc_incld);
       REQUIRE(cwadc[s].nc_incld == cwadc_host(s).nc_incld);
       REQUIRE(cwadc[s].qcaut == cwadc_host(s).qcaut);
       REQUIRE(cwadc[s].ncautc == cwadc_host(s).ncautc);
       REQUIRE(cwadc[s].ncautr == cwadc_host(s).ncautr);
     }
}

  static void run_bfb(){
    cloud_water_autoconversion_unit_bfb_tests();
  }

  KOKKOS_FUNCTION  static void autoconversion_is_positive(const Int &i, Int &errors){

    const Spack rho(1.0);
    Spack qc_incld, nc_incld(1e7), qcaut(0.0), ncautc(0.0), ncautr(0.0);
    for(int si=0; si<Spack::n; ++si){
        qc_incld[si] = 1e-6 * i * Spack::n + si;
      }
        Functions::cloud_water_autoconversion(rho, qc_incld, nc_incld, qcaut, ncautc, ncautr);
        if((qcaut < 0.0).any()){errors++;}
    }

  static void run_physics(){

    int nerr = 0;

    Kokkos::parallel_reduce("TestAutoConversionPositive", 1000, KOKKOS_LAMBDA(const Int& i,  Int& errors) {
      autoconversion_is_positive(i, errors);
    }, nerr);

    Kokkos::fence();
    REQUIRE(nerr == 0);

  }

}; //  TestP3CloudWaterAutoconversion

  template <typename D>
  struct UnitWrap::UnitTest<D>::TestP3UpdatePrognosticIce
  {
    static void  update_prognostic_ice_unit_bfb_tests(){

      static constexpr Int max_pack_size = 16;

      REQUIRE(Spack::n <= max_pack_size);

      //fortran generated data is input to the following
      P3UpdatePrognosticIceData pupidc[max_pack_size] = {

	{4.9078E-19, 1.5312E-09, 4.4387E-09, 3.7961E+06, 1.7737E-04, 0.0000E+00, 3.8085E-08, 5.1281E+04, 1.9251E-15,
	 3.4778E-04, 3.5801E+03, 0.0000E+00, 0.0000E+00, 0.0000E+00, 5.1386E-07, 0.0000E+00, 0.0000E+00, 2.7053E-02,
	 0.0000E+00, 1.9209E-10, 1.0686E+00, 3.3370E+05, 2.8347E+06, true,       true,       1.8000E+03, 2.0000E-01,
	 4.5312E+02, 2.8720E+02, 5.0000E-03, 6.4286E-05, 1.2344E+08, 7.3684E-06, 1.0000E+06, 1.0000E-04, 1.0000E+06,
	 6.4286E-05, 1.0000E-02},

	{2.1097E-18, 2.7648E-09, 3.8261E-09, 3.7754E+06, 6.8685E-04, 0.0000E+00, 4.1018E-08, 5.1227E+04, 4.8876E-15,
	 1.3468E-03, 2.8059E+03, 0.0000E+00, 0.0000E+00, 0.0000E+00, 7.1049E-07, 0.0000E+00, 0.0000E+00, 2.4547E-02,
	 0.0000E+00, 2.8615E-10, 1.0741E+00, 3.3370E+05, 2.8347E+06, true,       true,       1.8000E+03, 2.0000E-01,
	 3.4890E+02, 2.8642E+02, 5.0000E-03, 7.1429E-05, 1.2345E+08, 7.8947E-06, 1.0000E+06, 1.0000E-04, 1.0000E+06,
	 7.1429E-05, 1.0000E-02},

	{8.9820E-18, 4.2529E-09, 2.9520E-09, 3.7537E+06, 2.6598E-03, 0.0000E+00, 4.3700E-08, 5.1171E+04, 1.4266E-14,
	 5.2153E-03, 1.9880E+03, 0.0000E+00, 0.0000E+00, 0.0000E+00, 9.0244E-07, 0.0000E+00, 0.0000E+00, 2.1083E-02,
	 0.0000E+00, 3.7631E-10, 1.0796E+00, 3.3370E+05, 2.8347E+06, true,       true,       1.8000E+03, 2.0000E-01,
	 2.8656E+02, 2.8565E+02, 5.0000E-03, 7.8571E-05, 1.2345E+08, 8.4211E-06, 1.0000E+06, 1.0000E-04, 1.0000E+06,
	 7.8571E-05, 1.0000E-02},

	{3.7942E-17, 6.0115E-09, 1.8004E-09, 3.7310E+06, 1.0300E-02, 0.0000E+00, 4.6119E-08, 5.1112E+04, 4.4518E-14,
	 2.0196E-02, 1.1226E+03, 0.0000E+00, 0.0000E+00, 0.0000E+00, 1.0879E-06, 0.0000E+00, 0.0000E+00, 1.7646E-02,
	 0.0000E+00, 4.5891E-10, 1.0853E+00, 3.3370E+05, 2.8347E+06, true,       true,       1.8000E+03, 2.0000E-01,
	 2.4570E+02, 2.8489E+02, 5.0000E-03, 8.5714E-05, 1.2345E+08, 8.9474E-06, 1.0000E+06, 1.0000E-04, 1.0000E+06,
	 8.5714E-05, 1.0000E-02},

	{4.9078E-19, 1.5312E-09, 4.4387E-09, 3.7961E+06, 1.7737E-04, 0.0000E+00, 3.8085E-08, 5.1281E+04, 1.9251E-15,
	 3.4778E-04, 3.5801E+03, 0.0000E+00, 0.0000E+00, 0.0000E+00, 5.1386E-07, 0.0000E+00, 0.0000E+00, 2.7053E-02,
	 0.0000E+00, 1.9209E-10, 1.0686E+00, 3.3370E+05, 2.8347E+06, true,       true,       1.8000E+03, 2.0000E-01,
	 4.5312E+02, 2.8720E+02, 5.0000E-03, 6.4286E-05, 1.2344E+08, 7.3684E-06, 1.0000E+06, 1.0000E-04, 1.0000E+06,
	 6.4286E-05, 1.0000E-02},

	{2.1097E-18, 2.7648E-09, 3.8261E-09, 3.7754E+06, 6.8685E-04, 0.0000E+00, 4.1018E-08, 5.1227E+04, 4.8876E-15,
	 1.3468E-03, 2.8059E+03, 0.0000E+00, 0.0000E+00, 0.0000E+00, 7.1049E-07, 0.0000E+00, 0.0000E+00, 2.4547E-02,
	 0.0000E+00, 2.8615E-10, 1.0741E+00, 3.3370E+05, 2.8347E+06, true,       true,       1.8000E+03, 2.0000E-01,
	 3.4890E+02, 2.8642E+02, 5.0000E-03, 7.1429E-05, 1.2345E+08, 7.8947E-06, 1.0000E+06, 1.0000E-04, 1.0000E+06,
	 7.1429E-05, 1.0000E-02},

	{8.9820E-18, 4.2529E-09, 2.9520E-09, 3.7537E+06, 2.6598E-03, 0.0000E+00, 4.3700E-08, 5.1171E+04, 1.4266E-14,
	 5.2153E-03, 1.9880E+03, 0.0000E+00, 0.0000E+00, 0.0000E+00, 9.0244E-07, 0.0000E+00, 0.0000E+00, 2.1083E-02,
	 0.0000E+00, 3.7631E-10, 1.0796E+00, 3.3370E+05, 2.8347E+06, true,       true,       1.8000E+03, 2.0000E-01,
	 2.8656E+02, 2.8565E+02, 5.0000E-03, 7.8571E-05, 1.2345E+08, 8.4211E-06, 1.0000E+06, 1.0000E-04, 1.0000E+06,
	 7.8571E-05, 1.0000E-02},

	{3.7942E-17, 6.0115E-09, 1.8004E-09, 3.7310E+06, 1.0300E-02, 0.0000E+00, 4.6119E-08, 5.1112E+04, 4.4518E-14,
	 2.0196E-02, 1.1226E+03, 0.0000E+00, 0.0000E+00, 0.0000E+00, 1.0879E-06, 0.0000E+00, 0.0000E+00, 1.7646E-02,
	 0.0000E+00, 4.5891E-10, 1.0853E+00, 3.3370E+05, 2.8347E+06, true,       true,       1.8000E+03, 2.0000E-01,
	 2.4570E+02, 2.8489E+02, 5.0000E-03, 8.5714E-05, 1.2345E+08, 8.9474E-06, 1.0000E+06, 1.0000E-04, 1.0000E+06,
	 8.5714E-05, 1.0000E-02},

	{4.9078E-19, 1.5312E-09, 4.4387E-09, 3.7961E+06, 1.7737E-04, 0.0000E+00, 3.8085E-08, 5.1281E+04, 1.9251E-15,
	 3.4778E-04, 3.5801E+03, 0.0000E+00, 0.0000E+00, 0.0000E+00, 5.1386E-07, 0.0000E+00, 0.0000E+00, 2.7053E-02,
	 0.0000E+00, 1.9209E-10, 1.0686E+00, 3.3370E+05, 2.8347E+06, true,       true,       1.8000E+03, 2.0000E-01,
	 4.5312E+02, 2.8720E+02, 5.0000E-03, 6.4286E-05, 1.2344E+08, 7.3684E-06, 1.0000E+06, 1.0000E-04, 1.0000E+06,
	 6.4286E-05, 1.0000E-02},

	{2.1097E-18, 2.7648E-09, 3.8261E-09, 3.7754E+06, 6.8685E-04, 0.0000E+00, 4.1018E-08, 5.1227E+04, 4.8876E-15,
	 1.3468E-03, 2.8059E+03, 0.0000E+00, 0.0000E+00, 0.0000E+00, 7.1049E-07, 0.0000E+00, 0.0000E+00, 2.4547E-02,
	 0.0000E+00, 2.8615E-10, 1.0741E+00, 3.3370E+05, 2.8347E+06, true,       true,       1.8000E+03, 2.0000E-01,
	 3.4890E+02, 2.8642E+02, 5.0000E-03, 7.1429E-05, 1.2345E+08, 7.8947E-06, 1.0000E+06, 1.0000E-04, 1.0000E+06,
	 7.1429E-05, 1.0000E-02},

	{8.9820E-18, 4.2529E-09, 2.9520E-09, 3.7537E+06, 2.6598E-03, 0.0000E+00, 4.3700E-08, 5.1171E+04, 1.4266E-14,
	 5.2153E-03, 1.9880E+03, 0.0000E+00, 0.0000E+00, 0.0000E+00, 9.0244E-07, 0.0000E+00, 0.0000E+00, 2.1083E-02,
	 0.0000E+00, 3.7631E-10, 1.0796E+00, 3.3370E+05, 2.8347E+06, true,       true,       1.8000E+03, 2.0000E-01,
	 2.8656E+02, 2.8565E+02, 5.0000E-03, 7.8571E-05, 1.2345E+08, 8.4211E-06, 1.0000E+06, 1.0000E-04, 1.0000E+06,
	 7.8571E-05, 1.0000E-02},

	{3.7942E-17, 6.0115E-09, 1.8004E-09, 3.7310E+06, 1.0300E-02, 0.0000E+00, 4.6119E-08, 5.1112E+04, 4.4518E-14,
	 2.0196E-02, 1.1226E+03, 0.0000E+00, 0.0000E+00, 0.0000E+00, 1.0879E-06, 0.0000E+00, 0.0000E+00, 1.7646E-02,
	 0.0000E+00, 4.5891E-10, 1.0853E+00, 3.3370E+05, 2.8347E+06, true,       true,       1.8000E+03, 2.0000E-01,
	 2.4570E+02, 2.8489E+02, 5.0000E-03, 8.5714E-05, 1.2345E+08, 8.9474E-06, 1.0000E+06, 1.0000E-04, 1.0000E+06,
	 8.5714E-05, 1.0000E-02},

	{4.9078E-19, 1.5312E-09, 4.4387E-09, 3.7961E+06, 1.7737E-04, 0.0000E+00, 3.8085E-08, 5.1281E+04, 1.9251E-15,
	 3.4778E-04, 3.5801E+03, 0.0000E+00, 0.0000E+00, 0.0000E+00, 5.1386E-07, 0.0000E+00, 0.0000E+00, 2.7053E-02,
	 0.0000E+00, 1.9209E-10, 1.0686E+00, 3.3370E+05, 2.8347E+06, true,       true,       1.8000E+03, 2.0000E-01,
	 4.5312E+02, 2.8720E+02, 5.0000E-03, 6.4286E-05, 1.2344E+08, 7.3684E-06, 1.0000E+06, 1.0000E-04, 1.0000E+06,
	 6.4286E-05, 1.0000E-02},

	{2.1097E-18, 2.7648E-09, 3.8261E-09, 3.7754E+06, 6.8685E-04, 0.0000E+00, 4.1018E-08, 5.1227E+04, 4.8876E-15,
	 1.3468E-03, 2.8059E+03, 0.0000E+00, 0.0000E+00, 0.0000E+00, 7.1049E-07, 0.0000E+00, 0.0000E+00, 2.4547E-02,
	 0.0000E+00, 2.8615E-10, 1.0741E+00, 3.3370E+05, 2.8347E+06, true,       true,       1.8000E+03, 2.0000E-01,
	 3.4890E+02, 2.8642E+02, 5.0000E-03, 7.1429E-05, 1.2345E+08, 7.8947E-06, 1.0000E+06, 1.0000E-04, 1.0000E+06,
	 7.1429E-05, 1.0000E-02},

	{8.9820E-18, 4.2529E-09, 2.9520E-09, 3.7537E+06, 2.6598E-03, 0.0000E+00, 4.3700E-08, 5.1171E+04, 1.4266E-14,
	 5.2153E-03, 1.9880E+03, 0.0000E+00, 0.0000E+00, 0.0000E+00, 9.0244E-07, 0.0000E+00, 0.0000E+00, 2.1083E-02,
	 0.0000E+00, 3.7631E-10, 1.0796E+00, 3.3370E+05, 2.8347E+06, true,       true,       1.8000E+03, 2.0000E-01,
	 2.8656E+02, 2.8565E+02, 5.0000E-03, 7.8571E-05, 1.2345E+08, 8.4211E-06, 1.0000E+06, 1.0000E-04, 1.0000E+06,
	 7.8571E-05, 1.0000E-02},

	{3.7942E-17, 6.0115E-09, 1.8004E-09, 3.7310E+06, 1.0300E-02, 0.0000E+00, 4.6119E-08, 5.1112E+04, 4.4518E-14,
	 2.0196E-02, 1.1226E+03, 0.0000E+00, 0.0000E+00, 0.0000E+00, 1.0879E-06, 0.0000E+00, 0.0000E+00, 1.7646E-02,
	 0.0000E+00, 4.5891E-10, 1.0853E+00, 3.3370E+05, 2.8347E+06, true,       true,       1.8000E+03, 2.0000E-01,
	 2.4570E+02, 2.8489E+02, 5.0000E-03, 8.5714E-05, 1.2345E+08, 8.9474E-06, 1.0000E+06, 1.0000E-04, 1.0000E+06,
	 8.5714E-05, 1.0000E-02},
      };


      // Sync to device
      view_1d<P3UpdatePrognosticIceData> pupidc_device("pupidc", Spack::n);
      auto pupidc_host = Kokkos::create_mirror_view(pupidc_device);

      // This copy only copies the input variables.
      std::copy(&pupidc[0], &pupidc[0] + Spack::n, pupidc_host.data());
      Kokkos::deep_copy(pupidc_device, pupidc_host);

      // Get data from fortran
      for (Int i = 0; i < max_pack_size; ++i) {
	update_prognostic_ice(pupidc[i]);
      }

      // Run the lookup from a kernel and copy results back to host
      Kokkos::parallel_for(RangePolicy(0, 1), KOKKOS_LAMBDA(const Int& i) {
	  // Init pack inputs
	  Spack qcheti, qccol, qcshd, nccol, ncheti, ncshdc, qrcol, nrcol, qrheti, nrheti, nrshdr,
            qimlt, nimlt, qisub, qidep, qinuc, ninuc, nislf, nisub, qiberg, exner, xlf, xxls,
            nmltratio, rhorime_c, th, qv, qc, nc, qr, nr, qitot, nitot, qirim, birim;
	  Scalar dt;
	  bool log_predictNc, log_wetgrowth;

	  // variables with single values assigned outside of the for loop
	  dt            = pupidc_device(0).dt;
	  log_predictNc = pupidc_device(0).log_predictNc;
	  log_wetgrowth = pupidc_device(0).log_wetgrowth;

	  for (Int s = 0; s < Spack::n; ++s) {

	    qcheti[s] = pupidc_device(s).qcheti;
	    qccol[s]  = pupidc_device(s).qccol;
	    qcshd[s]  = pupidc_device(s).qcshd;
	    nccol[s]  = pupidc_device(s).nccol;
	    ncheti[s] = pupidc_device(s).ncheti;
	    ncshdc[s] = pupidc_device(s).ncshdc;
	    qrcol[s]  = pupidc_device(s).qrcol;
	    nrcol[s]  = pupidc_device(s).nrcol;
	    qrheti[s] = pupidc_device(s).qrheti;
	    nrheti[s] = pupidc_device(s).nrheti;
	    nrshdr[s] = pupidc_device(s).nrshdr;
	    qimlt[s]  = pupidc_device(s).qimlt;
	    nimlt[s]  = pupidc_device(s).nimlt;
	    qisub[s]  = pupidc_device(s).qisub;
	    qidep[s]  = pupidc_device(s).qidep;
	    qinuc[s]  = pupidc_device(s).qinuc;
	    ninuc[s]  = pupidc_device(s).ninuc;
	    nislf[s]  = pupidc_device(s).nislf;
	    nisub[s]  = pupidc_device(s).nisub;
	    qiberg[s] = pupidc_device(s).qiberg;
	    exner[s]  = pupidc_device(s).exner;
	    xlf[s]    = pupidc_device(s).xlf;
	    xxls[s]   = pupidc_device(s).xxls;

	    nmltratio[s] = pupidc_device(s).nmltratio;
	    rhorime_c[s] = pupidc_device(s).rhorime_c;
	    th[s]    = pupidc_device(s).th;
	    qv[s]    = pupidc_device(s).qv;
	    qc[s]    = pupidc_device(s).qc;
	    nc[s]    = pupidc_device(s).nc;
	    qr[s]    = pupidc_device(s).qr;
	    nr[s]    = pupidc_device(s).nr;
	    qitot[s] = pupidc_device(s).qitot;
	    nitot[s] = pupidc_device(s).nitot;
	    qirim[s] = pupidc_device(s).qirim;
	    birim[s] = pupidc_device(s).birim;
	  }

	  Functions::update_prognostic_ice(qcheti, qccol, qcshd, nccol, ncheti,ncshdc,
					   qrcol,   nrcol,  qrheti,  nrheti,  nrshdr,
					   qimlt,  nimlt,  qisub,  qidep,  qinuc,  ninuc,
					   nislf,  nisub,  qiberg,  exner,  xxls,  xlf,
					   log_predictNc, log_wetgrowth,  dt,  nmltratio,
					   rhorime_c, th, qv, qitot, nitot, qirim,
					   birim, qc, nc, qr, nr);

	  // Copy results back into views
	  pupidc_device(0).dt            = dt;
	  pupidc_device(0).log_predictNc = log_predictNc;
	  pupidc_device(0).log_wetgrowth = log_wetgrowth;
	  for (Int s = 0; s < Spack::n; ++s) {

	    pupidc_device(s).qcheti = qcheti[s];
	    pupidc_device(s).qccol  = qccol[s];
	    pupidc_device(s).qcshd  = qcshd[s];
	    pupidc_device(s).nccol  = nccol[s];
	    pupidc_device(s).ncheti = ncheti[s];
	    pupidc_device(s).ncshdc = ncshdc[s];
	    pupidc_device(s).qrcol  = qrcol[s];
	    pupidc_device(s).nrcol  = nrcol[s];
	    pupidc_device(s).qrheti = qrheti[s];
	    pupidc_device(s).nrheti = nrheti[s];
	    pupidc_device(s).nrshdr = nrshdr[s];
	    pupidc_device(s).qimlt  = qimlt[s];
	    pupidc_device(s).nimlt  = nimlt[s];
	    pupidc_device(s).qisub  = qisub[s];
	    pupidc_device(s).qidep  = qidep[s];
	    pupidc_device(s).qinuc  = qinuc[s];
	    pupidc_device(s).ninuc  = ninuc[s];
	    pupidc_device(s).nislf  = nislf[s];
	    pupidc_device(s).nisub  = nisub[s];
	    pupidc_device(s).qiberg = qiberg[s];
	    pupidc_device(s).exner  = exner[s];
	    pupidc_device(s).xlf    = xlf[s];
	    pupidc_device(s).xxls   = xxls[s];

	    pupidc_device(s).nmltratio = nmltratio[s];
	    pupidc_device(s).rhorime_c = rhorime_c[s];
	    pupidc_device(s).th    = th[s];
	    pupidc_device(s).qv	   = qv[s];
	    pupidc_device(s).qc	   = qc[s];
	    pupidc_device(s).nc	   = nc[s];
	    pupidc_device(s).qr	   = qr[s];
	    pupidc_device(s).nr    = nr[s];
	    pupidc_device(s).qitot = qitot[s];
	    pupidc_device(s).nitot = nitot[s];
	    pupidc_device(s).qirim = qirim[s];
	    pupidc_device(s).birim = birim[s];
	  }

	});

      // Sync back to host
      Kokkos::deep_copy(pupidc_host, pupidc_device);

      // Validate results
      for (Int s = 0; s < Spack::n; ++s) {
	REQUIRE(pupidc[s].qc    == pupidc_host(s).qc);
	REQUIRE(pupidc[s].nr    == pupidc_host(s).nr);
	REQUIRE(pupidc[s].qr    == pupidc_host(s).qr);
	REQUIRE(pupidc[s].qv    == pupidc_host(s).qv);
	REQUIRE(pupidc[s].nc    == pupidc_host(s).nc);
	REQUIRE(pupidc[s].qitot == pupidc_host(s).qitot);
	REQUIRE(pupidc[s].nitot == pupidc_host(s).nitot);
	REQUIRE(pupidc[s].qirim == pupidc_host(s).qirim);
	REQUIRE(pupidc[s].birim == pupidc_host(s).birim );
	REQUIRE(pupidc[s].th    == pupidc_host(s).th);
	}
    }

    static void run_bfb(){
      update_prognostic_ice_unit_bfb_tests();
    }

  };//TestP3UpdatePrognosticIce

  template <typename D>
<<<<<<< HEAD
  struct UnitWrap::UnitTest<D>::TestP3UpdatePrognosticLiq
  {
    static void  update_prognostic_liquid_unit_bfb_tests(){

      static constexpr Int max_pack_size = 16;

      REQUIRE(Spack::n <= max_pack_size);

      //fortran generated data is input to the following
      P3UpdatePrognosticLiqData pupldc[max_pack_size] = {

	{1.0631E-12, 1.0631E+00, 1.5833E-12, 1.5833E+00, 0.0000E+00, 2.4190E-02, 0.0000E+00, 0.0000E+00, 0.0000E+00, 4.2517E+00,
	 true      , 8.6718E-01, 1.0037E+00, 2.5010E+06, 1.8000E+03, 2.9902E+02, 5.0000E-02, 1.0000E-06, 1.0000E+06, 1.0010E-06,
	 6.3726E+05},

	{3.2784E-08, 1.8780E+07, 2.1753E-11, 1.2461E+04, 0.0000E+00, 7.8657E+03, 0.0000E+00, 0.0000E+00, 0.0000E+00, 5.8748E+04,
	 true      , 9.8387E-01, 1.0741E+00, 2.5010E+06, 1.8000E+03, 2.9033E+02, 3.7211E-03, 5.9050E-05,-6.6723E+09,-5.9050E-05,
	 -8.6159E+07},

	{3.2796E-09, 1.8778E+07, 1.8830E-12, 1.0782E+04, 0.0000E+00, 6.8061E+03, 0.0000E+00, 0.0000E+00, 0.0000E+00, 6.3698E+04,
	 true      , 9.0740E-01, 1.0293E+00, 2.5010E+06, 1.8000E+03, 2.9376E+02, 5.0000E-03, 5.9067E-06,-6.9543E+09, 1.0439E-04,
	 -1.6967E+07},

	{6.5634E-09, 1.8778E+07, 3.8238E-12, 1.0940E+04, 0.0000E+00, 6.9061E+03, 0.0000E+00, 0.0000E+00, 0.0000E+00, 6.3181E+04,
	 true      , 9.1484E-01, 1.0339E+00, 2.5010E+06, 1.8000E+03, 2.9291E+02, 5.0000E-03, 1.1821E-05,-6.9282E+09, 1.0615E-04,
	 -2.8223E+07},

	{9.8516E-09, 1.8779E+07, 5.8258E-12, 1.1105E+04, 0.0000E+00, 7.0101E+03, 0.0000E+00, 0.0000E+00, 0.0000E+00, 6.2655E+04,
	 true      , 9.2251E-01, 1.0386E+00, 2.5010E+06, 1.8000E+03, 2.9206E+02, 5.0000E-03, 1.7743E-05,-6.9009E+09, 1.0790E-04,
	 -3.9628E+07},

	{1.3145E-08, 1.8779E+07, 7.8929E-12, 1.1276E+04, 0.0000E+00, 7.1180E+03, 0.0000E+00, 0.0000E+00, 0.0000E+00, 6.2122E+04,
	 true      , 9.3043E-01, 1.0433E+00, 2.5010E+06, 1.8000E+03, 2.9123E+02, 5.0000E-03, 2.3674E-05,-6.8725E+09, 1.0963E-04,
	 -5.1189E+07},

	{1.6443E-08, 1.8779E+07, 1.0029E-11, 1.1454E+04, 0.0000E+00, 7.2303E+03, 0.0000E+00, 0.0000E+00, 0.0000E+00, 6.1581E+04,
	 true      , 9.3860E-01, 1.0482E+00, 2.5010E+06, 1.8000E+03, 2.9040E+02, 5.0000E-03, 2.9615E-05,-6.8428E+09, 1.1136E-04,
	 -6.2915E+07},

	{1.9746E-08, 1.8779E+07, 1.2238E-11, 1.1639E+04, 0.0000E+00, 7.3471E+03, 0.0000E+00, 0.0000E+00, 0.0000E+00, 6.1031E+04,
	 true      , 9.4705E-01, 1.0531E+00, 2.5010E+06, 1.8000E+03, 2.8958E+02, 5.0000E-03, 3.5565E-05,-6.8117E+09, 1.1308E-04,
	 -7.4813E+07},

	{2.3047E-08, 1.8779E+07, 1.4521E-11, 1.1832E+04, 0.0000E+00, 7.4688E+03, 0.0000E+00, 0.0000E+00, 0.0000E+00, 6.0474E+04,
	 true      , 9.5579E-01, 1.0582E+00, 2.5010E+06, 1.8000E+03, 2.8941E+02, 4.7949E-03, 4.1510E-05,-6.7792E+09, 1.4787E-05,
	 -8.2885E+07},

	{2.6289E-08, 1.8779E+07, 1.6845E-11, 1.2033E+04, 0.0000E+00, 7.5955E+03, 0.0000E+00, 0.0000E+00, 0.0000E+00, 5.9907E+04,
	 true      , 9.6483E-01, 1.0634E+00, 2.5010E+06, 1.8000E+03, 2.8972E+02, 4.4341E-03, 4.7350E-05,-6.7452E+09,-4.7350E-05,
	 -8.3634E+07},

	{2.9533E-08, 1.8779E+07, 1.9253E-11, 1.2242E+04, 0.0000E+00, 7.7277E+03, 0.0000E+00, 0.0000E+00, 0.0000E+00, 5.9332E+04,
	 true      , 9.7418E-01, 1.0686E+00, 2.5010E+06, 1.8000E+03, 2.9002E+02, 4.0751E-03, 5.3194E-05,-6.7096E+09,-5.3194E-05,
	 -8.4862E+07},

	{3.2784E-08, 1.8780E+07, 2.1753E-11, 1.2461E+04, 0.0000E+00, 7.8657E+03, 0.0000E+00, 0.0000E+00, 0.0000E+00, 5.8748E+04,
	 true      , 9.8387E-01, 1.0741E+00, 2.5010E+06, 1.8000E+03, 2.9033E+02, 3.7211E-03, 5.9050E-05,-6.6723E+09,-5.9050E-05,
	 -8.6159E+07},

	{3.6045E-08, 1.8780E+07, 2.4356E-11, 1.2689E+04, 0.0000E+00, 8.0098E+03, 0.0000E+00, 0.0000E+00, 0.0000E+00, 5.8154E+04,
	 true      , 9.9391E-01, 1.0796E+00, 2.5010E+06, 1.8000E+03, 2.9063E+02, 3.3756E-03, 6.4925E-05,-6.6333E+09,-6.4925E-05,
	 -8.7530E+07},

	{3.9321E-08, 1.8780E+07, 2.7069E-11, 1.2928E+04, 0.0000E+00, 8.1605E+03, 0.0000E+00, 0.0000E+00, 0.0000E+00, 5.7552E+04,
	 true      , 1.0043E+00, 1.0853E+00, 2.5010E+06, 1.8000E+03, 2.9092E+02, 3.0417E-03, 7.0827E-05,-6.5924E+09,-7.0827E-05,
	 -8.8982E+07},

	{4.2614E-08, 1.8780E+07, 2.9903E-11, 1.3178E+04, 0.0000E+00, 8.3182E+03, 0.0000E+00, 0.0000E+00, 0.0000E+00, 5.6939E+04,
	 true      , 1.0151E+00, 1.0911E+00, 2.5010E+06, 1.8000E+03, 2.9119E+02, 2.7224E-03, 7.6760E-05,-6.5494E+09,-7.6760E-05,
	 -9.0523E+07},

	{4.5927E-08, 1.8780E+07, 3.2867E-11, 1.3440E+04, 0.0000E+00, 8.4833E+03, 0.0000E+00, 0.0000E+00, 0.0000E+00, 5.6317E+04,
	 true      , 1.0263E+00, 1.0970E+00, 2.5010E+06, 1.8000E+03, 2.9143E+02, 2.4202E-03, 8.2728E-05,-6.5044E+09,-8.2728E-05,
	 -9.0778E+07},
      };

      // Sync to device
      view_1d<P3UpdatePrognosticLiqData> pupldc_device("pupldc", Spack::n);
      auto pupldc_host = Kokkos::create_mirror_view(pupldc_device);

      // This copy only copies the input variables.
      std::copy(&pupldc[0], &pupldc[0] + Spack::n, pupldc_host.data());
      Kokkos::deep_copy(pupldc_device, pupldc_host);

      // Get data from fortran
      for (Int i = 0; i < max_pack_size; ++i) {
        update_prognostic_liquid(pupldc[i]);
      }

      // Run the lookup from a kernel and copy results back to host
      Kokkos::parallel_for(RangePolicy(0, 1), KOKKOS_LAMBDA(const Int& i) {

	  // Init pack inputs
	  Spack qcacc, ncacc, qcaut, ncautc, qcnuc, ncautr, ncslf, qrevp, nrevp, nrslf, inv_rho,
	    exner, xxlv, th, qv, qc, nc, qr, nr;
	  bool log_predictNc;
	  Scalar dt;

	  // variables with single values assigned outside of the for loop
	  dt            = pupldc_device(0).dt;
	  log_predictNc = pupldc_device(0).log_predictNc;

	  for (Int s = 0; s < Spack::n; ++s) {
	    qcacc[s]   = pupldc_device(s).qcacc;
	    ncacc[s]   = pupldc_device(s).ncacc;
	    qcaut[s]   = pupldc_device(s).qcaut;
	    ncautc[s]  = pupldc_device(s).ncautc;
	    qcnuc[s]   = pupldc_device(s).qcnuc;
	    ncautr[s]  = pupldc_device(s).ncautr;
	    ncslf[s]   = pupldc_device(s).ncslf;
	    qrevp[s]   = pupldc_device(s).qrevp;
	    nrevp[s]   = pupldc_device(s).nrevp;
	    nrslf[s]   = pupldc_device(s).nrslf;
	    inv_rho[s] = pupldc_device(s).inv_rho;
	    exner[s]   = pupldc_device(s).exner;
	    xxlv[s]    = pupldc_device(s).xxlv;

	    th[s]      = pupldc_device(s).th;
	    qv[s]      = pupldc_device(s).qv;
	    qc[s]      = pupldc_device(s).qc;
	    nc[s]      = pupldc_device(s).nc;
	    qr[s]      = pupldc_device(s).qr;
	    nr[s]      = pupldc_device(s).nr;
	  }

	  Functions::update_prognostic_liquid(qcacc, ncacc, qcaut, ncautc, qcnuc, ncautr, ncslf,
					      qrevp, nrevp, nrslf, log_predictNc, inv_rho, exner,
					      xxlv, dt, th, qv, qc, nc, qr, nr);

	  // Copy results back into views
	  pupldc_device(0).dt            = dt;
	  pupldc_device(0).log_predictNc = log_predictNc;

	  for (Int s = 0; s < Spack::n; ++s) {
	    pupldc_device(s).qcacc   = qcacc[s];
	    pupldc_device(s).ncacc   = ncacc[s];
	    pupldc_device(s).qcaut   = qcaut[s];
	    pupldc_device(s).ncautc  = ncautc[s];
	    pupldc_device(s).qcnuc   = qcnuc[s];
	    pupldc_device(s).ncautr  = ncautr[s];
	    pupldc_device(s).ncslf   = ncslf[s];
	    pupldc_device(s).qrevp   = qrevp[s];
	    pupldc_device(s).nrevp   = nrevp[s];
	    pupldc_device(s).nrslf   = nrslf[s];
	    pupldc_device(s).inv_rho = inv_rho[s];
	    pupldc_device(s).exner   = exner[s];
	    pupldc_device(s).xxlv    = xxlv[s];

	    pupldc_device(s).th      = th[s];
	    pupldc_device(s).qv      = qv[s];
	    pupldc_device(s).qc      = qc[s];
	    pupldc_device(s).nc      = nc[s];
	    pupldc_device(s).qr      = qr[s];
	    pupldc_device(s).nr      = nr[s];

	  }
	});

      // Sync back to host
      Kokkos::deep_copy(pupldc_host, pupldc_device);

      // Validate results
      for (Int s = 0; s < Spack::n; ++s) {
        REQUIRE(pupldc[s].th == pupldc_host(s).th);
        REQUIRE(pupldc[s].qv == pupldc_host(s).qv);
        REQUIRE(pupldc[s].qc == pupldc_host(s).qc);
        REQUIRE(pupldc[s].nc == pupldc_host(s).nc);
        REQUIRE(pupldc[s].qr == pupldc_host(s).qr);
        REQUIRE(pupldc[s].nr == pupldc_host(s).nr);

      }
    }

    static void run_bfb(){
      update_prognostic_liquid_unit_bfb_tests();
    }

  };//TestP3UpdatePrognosticLiq
=======
  struct UnitWrap::UnitTest<D>::TestP3FunctionsImposeMaxTotalNi
  {
    static void impose_max_total_ni_bfb_test(){
	static constexpr Int max_pack_size = 16;
	REQUIRE(Spack::n <= max_pack_size);

	ImposeMaxTotalNiData dc[max_pack_size]= {
	  // nitot_local, max_total_Ni, inv_rho_local
	  {0.000E0, 5.000E5, 5.466E3},
	  {3.358E4, 5.000E5, 9.691E-1},
	  {0.000E0, 5.000E5, 9.105E-1},
	  {0.000E3, 5.000E5, 3.371E0},

	  {0.000E0, 5.000E5, 5.466E3},
	  {3.358E4, 5.000E5, 9.691E-1},
	  {0.000E0, 5.000E5, 9.105E-1},
	  {0.000E3, 5.000E5, 3.371E0},

	  {0.000E0, 5.000E5, 5.466E3},
	  {3.358E4, 5.000E5, 9.691E-1},
	  {0.000E0, 5.000E5, 9.105E-1},
	  {0.000E3, 5.000E5, 3.371E0},

	  {0.000E0, 5.000E5, 5.466E3},
	  {3.358E4, 5.000E5, 9.691E-1},
	  {0.000E0, 5.000E5, 9.105E-1},
	  {0.000E3, 5.000E5, 3.371E0},

	};

	//Sync to device
	view_1d<ImposeMaxTotalNiData> dc_device("dc", Spack::n);
	auto dc_host = Kokkos::create_mirror_view(dc_device);

	//This copy only copies the input variables.
    std::copy(&dc[0], &dc[0] + Spack::n, dc_host.data());
    Kokkos::deep_copy(dc_device, dc_host);

	//Get data from fortran 	
  	for (Int i = 0; i < Spack::n; ++i) {
      impose_max_total_Ni(dc[i]);
  	}

	//Run function from a kernal and copy results back to the host
  	Kokkos::parallel_for(RangePolicy(0, 1), KOKKOS_LAMBDA(const Int& i) {
	  // Init pack inputs
	  Spack nitot_local, max_total_Ni, inv_rho_local;
	  for (Int s = 0; s < Spack::n; ++s) {
	    nitot_local[s] = dc_device(s).nitot_local;
	    max_total_Ni[s] = dc_device(s).max_total_Ni;
	    inv_rho_local[s] = dc_device(s).inv_rho_local;
	  }

	  Functions::impose_max_total_Ni(nitot_local, max_total_Ni, inv_rho_local);
	  // Copy results back into views
	  for (Int s = 0; s < Spack::n; ++s) {
	    dc_device(s).nitot_local = nitot_local[s];
	    dc_device(s).max_total_Ni = max_total_Ni[s];
	    dc_device(s).inv_rho_local = inv_rho_local[s];
	  }
    });

    // Sync back to host
    Kokkos::deep_copy(dc_host, dc_device);

    // Validate results
    for (Int s = 0; s < Spack::n; ++s) {
      REQUIRE(dc[s].nitot_local == dc_host(s).nitot_local);
      REQUIRE(dc[s].max_total_Ni == dc_host(s).max_total_Ni);
      REQUIRE(dc[s].inv_rho_local == dc_host(s).inv_rho_local);
	}
}

 static void run_bfb(){
   impose_max_total_ni_bfb_test();
 }

};//TestP3FunctionsImposeMaxTotalNi

>>>>>>> ecc97aa9

}//namespace unit_test
}//namespace p3
}//namespace scream

namespace {

TEST_CASE("p3_functions", "[p3_functions]")
{
  scream::p3::unit_test::UnitWrap::UnitTest<scream::DefaultDevice>::TestP3Func::run();
}

TEST_CASE("p3_conservation_test", "[p3_conservation_test]"){
  scream::p3::unit_test::UnitWrap::UnitTest<scream::DefaultDevice>::TestP3Conservation::run();
  scream::p3::unit_test::UnitWrap::UnitTest<scream::DefaultDevice>::TestP3Conservation::run_bfb(); 
}

TEST_CASE("p3_cloud_water_autoconversion_test", "[p3_cloud_water_autoconversion_test]"){
  scream::p3::unit_test::UnitWrap::UnitTest<scream::DefaultDevice>::TestP3CloudWaterAutoconversion::run_physics();
  scream::p3::unit_test::UnitWrap::UnitTest<scream::DefaultDevice>::TestP3CloudWaterAutoconversion::run_bfb();
}

TEST_CASE("p3_update_prognostic_ice_test", "[p3_update_prognostic_ice_test]"){
  scream::p3::unit_test::UnitWrap::UnitTest<scream::DefaultDevice>::TestP3UpdatePrognosticIce::run_bfb();
}

<<<<<<< HEAD
TEST_CASE("p3_update_prognostic_liquid_test", "[p3_update_prognostic_liquid_test]"){
  scream::p3::unit_test::UnitWrap::UnitTest<scream::DefaultDevice>::TestP3UpdatePrognosticLiq::run_bfb();
=======
TEST_CASE("p3_impose_max_total_ni_test", "[p3_impose_max_total_ni_test]"){
  scream::p3::unit_test::UnitWrap::UnitTest<scream::DefaultDevice>::TestP3FunctionsImposeMaxTotalNi::run_bfb();
>>>>>>> ecc97aa9
}


} // namespace<|MERGE_RESOLUTION|>--- conflicted
+++ resolved
@@ -193,7 +193,7 @@
 
   }
 
- 
+
   static void ice_water_conservation_tests_device(){
     using KTH = KokkosTypes<HostDevice>;
 
@@ -921,7 +921,6 @@
   };//TestP3UpdatePrognosticIce
 
   template <typename D>
-<<<<<<< HEAD
   struct UnitWrap::UnitTest<D>::TestP3UpdatePrognosticLiq
   {
     static void  update_prognostic_liquid_unit_bfb_tests(){
@@ -1099,53 +1098,54 @@
       update_prognostic_liquid_unit_bfb_tests();
     }
 
-  };//TestP3UpdatePrognosticLiq
-=======
+  }; //TestP3UpdatePrognosticLiq
+
+  template <typename D>
   struct UnitWrap::UnitTest<D>::TestP3FunctionsImposeMaxTotalNi
   {
     static void impose_max_total_ni_bfb_test(){
-	static constexpr Int max_pack_size = 16;
-	REQUIRE(Spack::n <= max_pack_size);
-
-	ImposeMaxTotalNiData dc[max_pack_size]= {
-	  // nitot_local, max_total_Ni, inv_rho_local
-	  {0.000E0, 5.000E5, 5.466E3},
-	  {3.358E4, 5.000E5, 9.691E-1},
-	  {0.000E0, 5.000E5, 9.105E-1},
-	  {0.000E3, 5.000E5, 3.371E0},
-
-	  {0.000E0, 5.000E5, 5.466E3},
-	  {3.358E4, 5.000E5, 9.691E-1},
-	  {0.000E0, 5.000E5, 9.105E-1},
-	  {0.000E3, 5.000E5, 3.371E0},
-
-	  {0.000E0, 5.000E5, 5.466E3},
-	  {3.358E4, 5.000E5, 9.691E-1},
-	  {0.000E0, 5.000E5, 9.105E-1},
-	  {0.000E3, 5.000E5, 3.371E0},
-
-	  {0.000E0, 5.000E5, 5.466E3},
-	  {3.358E4, 5.000E5, 9.691E-1},
-	  {0.000E0, 5.000E5, 9.105E-1},
-	  {0.000E3, 5.000E5, 3.371E0},
-
-	};
-
-	//Sync to device
-	view_1d<ImposeMaxTotalNiData> dc_device("dc", Spack::n);
-	auto dc_host = Kokkos::create_mirror_view(dc_device);
-
-	//This copy only copies the input variables.
-    std::copy(&dc[0], &dc[0] + Spack::n, dc_host.data());
-    Kokkos::deep_copy(dc_device, dc_host);
-
-	//Get data from fortran 	
-  	for (Int i = 0; i < Spack::n; ++i) {
-      impose_max_total_Ni(dc[i]);
-  	}
-
-	//Run function from a kernal and copy results back to the host
-  	Kokkos::parallel_for(RangePolicy(0, 1), KOKKOS_LAMBDA(const Int& i) {
+      static constexpr Int max_pack_size = 16;
+      REQUIRE(Spack::n <= max_pack_size);
+
+      ImposeMaxTotalNiData dc[max_pack_size]= {
+        // nitot_local, max_total_Ni, inv_rho_local
+        {0.000E0, 5.000E5, 5.466E3},
+        {3.358E4, 5.000E5, 9.691E-1},
+        {0.000E0, 5.000E5, 9.105E-1},
+        {0.000E3, 5.000E5, 3.371E0},
+
+        {0.000E0, 5.000E5, 5.466E3},
+        {3.358E4, 5.000E5, 9.691E-1},
+        {0.000E0, 5.000E5, 9.105E-1},
+        {0.000E3, 5.000E5, 3.371E0},
+
+        {0.000E0, 5.000E5, 5.466E3},
+        {3.358E4, 5.000E5, 9.691E-1},
+        {0.000E0, 5.000E5, 9.105E-1},
+        {0.000E3, 5.000E5, 3.371E0},
+
+        {0.000E0, 5.000E5, 5.466E3},
+        {3.358E4, 5.000E5, 9.691E-1},
+        {0.000E0, 5.000E5, 9.105E-1},
+        {0.000E3, 5.000E5, 3.371E0},
+
+      };
+
+      //Sync to device
+      view_1d<ImposeMaxTotalNiData> dc_device("dc", Spack::n);
+      auto dc_host = Kokkos::create_mirror_view(dc_device);
+
+      //This copy only copies the input variables.
+      std::copy(&dc[0], &dc[0] + Spack::n, dc_host.data());
+      Kokkos::deep_copy(dc_device, dc_host);
+
+      //Get data from fortran
+      for (Int i = 0; i < Spack::n; ++i) {
+        impose_max_total_Ni(dc[i]);
+      }
+
+      //Run function from a kernal and copy results back to the host
+      Kokkos::parallel_for(RangePolicy(0, 1), KOKKOS_LAMBDA(const Int& i) {
 	  // Init pack inputs
 	  Spack nitot_local, max_total_Ni, inv_rho_local;
 	  for (Int s = 0; s < Spack::n; ++s) {
@@ -1161,26 +1161,24 @@
 	    dc_device(s).max_total_Ni = max_total_Ni[s];
 	    dc_device(s).inv_rho_local = inv_rho_local[s];
 	  }
-    });
-
-    // Sync back to host
-    Kokkos::deep_copy(dc_host, dc_device);
-
-    // Validate results
-    for (Int s = 0; s < Spack::n; ++s) {
-      REQUIRE(dc[s].nitot_local == dc_host(s).nitot_local);
-      REQUIRE(dc[s].max_total_Ni == dc_host(s).max_total_Ni);
-      REQUIRE(dc[s].inv_rho_local == dc_host(s).inv_rho_local);
-	}
-}
+        });
+
+      // Sync back to host
+      Kokkos::deep_copy(dc_host, dc_device);
+
+      // Validate results
+      for (Int s = 0; s < Spack::n; ++s) {
+        REQUIRE(dc[s].nitot_local == dc_host(s).nitot_local);
+        REQUIRE(dc[s].max_total_Ni == dc_host(s).max_total_Ni);
+        REQUIRE(dc[s].inv_rho_local == dc_host(s).inv_rho_local);
+      }
+    }
 
  static void run_bfb(){
    impose_max_total_ni_bfb_test();
  }
 
-};//TestP3FunctionsImposeMaxTotalNi
-
->>>>>>> ecc97aa9
+}; // TestP3FunctionsImposeMaxTotalNi
 
 }//namespace unit_test
 }//namespace p3
@@ -1195,7 +1193,7 @@
 
 TEST_CASE("p3_conservation_test", "[p3_conservation_test]"){
   scream::p3::unit_test::UnitWrap::UnitTest<scream::DefaultDevice>::TestP3Conservation::run();
-  scream::p3::unit_test::UnitWrap::UnitTest<scream::DefaultDevice>::TestP3Conservation::run_bfb(); 
+  scream::p3::unit_test::UnitWrap::UnitTest<scream::DefaultDevice>::TestP3Conservation::run_bfb();
 }
 
 TEST_CASE("p3_cloud_water_autoconversion_test", "[p3_cloud_water_autoconversion_test]"){
@@ -1207,14 +1205,12 @@
   scream::p3::unit_test::UnitWrap::UnitTest<scream::DefaultDevice>::TestP3UpdatePrognosticIce::run_bfb();
 }
 
-<<<<<<< HEAD
 TEST_CASE("p3_update_prognostic_liquid_test", "[p3_update_prognostic_liquid_test]"){
   scream::p3::unit_test::UnitWrap::UnitTest<scream::DefaultDevice>::TestP3UpdatePrognosticLiq::run_bfb();
-=======
+}
+
 TEST_CASE("p3_impose_max_total_ni_test", "[p3_impose_max_total_ni_test]"){
   scream::p3::unit_test::UnitWrap::UnitTest<scream::DefaultDevice>::TestP3FunctionsImposeMaxTotalNi::run_bfb();
->>>>>>> ecc97aa9
 }
 
-
 } // namespace