#include "catch2/catch.hpp"

#include "ekat/scream_types.hpp"
#include "ekat/util/scream_utils.hpp"
#include "ekat/scream_kokkos.hpp"
#include "ekat/scream_pack.hpp"
#include "ekat/util/scream_kokkos_utils.hpp"
#include "physics/p3/p3_functions.hpp"
#include "physics/p3/p3_functions_f90.hpp"

#include "p3_unit_tests_common.hpp"

#include <thread>
#include <array>
#include <algorithm>
#include <random>
#include <iomanip>      // std::setprecision

namespace scream {
namespace p3 {
namespace unit_test {

template <typename D>
struct UnitWrap::UnitTest<D>::TestIceRelaxationTimescale {

  static void run_ice_relaxation_timescale_bfb()
  {
    using KTH = KokkosTypes<HostDevice>;

    IceRelaxationData self[max_pack_size] = {

     // rho,     temp,    rhofaci,   f1pr05,    f1pr14,     dv,       mu,          sc,      qitot_incld, nitot_incld, epsi,epsi_tot
      {4.056E-03, 1.021E+01, 8.852E-01, 0.174E+00, 0.021E+00, 1.221E-14, 5.100E-03, 9.558E-04, 1.234E-03, 9.952E+03},
      {6.852E-02, 2.022E+01, 8.852E-01, 0.374E+00, 0.042E+00, 1.221E-13, 4.100E-03, 9.558E-04, 2.670E-03, 9.952E+03},
      {8.852E-02, 3.086E+01, 8.900E-01, 0.123E+00, 0.081E+00, 1.221E-12, 3.100E-03, 9.558E-04, 3.451E-03, 9.952E+03},
      {1.902E-01, 5.078E+01, 9.900E-01, 0.123E+00, 0.101E+00, 1.221E-11, 2.100E-03, 9.558E-04, 4.135E-03, 9.952E+03},

      {2.201E-01, 1.300E+02, 0.100E+01, 0.174E+00, 0.112E+00, 1.221E-10, 1.100E-03, 2.558E-05, 5.672E-03, 9.952E+04},
      {3.502E-01, 2.409E+02, 0.100E+01, 0.374E+00, 0.140E+00, 1.221E-09, 8.100E-04, 2.558E-05, 6.432E-03, 9.952E+04},
      {4.852E-01, 3.490E+02, 0.100E+01, 0.123E+00, 0.210E+00, 1.221E-08, 4.100E-04, 2.558E-05, 7.412E-03, 9.952E+04},
      {5.852E-01, 4.690E+02, 0.100E+01, 0.123E+00, 0.321E+00, 1.221E-07, 2.100E-04, 2.558E-05, 8.021E-03, 9.952E+04},

      {6.852E-01, 5.021E+02, 0.950E+00, 0.150E+00, 0.432E+00, 1.221E-06, 9.952E-05, 4.596E-05, 9.834E-03, 1.734E+04},
      {7.852E-01, 6.213E+02, 0.950E+00, 0.374E+00, 0.543E+00, 1.221E-05, 4.952E-05, 4.596E-05, 1.213E-02, 1.734E+04},
      {8.852E-01, 7.012E+02, 0.950E+00, 0.123E+00, 0.671E+00, 1.221E-04, 1.952E-05, 4.596E-05, 1.346E-02, 1.734E+04},
      {9.852E-01, 8.123E+02, 0.950E+00, 0.123E+00, 0.982E+00, 1.221E-03, 9.952E-06, 4.596E-05, 3.589E-02, 1.734E+04},

      {1.002E+01, 9.321E+02, 1.069E+00, 0.174E+00, 1.201E+00, 1.221E-02, 6.952E-06, 6.596E-05, 6.982E-02, 1.734E+04},
      {1.152E+01, 1.023E+03, 1.069E+00, 0.374E+00, 1.678E+00, 1.221E-02, 3.952E-06, 6.596E-05, 9.234E-02, 1.734E+04},
      {1.252E+01, 2.012E+03, 1.069E+00, 0.123E+00, 2.312E+00, 1.221E-02, 1.952E-06, 6.596E-05, 2.345E-01, 1.734E+04},
      {1.352E+01, 3.210E+03, 1.069E+00, 0.123E+00, 3.456E+00, 1.221E-02, 9.952E-07, 6.596E-05, 4.532E-01, 1.734E+04}
    };

    // Get data from fortran
    for (Int i = 0; i < max_pack_size; ++i) {
      ice_relaxation_timescale(self[i]);
     }

    // Sync to device
    KTH::view_1d<IceRelaxationData> self_host("self_host", max_pack_size);
    view_1d<IceRelaxationData> self_device("self_host", max_pack_size);
    std::copy(&self[0], &self[0] + max_pack_size, self_host.data());
    Kokkos::deep_copy(self_device, self_host);

    // Run the lookup from a kernel and copy results back to host
    Kokkos::parallel_for(num_test_itrs, KOKKOS_LAMBDA(const Int& i) {
      const Int offset = i * Spack::n;

      // Init pack inputs
      Spack rho, temp, rhofaci, f1pr05, f1pr14, dv, mu, sc, qitot_incld, nitot_incld;

      for (Int s = 0, vs = offset; s < Spack::n; ++s, ++vs) {
        rho[s]         = self_device(vs).rho;
        temp[s]        = self_device(vs).temp;
        rhofaci[s]     = self_device(vs).rhofaci;
        f1pr05[s]      = self_device(vs).f1pr05;
        f1pr14[s]      = self_device(vs).f1pr14;
        dv[s]          = self_device(vs).dv;
        mu[s]          = self_device(vs).mu;
        sc[s]          = self_device(vs).sc;
        qitot_incld[s] = self_device(vs).qitot_incld;
        nitot_incld[s] = self_device(vs).nitot_incld;
      }

      Spack epsi{0.0};
      Spack epsi_tot{0.0};
      Functions::ice_relaxation_timescale(rho, temp, rhofaci, f1pr05, f1pr14, dv, mu, sc, qitot_incld, nitot_incld,
                                          epsi, epsi_tot);

<<<<<<< HEAD
      for (Int s = 0; s < Spack::n; ++s) {
        self_device(s).epsi     = epsi[s];
        self_device(s).epsi_tot = epsi_tot[s];
=======
      for (Int s = 0, vs = offset; s < Spack::n; ++s, ++vs) {
        self_device(vs).epsi     = epsi[s];
        self_device(vs).epsi_tot = epsi_tot[s];
>>>>>>> 110389ad
      }
    });

    Kokkos::deep_copy(self_host, self_device);

    for (Int s = 0; s < max_pack_size; ++s) {
      REQUIRE(self[s].epsi     == self_host(s).epsi);
      REQUIRE(self[s].epsi_tot == self_host(s).epsi_tot);
    }
  }

  static void run_ice_relaxation_timescale_phys()
  {
    // TODO
  }
};

}
}
}

namespace {

TEST_CASE("p3_ice_relaxation_timescale", "[p3_functions]")
{
  using TD = scream::p3::unit_test::UnitWrap::UnitTest<scream::DefaultDevice>::TestIceRelaxationTimescale;

  TD::run_ice_relaxation_timescale_phys();
  TD::run_ice_relaxation_timescale_bfb();
}

}<|MERGE_RESOLUTION|>--- conflicted
+++ resolved
@@ -87,15 +87,9 @@
       Functions::ice_relaxation_timescale(rho, temp, rhofaci, f1pr05, f1pr14, dv, mu, sc, qitot_incld, nitot_incld,
                                           epsi, epsi_tot);
 
-<<<<<<< HEAD
-      for (Int s = 0; s < Spack::n; ++s) {
-        self_device(s).epsi     = epsi[s];
-        self_device(s).epsi_tot = epsi_tot[s];
-=======
       for (Int s = 0, vs = offset; s < Spack::n; ++s, ++vs) {
         self_device(vs).epsi     = epsi[s];
         self_device(vs).epsi_tot = epsi_tot[s];
->>>>>>> 110389ad
       }
     });
 
