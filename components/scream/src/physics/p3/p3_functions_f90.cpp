--- conflicted
+++ resolved
@@ -173,9 +173,6 @@
                              d.lid.dum1, d.lidb.dum3, d.lid.dum4, d.lid.dum5, &d.proc);
 }
 
-<<<<<<< HEAD
-void cloud_water_autoconversion(CloudWaterAutoconversionData& d){
-=======
 void cloud_water_conservation(CloudWaterConservationData& d){
   p3_init(true);
   cloud_water_conservation_c(d.qc, d.qcnuc, d.dt, &d.qcaut, &d.qcacc, &d.qccol, &d.qcheti,
@@ -194,7 +191,6 @@
 }
 
 void cloud_water_autoconversion(CloudWaterAutoconversionData & d){
->>>>>>> 358d6dfe
   p3_init(true);
   cloud_water_autoconversion_c(d.rho, d.qc_incld, d.nc_incld, &d.qcaut, &d.ncautc, &d.ncautr);
 }
