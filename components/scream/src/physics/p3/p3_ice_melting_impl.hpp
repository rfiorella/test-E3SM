#ifndef P3_ICE_MELTING_IMPL_HPP
#define P3_ICE_MELTING_IMPL_HPP

#include "p3_functions.hpp" // for ETI only but harmless for GPU
#include "physics_functions.hpp" // also for ETI not on GPUs
#include "physics_saturation_impl.hpp"

namespace scream {
namespace p3 {

template<typename S, typename D>
KOKKOS_FUNCTION
void Functions<S,D>
::ice_melting(
  const Spack& rho, const Spack& t, const Spack& pres, const Spack& rhofaci,
  const Spack& table_val_qi2qr_melting, const Spack& table_val_qi2qr_vent_melt, const Spack& latent_heat_vapor, const Spack& latent_heat_fusion,
  const Spack& dv, const Spack& sc, const Spack& mu, const Spack& kap,
<<<<<<< HEAD
  const Spack& qv, const Spack& qitot_incld, const Spack& nitot_incld,
  Spack& qimlt, Spack& nimlt, const Smask& range_mask,
=======
  const Spack& qv, const Spack& qi_incld, const Spack& ni_incld,
  Spack& qi2qr_melt_tend, Spack& ni2nr_melt_tend,
>>>>>>> 4c06fa66
  const Smask& context)
{
  // Notes Left over from WRF Version:
  // need to add back accelerated melting due to collection of ice mass by rain (pracsw1)
  // note 'f1pr' values are normalized, so we need to multiply by N
  // currently enhanced melting from collision is neglected
  // include RH dependence

  using physics = scream::physics::Functions<Scalar, Device>;

  const auto Pi     = C::Pi;
  const auto QSMALL = C::QSMALL;
  const auto Tmelt  = C::Tmelt;

  //Find cells above freezing AND which have ice
  const auto has_melt_qi = (qi_incld >= QSMALL ) && (t > Tmelt) && context;

  if (has_melt_qi.any()) {
    //    Note that qsat0 should be with respect to liquid. Confirmed F90 code did this.
    const auto qsat0 = physics::qv_sat(Spack(Tmelt), pres, false, range_mask); //"false" here means NOT saturation w/ respect to ice.

    qi2qr_melt_tend.set(has_melt_qi, ( (table_val_qi2qr_melting+table_val_qi2qr_vent_melt*pack::cbrt(sc)*pack::sqrt(rhofaci*rho/mu))
			     *((t-Tmelt)*kap-rho*latent_heat_vapor*dv*(qsat0-qv))
			     * 2 * Pi /latent_heat_fusion)*ni_incld );

    //make sure qi2qr_melt_tend is always negative
    qi2qr_melt_tend = pack::max(qi2qr_melt_tend, 0);

    //Reduce nj in proportion to decrease in qi mass. Prev line makes sure it always has the right sign.
    ni2nr_melt_tend.set(has_melt_qi, qi2qr_melt_tend*(ni_incld/qi_incld) );
  }
}

} // namespace p3
} // namespace scream

#endif<|MERGE_RESOLUTION|>--- conflicted
+++ resolved
@@ -15,13 +15,8 @@
   const Spack& rho, const Spack& t, const Spack& pres, const Spack& rhofaci,
   const Spack& table_val_qi2qr_melting, const Spack& table_val_qi2qr_vent_melt, const Spack& latent_heat_vapor, const Spack& latent_heat_fusion,
   const Spack& dv, const Spack& sc, const Spack& mu, const Spack& kap,
-<<<<<<< HEAD
-  const Spack& qv, const Spack& qitot_incld, const Spack& nitot_incld,
-  Spack& qimlt, Spack& nimlt, const Smask& range_mask,
-=======
   const Spack& qv, const Spack& qi_incld, const Spack& ni_incld,
-  Spack& qi2qr_melt_tend, Spack& ni2nr_melt_tend,
->>>>>>> 4c06fa66
+  Spack& qi2qr_melt_tend, Spack& ni2nr_melt_tend, const Smask& range_mask,
   const Smask& context)
 {
   // Notes Left over from WRF Version:
