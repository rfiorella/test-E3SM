#ifndef SCREAM_P3_FUNCTIONS_F90_HPP
#define SCREAM_P3_FUNCTIONS_F90_HPP

#include "share/util/scream_utils.hpp"
#include "share/scream_types.hpp"

#include "p3_functions.hpp"

#include <array>
#include <utility>

//
// Bridge functions to call fortran version of p3 functions from C++
//

namespace scream {
namespace p3 {

//
// Singleton for holding the same global data that are maintained in
// micro_p3, but for use in C++. This data is necessary to complete
// the "bridge" when calling C++ from micro_p3.
//
struct P3GlobalForFortran
{
  using P3F = Functions<Real, DefaultDevice>;

  using view_1d_table = typename P3F::view_1d_table;
  using view_2d_table = typename P3F::view_2d_table;
  using view_itab_table = typename P3F::view_itab_table;
  using view_itabcol_table = typename P3F::view_itabcol_table;
  using view_dnu_table = typename P3F::view_dnu_table;

  // All kokkos views must be destructed before Kokkos::finalize
  static void deinit();

  static const view_1d_table& mu_r_table()   { return get().m_mu_r_table; }
  static const view_2d_table& vn_table()     { return get().m_vn_table; }
  static const view_2d_table& vm_table()     { return get().m_vm_table; }
  static const view_2d_table& revap_table()  { return get().m_revap_table; }
  static const view_itab_table& itab()       { return get().m_itab; }
  static const view_itabcol_table& itabcol() { return get().m_itabcol; }
  static const view_dnu_table& dnu()         { return get().m_dnu; }

  P3GlobalForFortran() = delete;
  ~P3GlobalForFortran() = delete;
  P3GlobalForFortran(const P3GlobalForFortran&) = delete;
  P3GlobalForFortran& operator=(const P3GlobalForFortran&) = delete;

 private:
  struct Views {
    view_1d_table m_mu_r_table;
    view_2d_table m_vn_table, m_vm_table, m_revap_table;
    view_itab_table m_itab;
    view_itabcol_table m_itabcol;
    view_dnu_table m_dnu;
  };

  static const Views& get();
  static std::shared_ptr<Views> s_views;
};

///////////////////////////////////////////////////////////////////////////////

struct P3InitAFortranData
{
  // Must use Host as device, f90 code might not be able to use Device memory
  using P3F = Functions<Real, HostDevice>;
  using P3C = typename P3F::P3C;

  using view_itab_table = typename P3F::KT::template lview<Real[P3C::densize][P3C::rimsize][P3C::isize][P3C::tabsize]>;
  using view_itabcol_table = typename P3F::KT::template lview<Real[P3C::densize][P3C::rimsize][P3C::isize][P3C::rcollsize][P3C::coltabsize]>;

  // Need to be LayoutLeft to be fortran compatible
  view_itab_table itab;
  view_itabcol_table itabcol;

  P3InitAFortranData() :
    itab("P3InitAFortranData::itab"),
    itabcol("P3InitAFortranData::itabcol")
  {}
};
void p3_init_a(P3InitAFortranData& d);

///////////////////////////////////////////////////////////////////////////////

struct LookupIceData
{
  // Inputs
  Real qitot, nitot, qirim, rhop;

  // Outputs
  Int  dumi, dumjj, dumii, dumzz;
  Real dum1, dum4, dum5, dum6;
};
void find_lookuptable_indices_1a(LookupIceData& d);

extern "C" {

void find_lookuptable_indices_1a_f(Int* dumi, Int* dumjj, Int* dumii, Int* dumzz,
                                   Real* dum1, Real* dum4, Real* dum5, Real* dum6,
                                   Real qitot, Real nitot, Real qirim, Real rhop);

}

///////////////////////////////////////////////////////////////////////////////

struct LookupIceDataB
{
  // Inputs
  Real qr, nr;

  // Outputs
  Int dumj;
  Real dum3;
};
void find_lookuptable_indices_1b(LookupIceDataB& d);

extern "C" {

void find_lookuptable_indices_1b_f(Int* dumj, Real* dum3, Real qr, Real nr);

}

///////////////////////////////////////////////////////////////////////////////

struct AccessLookupTableData
{
  // Inputs
  LookupIceData& lid;
  Int index;

  // Outputs
  Real proc;
};
void access_lookup_table(AccessLookupTableData& d);

extern "C" {

void access_lookup_table_f(Int dumjj, Int dumii, Int dumi, Int index,
                           Real dum1, Real dum4, Real dum5, Real* proc);

}

///////////////////////////////////////////////////////////////////////////////

struct AccessLookupTableCollData
{
  // Inputs
  LookupIceData& lid;
  LookupIceDataB& lidb;
  Int index;

  // Outputs
  Real proc;
};
void access_lookup_table_coll(AccessLookupTableCollData& d);

extern "C" {

void access_lookup_table_coll_f(Int dumjj, Int dumii, Int dumj, Int dumi, Int index,
                                Real dum1, Real dum3, Real dum4, Real dum5, Real* proc);

}

///////////////////////////////////////////////////////////////////////////////

struct BackToCellAverageData
{
  // inputs
  Real lcldm, rcldm, icldm;

  // in/out
  Real qcacc, qrevp, qcaut, ncacc, ncslf, ncautc, nrslf, nrevp, ncautr, qcnuc,
       ncnuc, qisub, nrshdr, qcheti, qrcol, qcshd, qimlt, qccol, qrheti, nimlt,
       nccol, ncshdc, ncheti, nrcol, nislf, qidep, nrheti, nisub, qinuc, ninuc,
       qiberg;

  // This populates all fields with test data within [0,1].
  void randomize(); 
};

void back_to_cell_average(BackToCellAverageData& d);

extern "C"{
  void back_to_cell_average_f(Real lcldm, Real rcldm, Real icldm,
                              Real* qcacc, Real* qrevp, Real* qcaut,
                              Real* ncacc, Real* ncslf, Real* ncautc,
                              Real* nrslf, Real* nrevp, Real* ncautr,
                              Real* qcnuc, Real* ncnuc, Real* qisub,
                              Real* nrshdr, Real* qcheti, Real* qrcol,
                              Real* qcshd, Real* qimlt, Real* qccol,
                              Real* qrheti, Real* nimlt, Real* nccol,
                              Real* ncshdc, Real* ncheti, Real* nrcol,
                              Real* nislf, Real* qidep, Real* nrheti,
                              Real* nisub, Real* qinuc, Real* ninuc,
                              Real* qiberg);
}

///////////////////////////////////////////////////////////////////////////////

struct PreventIceOverdepletionData
{
  // inputs
  Real pres, t, qv, xxls, odt;

  //output
  Real qidep, qisub;
};

void prevent_ice_overdepletion(PreventIceOverdepletionData& d);

extern "C"{
  void prevent_ice_overdepletion_f(Real pres, Real t, Real qv, Real xxls,
    Real odt, Real* qidep, Real* qisub);
}

///////////////////////////////////////////////////////////////////////////////

struct CloudWaterConservationData
{
  // inputs
  Real qc, qcnuc, dt;

  //output
  Real qcaut, qcacc, qccol, qcheti, qcshd, qiberg, qisub, qidep;
};

void cloud_water_conservation(CloudWaterConservationData& d);

extern "C"{
  void cloud_water_conservation_f(Real qc, Real qcnuc, Real dt, Real* qcaut, Real* qcacc, Real* qccol,
    Real* qcheti, Real* qcshd, Real* qiberg, Real* qisub, Real* qidep);
}

struct RainWaterConservationData
{
  // inputs
  Real qr, qcaut, qcacc, qimlt, qcshd, dt;

  //output
  Real qrevp, qrcol, qrheti;
};

void rain_water_conservation(RainWaterConservationData& d);

extern "C"{
  void rain_water_conservation_f(Real qr, Real qcaut, Real qcacc, Real qimlt, Real qcshd,
  Real dt, Real* qrevp, Real* qrcol, Real* qrheti);
}

struct IceWaterConservationData
{
  //inputs
  Real qitot, qidep, qinuc, qiberg, qrcol, qccol, qrheti, qcheti, dt;

  //output
  Real qisub, qimlt;
};

void ice_water_conservation(IceWaterConservationData& d);

extern "C"{
  void ice_water_conservation_f(Real qitot, Real qidep, Real qinuc, Real qiberg, Real qrcol, Real qccol,
  Real qrheti, Real qcheti, Real dt, Real* qisub, Real* qimlt);
}
///////////////////////////////////////////////////////////////////////////////

struct CalcRimeDensityData
{
  // inputs
  Real t, rhofaci, f1pr02, acn, lamc, mu_c, qc_incld, qccol;

  // output
  Real vtrmi1, rhorime_c;
};

void calc_rime_density(CalcRimeDensityData& d);
extern "C"{
  void calc_rime_density_f(Real t, Real rhofaci, Real f1pr02, Real acn,
    Real lamc, Real mu_c, Real qc_incld, Real qccol, Real* vtrmi1,
    Real* rhorime_c);
}

///////////////////////////////////////////////////////////////////////////////

struct CldliqImmersionFreezingData
{
  // inputs
  Real t, lamc, mu_c, cdist1, qc_incld;

  // output
  Real qcheti, ncheti;
};

void cldliq_immersion_freezing(CldliqImmersionFreezingData& d);
extern "C"{
  void cldliq_immersion_freezing_f(Real t, Real lamc, Real mu_c,
    Real cdist1, Real qc_incld, Real* qcheti, Real* ncheti);
}

///////////////////////////////////////////////////////////////////////////////

struct RainImmersionFreezingData
{
  // inputs
  Real t, lamr, mu_r, cdistr, qr_incld;

  // output
  Real qrheti, nrheti;
};

void rain_immersion_freezing(RainImmersionFreezingData& d);
extern "C"{

  void rain_immersion_freezing_f(Real t, Real lamr, Real mu_r,
    Real cdistr, Real qr_incld, Real* qrheti, Real* nrheti);
}

///////////////////////////////////////////////////////////////////////////////

struct DropletSelfCollectionData
{
  // inputs
  Real rho, inv_rho, qc_incld, mu_c, nu, ncautc;

  // output
  Real ncslf;
};

void droplet_self_collection(DropletSelfCollectionData& d);
extern "C"{

  void droplet_self_collection_f(Real rho, Real inv_rho, Real qc_incld,
    Real mu_c, Real nu, Real ncautc, Real* ncslf);
}

///////////////////////////////////////////////////////////////////////////////

struct CloudRainAccretionData
{
  // inputs
  Real rho, inv_rho, qc_incld, nc_incld, qr_incld;

  // output
  Real qcacc, ncacc;
};

void cloud_rain_accretion(CloudRainAccretionData& d);
extern "C"{

  void cloud_rain_accretion_f(Real rho, Real inv_rho, Real qc_incld,
    Real nc_incld, Real qr_incld, Real* qcacc, Real* ncacc);
}

///////////////////////////////////////////////////////////////////////////////

struct CloudWaterAutoconversionData
{
  // inputs
  Real rho;
  Real qc_incld;
  Real nc_incld;

  // output
  Real qcaut;
  Real ncautc;
  Real ncautr;
};

void cloud_water_autoconversion(CloudWaterAutoconversionData& d);
extern "C"{

  void cloud_water_autoconversion_f(Real rho, Real qc_incld, Real nc_incld, 
    Real* qcaut, Real* ncautc, Real* ncautr);
}

///////////////////////////////////////////////////////////////////////////////


struct RainSelfCollectionData
{
  //inputs 
  Real rho, qr_incld, nr_incld; 

  //output
  Real nrslf;
};

void rain_self_collection(RainSelfCollectionData& d);
extern "C"{

  void rain_self_collection_f(Real rho, Real qr_incld, Real nr_incld, Real* nrslf);
}

///////////////////////////////////////////////////////////////////////////////

struct ImposeMaxTotalNiData{
  // inout
  Real nitot_local;
  
  //input
  Real max_total_Ni, inv_rho_local;
};
void impose_max_total_Ni(ImposeMaxTotalNiData& d);
extern "C"{

  void impose_max_total_ni_f(Real* nitot_local, Real max_total_Ni, Real inv_rho_local);
}

///////////////////////////////////////////////////////////////////////////////

struct IceMeltingData
{
  // inputs
  Real rho,t,pres,rhofaci,f1pr05,f1pr14,xxlv,xlf,dv,sc,mu,kap,qv,qitot_incld,nitot_incld;

  // output
  Real qimlt,nimlt;
};

void ice_melting(IceMeltingData& d);
extern "C"{

void ice_melting_f(Real rho,Real t,Real pres,Real rhofaci,Real f1pr05,Real f1pr14,Real xxlv,Real xlf,Real dv,Real sc,Real mu,Real kap,Real qv,Real qitot_incld,Real nitot_incld,Real* qimlt,Real* nimlt);
}
 
///////////////////////////////////////////////////////////////////////////////

struct GetCloudDsd2Data
{
  // Inputs
  Real qc, rho, lcldm, nc_in;

  // Outputs
  Real nc_out, mu_c, nu, lamc, cdist, cdist1;
};
void get_cloud_dsd2(GetCloudDsd2Data& d);

extern "C" {

void get_cloud_dsd2_f(Real qc, Real* nc, Real* mu_c, Real rho, Real* nu, Real* lamc,
                      Real* cdist, Real* cdist1, Real lcldm);

}

//////////////////////////////////////////////////////////////////////////

struct GetRainDsd2Data
{
  // Inputs
  Real qr, rcldm, nr_in;

  // Outputs
  Real nr_out, lamr, mu_r, cdistr, logn0r;
};
void get_rain_dsd2(GetRainDsd2Data& d);

extern "C" {

void get_rain_dsd2_f(Real qr, Real* nr, Real* mu_r, Real* lamr, Real* cdistr, Real* logn0r, Real rcldm);

}

///////////////////////////////////////////////////////////////////////////////

struct CalcUpwindData
{
  // Inputs
  Int kts, kte, kdir, kbot, k_qxtop, num_arrays;
  Real dt_sub;
  Real* rho, *inv_rho, *inv_dzq;
  Real **vs;

  // In/out
  Real **qnx;

  // Outputs
  Real** fluxes;

  CalcUpwindData(Int kts_, Int kte_, Int kdir_, Int kbot_, Int k_qxtop_, Int num_arrays_, Real dt_sub_,
                 std::pair<Real, Real> rho_range, std::pair<Real, Real> inv_dzq_range,
                 std::pair<Real, Real> vs_range, std::pair<Real, Real> qnx_range);

  // deep copy
  CalcUpwindData(const CalcUpwindData& rhs);

  Int nk() const { return m_nk; }

 private:
  // Internals
  Int m_nk;
  std::vector<Real> m_data;
  std::vector<Real*> m_ptr_data;
};
void calc_first_order_upwind_step(CalcUpwindData& d);

extern "C" {

void calc_first_order_upwind_step_f(Int kts, Int kte, Int kdir, Int kbot, Int k_qxtop, Real dt_sub, Real* rho,
                                    Real* inv_rho, Real* inv_dzq, Int num_arrays, Real** fluxes, Real** vs, Real** qnx);

}

///////////////////////////////////////////////////////////////////////////////

struct GenSedData : public CalcUpwindData
{
  // Inputs
  Real Co_max;

  // In/out
  Int k_qxbot;
  Real dt_left, prt_accum;

  GenSedData(Int kts_, Int kte_, Int kdir_, Int k_qxtop_, Int k_qxbot_, Int kbot_, Real Co_max_, Real dt_left_,
             Real prt_accum_, Int num_arrays_,
             std::pair<Real, Real> rho_range, std::pair<Real, Real> inv_dzq_range,
             std::pair<Real, Real> vs_range, std::pair<Real, Real> qnx_range);

};
void generalized_sedimentation(GenSedData& d);

extern "C" {

void generalized_sedimentation_f(Int kts, Int kte, Int kdir, Int k_qxtop, Int *k_qxbot, Int kbot, Real Co_max,
                                 Real* dt_left, Real* prt_accum, Real* inv_dzq, Real* inv_rho, Real* rho,
                                 Int num_arrays, Real** vs, Real** fluxes, Real** qnx);

}

///////////////////////////////////////////////////////////////////////////////

struct CloudSedData
{
  static constexpr size_t NUM_ARRAYS = 13;

  // Inputs
  Int kts, kte, ktop, kbot, kdir;
  Real *qc_incld, *rho, *inv_rho, *lcldm, *acn, *inv_dzq;
  Real dt, odt;
  bool log_predictNc;

  // In/out
  Real *qc, *nc, *nc_incld, *mu_c, *lamc, *qc_tend, *nc_tend;
  Real prt_liq;

  CloudSedData(Int kts_, Int kte_, Int ktop_, Int kbot_, Int kdir_,
               Real dt_, Real odt_, bool log_predictNc_, Real prt_liq_,
               const std::array< std::pair<Real, Real>, NUM_ARRAYS >& ranges);

  // deep copy
  CloudSedData(const CloudSedData& rhs);

  Int nk() const { return m_nk; }

 private:
  // Internals
  Int m_nk;
  std::vector<Real> m_data;
};
void cloud_sedimentation(CloudSedData& d);

extern "C" {

void cloud_sedimentation_f(
  Int kts, Int kte, Int ktop, Int kbot, Int kdir,
  Real* qc_incld, Real* rho, Real* inv_rho, Real* lcldm, Real* acn, Real* inv_dzq,
  Real dt, Real odt, bool log_predictNc,
  Real* qc, Real* nc, Real* nc_incld, Real* mu_c, Real* lamc, Real* prt_liq, Real* qc_tend, Real* nc_tend);

}

///////////////////////////////////////////////////////////////////////////////

struct IceSedData
{
  static constexpr size_t NUM_ARRAYS = 15;

  // Inputs
  Int kts, kte, ktop, kbot, kdir;
  Real *rho, *inv_rho, *rhofaci, *icldm, *inv_dzq;
  Real dt, odt;

  // In/out
  Real *qitot, *qitot_incld, *nitot, *nitot_incld, *qirim, *qirim_incld, *birim, *birim_incld, *qi_tend, *ni_tend;
  Real prt_sol;

  IceSedData(Int kts_, Int kte_, Int ktop_, Int kbot_, Int kdir_,
             Real dt_, Real odt_, Real prt_sol_,
             const std::array< std::pair<Real, Real>, NUM_ARRAYS >& ranges);

  // deep copy
  IceSedData(const IceSedData& rhs);

  Int nk() const { return m_nk; }

 private:
  // Internals
  Int m_nk;
  std::vector<Real> m_data;
};

void ice_sedimentation(IceSedData& d);

extern "C" {

void ice_sedimentation_f(
  Int kts, Int kte, Int ktop, Int kbot, Int kdir,
  Real* rho, Real* inv_rho, Real* rhofaci, Real* icldm, Real* inv_dzq,
  Real dt, Real odt,
  Real* qitot, Real* qitot_incld, Real* nitot, Real* qirim, Real* qirim_incld, Real* birim, Real* birim_incld,
  Real* nitot_incld, Real* prt_sol, Real* qi_tend, Real* ni_tend);

}

///////////////////////////////////////////////////////////////////////////////

struct RainSedData
{
  static constexpr size_t NUM_ARRAYS = 14;

  // Inputs
  Int kts, kte, ktop, kbot, kdir;
  Real *rho, *inv_rho, *rhofacr, *rcldm, *inv_dzq, *qr_incld;
  Real dt, odt;

  // In/out
  Real *qr, *nr, *nr_incld, *mu_r, *lamr, *qr_tend, *nr_tend;
  Real *rflx; // has special size (nk+1)
  Real prt_liq;

  RainSedData(Int kts_, Int kte_, Int ktop_, Int kbot_, Int kdir_,
              Real dt_, Real odt_, Real prt_liq_,
              const std::array< std::pair<Real, Real>, NUM_ARRAYS >& ranges);

  // deep copy
  RainSedData(const RainSedData& rhs);

  Int nk() const { return m_nk; }

 private:
  // Internals
  Int m_nk;
  std::vector<Real> m_data;
};

void rain_sedimentation(RainSedData& d);

extern "C" {

void rain_sedimentation_f(
  Int kts, Int kte, Int ktop, Int kbot, Int kdir,
  Real* qr_incld, Real* rho, Real* inv_rho, Real* rhofacr, Real* rcldm, Real* inv_dzq,
  Real dt, Real odt,
  Real* qr, Real* nr, Real* nr_incld, Real* mu_r, Real* lamr, Real* prt_liq, Real* rflx, Real* qr_tend, Real* nr_tend);

}

///////////////////////////////////////////////////////////////////////////////

struct CalcBulkRhoRimeData
{
  // Inputs
  Real qi_tot;

  // In/out
  Real qi_rim, bi_rim;

  // Outputs
  Real rho_rime;
};
void calc_bulk_rho_rime(CalcBulkRhoRimeData& d);

extern "C" {

void calc_bulk_rho_rime_f(Real qi_tot, Real* qi_rim, Real* bi_rim, Real* rho_rime);

}

///////////////////////////////////////////////////////////////////////////////

struct HomogeneousFreezingData
{
  static constexpr size_t NUM_ARRAYS = 12;

  // Inputs
  Int kts, kte, ktop, kbot, kdir;
  Real* t, *exner, *xlf;

  // In/out
  Real* qc, *nc, *qr, *nr, *qitot, *nitot, *qirim, *birim, *th;

  HomogeneousFreezingData(Int kts_, Int kte_, Int ktop_, Int kbot_, Int kdir_,
                          const std::array<std::pair<Real, Real>, NUM_ARRAYS>& ranges);

  // deep copy
  HomogeneousFreezingData(const HomogeneousFreezingData& rhs);

  Int nk() const { return m_nk; }

 private:
  // Internals
  Int m_nk;
  std::vector<Real> m_data;

};
void homogeneous_freezing(HomogeneousFreezingData& d);

extern "C" {

void homogeneous_freezing_f(
  Int kts, Int kte, Int ktop, Int kbot, Int kdir,
  Real* t, Real* exner, Real* xlf,
  Real* qc, Real* nc, Real* qr, Real* nr, Real* qitot, Real* nitot, Real* qirim, Real* birim, Real* th);

}

///////////////////////////////////////////////////////////////////////////////

struct ComputeRainFallVelocityData
{
  // Inputs
  Real qr_incld, rcldm, rhofacr;

  // In/out
  Real nr, nr_incld;

  // Outputs
  Real mu_r, lamr, V_qr, V_nr;
};
void compute_rain_fall_velocity(ComputeRainFallVelocityData& d);

extern "C" {

void compute_rain_fall_velocity_f(Real qr_incld, Real rcldm, Real rhofacr,
                                  Real* nr, Real* nr_incld, Real* mu_r, Real* lamr, Real* V_qr, Real* V_nr);

}
///////////////////////////////////////////////////////////////////////////////

struct P3UpdatePrognosticIceData
{
  // Inputs
  Real qcheti, qccol, qcshd, nccol, ncheti, ncshdc, qrcol, nrcol, qrheti, nrheti, nrshdr, qimlt,
    nimlt, qisub, qidep, qinuc, ninuc, nislf, nisub, qiberg, exner, xxls, xlf;
  bool log_predictNc, log_wetgrowth;
  Real dt, nmltratio, rhorime_c;

  // In/outs
  Real th, qv, qitot, nitot, qirim, birim, qc, nc, qr, nr;
};

void update_prognostic_ice(P3UpdatePrognosticIceData& d);

extern "C"{

void update_prognostic_ice_f( Real qcheti,Real qccol, Real qcshd,  Real nccol,  Real ncheti, Real ncshdc,
Real qrcol,  Real nrcol, Real qrheti, Real nrheti, Real nrshdr, Real qimlt, Real nimlt, Real qisub,
Real qidep, Real qinuc, Real ninuc, Real nislf, Real nisub, Real qiberg, Real exner, Real xxls, Real xlf,
bool log_predictNc, bool log_wetgrowth, Real dt, Real nmltratio, Real rhorime_c, Real* th, Real* qv,
Real* qitot, Real* nitot, Real* qirim, Real* birim, Real* qc, Real* nc, Real* qr, Real* nr);

}

///////////////////////////////////////////////////////////////////////////////

struct EvapSublimatePrecipData
{
  // Inputs
  Real qr_incld, qc_incld, nr_incld, qitot_incld, lcldm, rcldm, qvs, ab, epsr, qv;

  //Outs
  Real qrevp, nrevp;
};

void evaporate_sublimate_precip(EvapSublimatePrecipData& d);

extern "C"{

void evaporate_sublimate_precip_f( Real qr_incld, Real qc_incld, Real nr_incld, Real qitot_incld,
Real lcldm, Real rcldm, Real qvs, Real ab, Real epsr, Real qv, Real* qrevp, Real* nrevp);
}

///////////////////////////////////////////////////////////////////////////////

struct P3UpdatePrognosticLiqData
{
  // Inputs
  Real qcacc, ncacc, qcaut, ncautc, qcnuc, ncautr, ncslf, qrevp, nrevp, nrslf;

  bool log_predictNc;

  Real inv_rho, exner, xxlv, dt;

  // In/outs
  Real th, qv, qc, nc, qr, nr;
};

void update_prognostic_liquid(P3UpdatePrognosticLiqData& d);

extern "C"{

void update_prognostic_liquid_f( Real qcacc, Real ncacc, Real qcaut, Real ncautc, Real qcnuc, Real ncautr,
Real ncslf, Real  qrevp, Real nrevp, Real nrslf , bool log_predictNc,
Real inv_rho, Real exner, Real xxlv, Real dt, Real* th, Real* qv,
Real* qc, Real* nc, Real* qr, Real* nr);
}

  ///////////////////////////////////////////////////////////////////////////////

struct IceDepSublimationData
{
  //Inputs
  Real qitot_incld, nitot_incld, t, qvs, qvi, epsi, abi, qv;

  //Outs
  Real qidep, qisub, nisub, qiberg;
};

void ice_deposition_sublimation(IceDepSublimationData& d);

extern "C"{
void ice_deposition_sublimation_f( Real qitot_incld, Real nitot_incld, Real t, Real qvs, Real qvi,
Real epsi, Real abi, Real qv, Real* qidep, Real* qisub, Real* nisub, Real* qiberg);
}

struct IceCldliqCollectionData
{
  // Inputs
  Real rho, temp, rhofaci, f1pr04, qitot_incld, qc_incld;
  Real nitot_incld, nc_incld;
  
  // Outputs
  Real qccol, nccol, qcshd, ncshdc;
  
};
void ice_cldliq_collection(IceCldliqCollectionData& d);

extern "C" {

void ice_cldliq_collection_f(Real rho, Real temp, Real rhofaci, Real f1pr04,
                             Real qitot_incld,Real qc_incld, Real nitot_incld, Real nc_incld,
                             Real* qccol, Real* nccol, Real* qcshd, Real* ncshdc);
}

struct IceRainCollectionData
{
  // Inputs
  Real rho, temp, rhofaci, logn0r, f1pr07, f1pr08, qitot_incld;
  Real nitot_incld, qr_incld;

  // Outputs
  Real qrcol, nrcol;

};
void ice_rain_collection(IceRainCollectionData& d);

extern "C" {

void ice_rain_collection_f(Real rho, Real temp, Real rhofaci, Real logn0r, Real f1pr07, Real f1pr08,
                         Real qitot_incld, Real nitot_incld, Real qr_incld, Real* qrcol, Real* nrcol);

}

struct IceSelfCollectionData
{
  // Inputs
  Real rho, rhofaci, f1pr03, eii, qirim_incld;
  Real qitot_incld, nitot_incld;

  // Outputs
  Real nislf;

};
void ice_self_collection(IceSelfCollectionData& d);

extern "C" {

void ice_self_collection_f(Real rho, Real rhofaci, Real f1pr03, Real eii,
                           Real qirim_incld, Real qitot_incld, Real nitot_incld, Real* nislf);

}

struct IceRelaxationData
{
  // Inputs
  Real rho, temp, rhofaci, f1pr05, f1pr14, dv, mu, sc, qitot_incld, nitot_incld;

  // Outputs
  Real epsi, epsi_tot;
};
void ice_relaxation_timescale(IceRelaxationData& d);

extern "C" {
 void ice_relaxation_timescale_f(Real rho, Real temp, Real rhofaci, Real f1pr05, Real f1pr14,
                                 Real dv, Real mu, Real sc, Real qitot_incld, Real nitot_incld,
                                 Real* epsi, Real* epsi_tot);
}

struct CalcLiqRelaxationData
{
  // Inputs
  Real rho, f1r, f2r, dv, mu, sc, mu_r, lamr, cdistr, cdist, qr_incld, qc_incld;

  // Outputs
  Real epsr, epsc;

  // This populates all input fields with test data within [0,1].
  void randomize();
};
void calc_liq_relaxation_timescale(CalcLiqRelaxationData& d);

extern "C" {
void calc_liq_relaxation_timescale_f(Real rho, Real f1r, Real f2r, Real dv,
                                     Real mu, Real sc, Real mu_r, Real lamr,
                                     Real cdistr, Real cdist, Real qr_incld,
                                     Real qc_incld, Real* epsr, Real* epsc);
}

struct IceNucleationData
{
  // Inputs
  Real temp, inv_rho, nitot, naai, supi, odt;

  bool log_predictNc;

  // Outputs
  Real qinuc, ninuc;
};
void ice_nucleation(IceNucleationData& d);

extern "C" {
void ice_nucleation_f(Real temp, Real inv_rho, Real nitot, Real naai,
                      Real supi, Real odt, bool log_predictNc,
                      Real* qinuc, Real* ninuc);
}

<<<<<<< HEAD
=======
struct DropletActivationData
{
  // Inputs
  Real temp, pres, qv, qc, inv_rho, sup, xxlv, npccn, odt;

  bool log_predictNc;

  // In/Outputs
  Real qcnuc, ncnuc;
};
void droplet_activation(DropletActivationData& d);

extern "C" {
void droplet_activation_f(Real temp, Real pres, Real qv, Real qc,
                          Real inv_rho, Real sup, Real xxlv, Real npccn,
                          bool log_predictNc, Real odt,
                          Real* qcnuc, Real* ncnuc);
}

struct IceWetGrowthData
{
  // Inputs
  Real rho, temp, pres, rhofaci, f1pr05, f1pr14, xxlv, xlf, dv, kap, mu, sc, qv, qc_incld;
  Real qitot_incld, nitot_incld, qr_incld;

  // In/Outs
  bool log_wetgrowth;

  Real qrcol, qccol, qwgrth, nrshdr, qcshd;
};
void ice_cldliq_wet_growth(IceWetGrowthData& d);

extern "C" {
void ice_cldliq_wet_growth_f(Real rho, Real temp, Real pres, Real rhofaci, Real f1pr05,
                             Real f1pr14, Real xxlv, Real xlf, Real dv,
                             Real kap, Real mu, Real sc, Real qv, Real qc_incld,
                             Real qitot_incld, Real nitot_incld, Real qr_incld, bool* log_wetgrowth,
                             Real* qrcol, Real* qccol, Real* qwgrth, Real* nrshdr, Real* qcshd);
}

///////////////////////////////////////////////////////////////////////////////
// BFB math stuff
///////////////////////////////////////////////////////////////////////////////

extern "C" {

Real cxx_pow(Real base, Real exp);
Real cxx_sqrt(Real base);
Real cxx_cbrt(Real base);
Real cxx_gamma(Real input);
Real cxx_log(Real input);
Real cxx_log10(Real input);
Real cxx_exp(Real input);

}

>>>>>>> 09e3c57d
}  // namespace p3
}  // namespace scream

#endif<|MERGE_RESOLUTION|>--- conflicted
+++ resolved
@@ -936,8 +936,6 @@
                       Real* qinuc, Real* ninuc);
 }
 
-<<<<<<< HEAD
-=======
 struct DropletActivationData
 {
   // Inputs
@@ -994,7 +992,6 @@
 
 }
 
->>>>>>> 09e3c57d
 }  // namespace p3
 }  // namespace scream
 
