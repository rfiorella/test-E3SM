--- conflicted
+++ resolved
@@ -1050,15 +1050,12 @@
 
 void vd_shoc_decomp_and_solve_f(Int shcol, Int nlev, Int nlevi, Int num_rhs, Real* kv_term, Real* tmpi, Real* rdp_zt, Real dtime,
                                 Real* flux, Real* var);
-<<<<<<< HEAD
 void pblintd_init_f(Int shcol, Int nlev, Real* z, bool* check, Real* rino, Real* pblh);
 void pblintd_surf_temp_f(Int shcol, Int nlev, Int nlevi, Real* z, Real* ustar, Real* obklen, Real* kbfs, Real* thv, Real* tlv, Real* pblh, bool* check, Real* rino);
 void pblintd_check_pblh_f(Int shcol, Int nlev, Int nlevi, Real* z, Real* ustar, bool* check, Real* pblh);
 void pblintd_f(Int shcol, Int nlev, Int nlevi, Real* z, Real* zi, Real* thl, Real* ql, Real* q, Real* u, Real* v, Real* ustar, Real* obklen, Real* kbfs, Real* cldn, Real* pblh);
-=======
 void shoc_grid_f(Int shcol, Int nlev, Int nlevi, Real* zt_grid, Real* zi_grid, Real* pdel, Real* dz_zt, Real* dz_zi, Real* rho_zt);
 void eddy_diffusivities_f(Int nlev, Int shcol, Real* obklen, Real* pblh, Real* zt_grid, Real* shoc_mix, Real* sterm_zt, Real* isotropy, Real* tke, Real* tkh, Real* tk);
->>>>>>> a61dbdd6
 } // end _f function decls
 
 }  // namespace shoc
