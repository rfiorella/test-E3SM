--- conflicted
+++ resolved
@@ -169,9 +169,7 @@
                                       Real *w_sec_zi, Real *thetal_zi,
                                       Real *wthv_sec_zi, Real *w3);
 
-<<<<<<< HEAD
-void linear_interp_c(Real *x1, Real *x2, Real *y1, Real *y2, Int km1,
-                     Int km2, Int ncol, Real minthresh);
+void linear_interp_c(Real* x1, Real* x2, Real* y1, Real* y2, Int km1, Int km2, Int ncol, Real minthresh);
 
 void shoc_assumed_pdf_c(Int shcol, Int nlev, Int nlevi, Real *thetal, Real *qw,
                         Real *w_first, Real *thl_sec, Real *qw_sec, Real *wthl_sec,
@@ -180,9 +178,6 @@
                         Real *shoc_cldfrac, Real *shoc_ql, Real *wqls,
                         Real *wthv_sec, Real *shoc_ql2);
 
-=======
-void linear_interp_c(Real* x1, Real* x2, Real* y1, Real* y2, Int km1, Int km2, Int ncol, Real minthresh);
->>>>>>> bad38fb5
 void shoc_assumed_pdf_tilda_to_real_c(Real w_first, Real sqrtw2, Real* w1);
 
 void shoc_assumed_pdf_vv_parameters_c(Real w_first, Real w_sec, Real w3var,
