#ifdef HAVE_CONFIG_H
#include "config.h"
#endif

module scream_shoc_interface_mod

  use iso_c_binding, only: c_ptr, c_f_pointer, c_int, c_double, c_bool,C_NULL_CHAR, c_float

  implicit none

#include "scream_config.f"
#ifdef SCREAM_DOUBLE_PRECISION
# define c_real c_double
  integer,parameter,public :: rtype = c_double ! 8 byte real, compatible with c type double
#else
# define c_real c_float
  integer,parameter,public :: rtype = c_float ! 4 byte real, compatible with c type float
#endif

  public :: shoc_init_f90
  public :: shoc_main_f90
  public :: shoc_finalize_f90

  real   :: test

  integer(kind=c_int) :: pcols = 32
  integer(kind=c_int) :: pver  = 72
  integer(kind=c_int) :: qsize = 9

  real(kind=c_real) :: cpair  =    1004.64000000000
  real(kind=c_real) :: rair   =    287.042311365049
  real(kind=c_real) :: rh2o   =    461.504639820160
  real(kind=c_real) :: rhoh2o =    1000.00000000000
  real(kind=c_real) :: mwh2o  =    18.0160000000000
  real(kind=c_real) :: mwdry  =    28.9660000000000
  real(kind=c_real) :: gravit =    9.80616000000000
  real(kind=c_real) :: latvap =    2501000.00000000
  real(kind=c_real) :: latice =    333700.000000000
  real(kind=c_real) :: cpliq  =    4188.00000000000
  real(kind=c_real) :: tmelt  =    273.150000000000
  real(kind=c_real) :: pi     =    3.14159265358979

contains

  !====================================================================!
  subroutine shoc_init_f90 (q) bind(c)

    use shoc,                   only: shoc_init,r8
 
    real(kind=c_real), intent(inout) :: q(pcols,pver,9) ! State array  kg/kg
<<<<<<< HEAD

    call shoc_init( &
          real(gravit,kind=r8),&
          real(rair,kind=r8),  &
          real(rh2o,kind=r8),  &
          real(cpair,kind=r8), &
          real(latvap,kind=r8))   
=======
    
    real(kind=c_real) :: pref_mid(pcols,pver)           ! pressure at midlevel hPa
    integer(kind=c_int) :: its, ite, kts, kte, k
    real(kind=c_real) :: karman

    kts     = 1
    kte     = pver

    do k = kte,kts,-1 
       pref_mid(:,k)    = 1e3_rtype - (1e3_rtype-0.1)/real(pver)!state%pmid(:,:)
    end do

    call shoc_init(& 
         pver,&
         real(gravit,kind=r8),&
         real(rair,kind=r8),  &
         real(rh2o,kind=r8),  &
         real(cpair,kind=r8), &
         real(zvir,kind=r8),  &
         real(latvap,kind=r8),&
         real(latice,kind=r8),&
         real(karman,kind=r8),&
         pref_mid,            &
         kte,&
         kts)   
>>>>>>> 437fb253

    q(:,:,:) = 0.0_rtype
    q(:,:,1) = 1.0e-5_rtype!state%q(:,:,1)
    q(:,:,2) = 1.0e-6_rtype!state%q(:,:,ixcldliq)
    q(:,:,3) = 1.0e-7_rtype!state%q(:,:,ixcldice)
    q(:,:,4) = 1.0e6_rtype!state%q(:,:,ixnumliq)
    q(:,:,5) = 1.0e5_rtype!state%q(:,:,ixnumice)
    q(:,:,6) = 1.0e-5_rtype!state%q(:,:,ixrain)
    q(:,:,7) = 1.0e5_rtype!state%q(:,:,ixnumrain)
    q(:,:,8) = 1.0e-8_rtype!state%q(:,:,ixcldrim) !Aaron, changed ixqirim to ixcldrim to match Kai's code
    q(:,:,9) = 1.0e4_rtype!state%q(:,:,ixrimvol)
     

    test = 0.0
    print '(a15,f16.8,e16.8,i8,i8)', 'SHOC init = ', test, sum(q(1,:,1)), pcols, pver

  end subroutine shoc_init_f90
  !====================================================================!
  subroutine shoc_main_f90 (dtime,q,FQ,qdp) bind(c)

    use shoc,           only: shoc_main

!    real, intent(in) :: q(pcols,pver,9) ! Tracer mass concentrations from SCREAM      kg/kg
    real(kind=c_real), intent(in)    :: dtime ! Timestep 
    real(kind=c_real), intent(inout) :: q(pcols,pver,qsize) ! Tracer mass concentrations from SCREAM kg/kg
    real(kind=c_real), intent(inout) :: FQ(pcols,4,pver) ! Tracer mass concentrations from SCREAM kg/kg
    real(kind=c_real), intent(in)    :: qdp(pcols,2,4,pver) ! Tracer mass concentrations from SCREAM kg/kg

    real(kind=c_real) :: cldliq(pcols,pver)     !cloud liquid water mixing ratio        kg/kg
    real(kind=c_real) :: numliq(pcols,pver)     !cloud liquid water drop concentraiton  #/kg
    real(kind=c_real) :: rain(pcols,pver)       !rain water mixing ratio                kg/kg
    real(kind=c_real) :: numrain(pcols,pver)    !rain water number concentration        #/kg
    real(kind=c_real) :: qv(pcols,pver)         !water vapor mixing ratio               kg/kg
    real(kind=c_real) :: ice(pcols,pver)        !total ice water mixing ratio           kg/kg
    real(kind=c_real) :: qirim(pcols,pver)      !rime ice mixing ratio                  kg/kg
    real(kind=c_real) :: numice(pcols,pver)     !total ice crystal number concentration #/kg
    real(kind=c_real) :: rimvol(pcols,pver)     !rime volume mixing ratio               m3/kg
    real(kind=c_real) :: pres(pcols,pver)       !pressure at midlevel                   hPa

    real(kind=c_real) :: inv_cp 

    integer(kind=c_int) :: k, ncol
    integer :: i

    integer(kind=c_int) :: its, ite, kts, kte

    real(kind=c_real) :: qtest

    inv_cp = 1.0_rtype/cpair

    qtest = sum(q)
    ncol = pcols


    its     = 1
    ite     = ncol
    kts     = 1
    kte     = pver

    do i = its,ite
      do k = kts,kte
        qv(i,k)      = q(i,k,1) !1.0e-4_rtype!state%q(:,:,1)
        cldliq(i,k)  = q(i,k,2) !1.0e-6_rtype!state%q(:,:,ixcldliq)
        ice(i,k)     = q(i,k,3) !1.0e-7_rtype!state%q(:,:,ixcldice)
        numliq(i,k)  = q(i,k,4) !1.0e6_rtype!state%q(:,:,ixnumliq)
        numice(i,k)  = q(i,k,5) !1.0e5_rtype!state%q(:,:,ixnumice)
        rain(i,k)    = q(i,k,6) !1.0e-5_rtype!state%q(:,:,ixrain)
        numrain(i,k) = q(i,k,7) !1.0e5_rtype!state%q(:,:,ixnumrain)
        qirim(i,k)   = q(i,k,8) !1.0e-8_rtype!state%q(:,:,ixcldrim) !Aaron, changed ixqirim to ixcldrim to match Kai's code
        rimvol(i,k)  = q(i,k,9) !1.0e4_rtype!state%q(:,:,ixrimvol)
      end do
    end do 

    do k = kte,kts,-1 
      pres(:,k)    = 1e3_rtype - (1e3_rtype-0.1)/real(pver)!state%pmid(:,:)
    end do

    do i = its,ite
      do k = kts,kte
        q(i,k,1) = qv(i,k)*1.01 
        q(i,k,2) = cldliq(i,k)  
        q(i,k,3) = ice(i,k)     
        q(i,k,4) = numliq(i,k)  
        q(i,k,5) = numice(i,k)  
        q(i,k,6) = rain(i,k)    
        q(i,k,7) = numrain(i,k) 
        q(i,k,8) = qirim(i,k)   
        q(i,k,9) = rimvol(i,k)
      end do
    end do  

    test = test + dtime
    FQ(1,1,1) = 9e9
    print '(a15,f16.8,5e16.8)', 'SHOC run = ', test, qtest, sum(q), sum(qv), sum(FQ(:,:,:)), sum(qdp)

  end subroutine shoc_main_f90
  !====================================================================!
  subroutine shoc_finalize_f90 () bind(c)

    test = 42.
    print '(a15,f16.8)', 'SHOC final = ', test

  end subroutine shoc_finalize_f90
  !====================================================================!

end module scream_shoc_interface_mod<|MERGE_RESOLUTION|>--- conflicted
+++ resolved
@@ -39,6 +39,8 @@
   real(kind=c_real) :: cpliq  =    4188.00000000000
   real(kind=c_real) :: tmelt  =    273.150000000000
   real(kind=c_real) :: pi     =    3.14159265358979
+  real(kind=c_real) :: karman =    0.40000000000000
+  real(kind=c_real) :: zvir   =    0.60779307282415
 
 contains
 
@@ -48,17 +50,8 @@
     use shoc,                   only: shoc_init,r8
  
     real(kind=c_real), intent(inout) :: q(pcols,pver,9) ! State array  kg/kg
-<<<<<<< HEAD
-
-    call shoc_init( &
-          real(gravit,kind=r8),&
-          real(rair,kind=r8),  &
-          real(rh2o,kind=r8),  &
-          real(cpair,kind=r8), &
-          real(latvap,kind=r8))   
-=======
     
-    real(kind=c_real) :: pref_mid(pcols,pver)           ! pressure at midlevel hPa
+    real(kind=r8) :: pref_mid(pcols,pver) ! pressure at midlevel hPa; r8 for now b/c shoc supports only r8 currently
     integer(kind=c_int) :: its, ite, kts, kte, k
     real(kind=c_real) :: karman
 
@@ -82,7 +75,6 @@
          pref_mid,            &
          kte,&
          kts)   
->>>>>>> 437fb253
 
     q(:,:,:) = 0.0_rtype
     q(:,:,1) = 1.0e-5_rtype!state%q(:,:,1)
