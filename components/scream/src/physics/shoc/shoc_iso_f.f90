module shoc_iso_f
  use iso_c_binding
  implicit none

#include "scream_config.f"
#ifdef SCREAM_DOUBLE_PRECISION
# define c_real c_double
#else
# define c_real c_float
#endif

!
! This file contains bridges from shoc fortran to scream c++.
!

interface

  subroutine calc_shoc_varorcovar_f(shcol, nlev, nlevi, tunefac, isotropy_zi, tkh_zi, dz_zi, invar1, invar2, varorcovar) bind (C)
    use iso_c_binding

    integer(kind=c_int), intent(in), value :: shcol
    integer(kind=c_int), intent(in), value :: nlev
    integer(kind=c_int), intent(in), value :: nlevi
    real(kind=c_real), intent(in), value :: tunefac
    real(kind=c_real), intent(in) :: isotropy_zi(shcol,nlevi)
    real(kind=c_real), intent(in) :: tkh_zi(shcol,nlevi)
    real(kind=c_real), intent(in) :: dz_zi(shcol,nlevi)
    real(kind=c_real), intent(in) :: invar1(shcol,nlev)
    real(kind=c_real), intent(in) :: invar2(shcol,nlev)

    real(kind=c_real), intent(inout) :: varorcovar(shcol,nlevi)

  end subroutine calc_shoc_varorcovar_f

  subroutine calc_shoc_vertflux_f(shcol, nlev, nlevi, tkh_zi, dz_zi, invar, vertflux) bind (C)
    use iso_c_binding

    integer(kind=c_int), intent(in), value :: shcol
    integer(kind=c_int), intent(in), value :: nlev
    integer(kind=c_int), intent(in), value :: nlevi
    real(kind=c_real), intent(in) :: tkh_zi(shcol,nlevi)
    real(kind=c_real), intent(in) :: dz_zi(shcol,nlevi)
    real(kind=c_real), intent(in) :: invar(shcol,nlev)

    real(kind=c_real), intent(inout) :: vertflux(shcol,nlevi)

  end subroutine calc_shoc_vertflux_f

  subroutine shoc_diag_second_moments_srf_f(shcol, wthl_sfc, uw_sfc, vw_sfc, ustar2, wstar) bind(C)
    use iso_c_binding

    integer(kind=c_int), value, intent(in) :: shcol

    ! arguments
    real(kind=c_real), intent(in) :: wthl_sfc(shcol)
    real(kind=c_real), intent(in) :: uw_sfc(shcol)
    real(kind=c_real), intent(in) :: vw_sfc(shcol)
    real(kind=c_real), intent(out) :: ustar2(shcol)
    real(kind=c_real), intent(out) :: wstar(shcol)

  end subroutine shoc_diag_second_moments_srf_f

  subroutine shoc_diag_second_moments_ubycond_f(shcol, thl_sec, qw_sec, wthl_sec, wqw_sec, qwthl_sec, uw_sec, vw_sec, wtke_sec) bind(C)
    use iso_c_binding

    ! argmens
    integer(kind=c_int), value, intent(in) :: shcol
    real(kind=c_real), intent(out)  :: thl_sec(shcol), qw_sec(shcol), qwthl_sec(shcol),wthl_sec(shcol),wqw_sec(shcol), &
         uw_sec(shcol), vw_sec(shcol), wtke_sec(shcol)

  end subroutine shoc_diag_second_moments_ubycond_f

  subroutine update_host_dse_f(shcol, nlev, thlm, shoc_ql, exner, zt_grid, &
       phis, host_dse) bind (C)
    use iso_c_binding

    integer(kind=c_int), intent(in), value :: shcol
    integer(kind=c_int), intent(in), value :: nlev
    real(kind=c_real), intent(in) :: thlm(shcol,nlev)
    real(kind=c_real), intent(in) :: shoc_ql(shcol,nlev)
    real(kind=c_real), intent(in) :: exner(shcol,nlev)
    real(kind=c_real), intent(in) :: zt_grid(shcol,nlev)
    real(kind=c_real), intent(in) :: phis(shcol)

    real(kind=c_real), intent(out) :: host_dse(shcol,nlev)

  end subroutine update_host_dse_f

  subroutine compute_diag_third_shoc_moment_f(shcol, nlev, nlevi, w_sec, thl_sec, &
                                              wthl_sec, tke, dz_zt, &
                                              dz_zi, isotropy_zi, &
                                              brunt_zi, w_sec_zi, thetal_zi, &
                                              w3) bind(C)
    use iso_c_binding

    integer(kind=c_int), intent(in), value :: shcol
    integer(kind=c_int), intent(in), value :: nlev
    integer(kind=c_int), intent(in), value :: nlevi
    real(kind=c_real), intent(in) :: w_sec(shcol,nlev)
    real(kind=c_real), intent(in) :: thl_sec(shcol,nlevi)
    real(kind=c_real), intent(in) :: wthl_sec(shcol,nlevi)
    real(kind=c_real), intent(in) :: tke(shcol,nlev)
    real(kind=c_real), intent(in) :: dz_zt(shcol,nlev)
    real(kind=c_real), intent(in) :: dz_zi(shcol,nlevi)
    real(kind=c_real), intent(in) :: isotropy_zi(shcol,nlevi)
    real(kind=c_real), intent(in) :: brunt_zi(shcol,nlevi)
    real(kind=c_real), intent(in) :: w_sec_zi(shcol,nlevi)
    real(kind=c_real), intent(in) :: thetal_zi(shcol,nlevi)

    real(kind=c_real), intent(out) :: w3(shcol,nlevi)

  end subroutine compute_diag_third_shoc_moment_f

  subroutine check_tke_f(shcol, nlev, tke) bind(C)

    use iso_c_binding

    integer(kind=c_int), intent(in), value :: shcol
    integer(kind=c_int), intent(in), value :: nlev

    real(kind=c_real), intent(inout) :: tke(shcol,nlev)

  end subroutine check_tke_f

  subroutine shoc_pblintd_init_pot_f(shcol, nlev, thl, ql, q, thv) bind(C)
    use iso_c_binding

    integer(kind=c_int), value, intent(in) :: shcol, nlev
    real(kind=c_real), intent(in)  :: thl(shcol, nlev), ql(shcol, nlev), q(shcol,nlev)
    real(kind=c_real), intent(out) :: thv(shcol, nlev)

  end subroutine shoc_pblintd_init_pot_f

  subroutine compute_shoc_mix_shoc_length_f(nlev,shcol,tke,brunt,tscale,&
       zt_grid,l_inf,shoc_mix) bind (C)
    use iso_c_binding

    integer(kind=c_int), intent(in), value :: nlev
    integer(kind=c_int), intent(in), value :: shcol
    real(kind=c_real), intent(in) :: tke(shcol,nlev)
    real(kind=c_real), intent(in) :: brunt(shcol,nlev)
    real(kind=c_real), intent(in) :: tscale(shcol)
    real(kind=c_real), intent(in) :: zt_grid(shcol,nlev)
    real(kind=c_real), intent(in) :: l_inf(shcol)

    real(kind=c_real), intent(out) :: shoc_mix(shcol,nlev)

  end subroutine compute_shoc_mix_shoc_length_f

  subroutine linear_interp_f(x1, x2, y1, y2, km1, km2, ncol, minthresh) bind(C)
    use iso_c_binding

    integer(kind=c_int) , value, intent(in) :: km1, km2, ncol
    real(kind=c_real) , intent(in), dimension(ncol, km1) :: x1, y1
    real(kind=c_real) , intent(in), dimension(ncol, km2) :: x2
    real(kind=c_real) , intent(out), dimension(ncol, km2) :: y2
    real(kind=c_real) , value, intent(in) :: minthresh
  end subroutine linear_interp_f

subroutine clipping_diag_third_shoc_moments_f(nlevi,shcol,w_sec_zi,w3) bind (C)
  use iso_c_binding

  integer(kind=c_int), intent(in), value :: nlevi
  integer(kind=c_int), intent(in), value :: shcol
  real(kind=c_real), intent(in) :: w_sec_zi(shcol,nlevi)

  real(kind=c_real), intent(inout) :: w3(shcol,nlevi)

end subroutine clipping_diag_third_shoc_moments_f

subroutine shoc_energy_integrals_f(shcol, nlev, host_dse, pdel,&
                                   rtm, rcm, u_wind, v_wind,&
                                   se_int, ke_int, wv_int, wl_int) bind (C)
  use iso_c_binding

  integer(kind=c_int), intent(in), value :: shcol
  integer(kind=c_int), intent(in), value :: nlev
  real(kind=c_real), intent(in) :: host_dse(shcol,nlev)
  real(kind=c_real), intent(in) :: pdel(shcol,nlev)
  real(kind=c_real), intent(in) :: rtm(shcol,nlev)
  real(kind=c_real), intent(in) :: rcm(shcol,nlev)
  real(kind=c_real), intent(in) :: u_wind(shcol,nlev)
  real(kind=c_real), intent(in) :: v_wind(shcol,nlev)

  real(kind=c_real), intent(out) :: se_int(shcol)
  real(kind=c_real), intent(out) :: ke_int(shcol)
  real(kind=c_real), intent(out) :: wv_int(shcol)
  real(kind=c_real), intent(out) :: wl_int(shcol)

end subroutine shoc_energy_integrals_f

subroutine diag_second_moments_lbycond_f(shcol, wthl_sfc, wqw_sfc, uw_sfc, vw_sfc, ustar2, wstar, &
  wthl_sec, wqw_sec, uw_sec, vw_sec, wtke_sec, thl_sec, qw_sec, qwthl_sec) bind(C)
  use iso_c_binding

  integer(kind=c_int) , value, intent(in) :: shcol
  real(kind=c_real) , intent(in), dimension(shcol) :: wthl_sfc, wqw_sfc, uw_sfc, vw_sfc, ustar2, wstar
  real(kind=c_real) , intent(out), dimension(shcol) :: wthl_sec, wqw_sec, uw_sec, vw_sec, wtke_sec, thl_sec, qw_sec, qwthl_sec
end subroutine diag_second_moments_lbycond_f

subroutine diag_second_moments_f(shcol, nlev, nlevi, thetal, qw, u_wind, v_wind, tke, isotropy, tkh, tk, dz_zi, zt_grid, zi_grid, &
                                 shoc_mix, thl_sec, qw_sec, wthl_sec, wqw_sec, qwthl_sec, uw_sec, vw_sec, wtke_sec, w_sec) bind(C)
  use iso_c_binding

  integer(kind=c_int) , value, intent(in) :: shcol, nlev, nlevi
  real(kind=c_real) , intent(in), dimension(shcol, nlev) :: thetal, qw, u_wind, v_wind, tke, isotropy, tkh, tk, zt_grid, shoc_mix
  real(kind=c_real) , intent(in), dimension(shcol, nlevi) :: dz_zi, zi_grid
  real(kind=c_real) , intent(inout), dimension(shcol, nlevi) :: thl_sec, qw_sec, wthl_sec, wqw_sec, qwthl_sec, uw_sec, vw_sec, wtke_sec
  real(kind=c_real) , intent(out), dimension(shcol, nlev) :: w_sec
end subroutine diag_second_moments_f

  subroutine diag_second_shoc_moments_f(shcol, nlev, nlevi, thetal, qw, u_wind, v_wind, tke, isotropy, tkh, tk, dz_zi, zt_grid, zi_grid, shoc_mix, wthl_sfc, wqw_sfc, uw_sfc, vw_sfc, thl_sec, qw_sec, wthl_sec, wqw_sec, qwthl_sec, uw_sec, vw_sec, wtke_sec, w_sec) bind(C)
    use iso_c_binding

    integer(kind=c_int) , value, intent(in) :: shcol, nlev, nlevi
    real(kind=c_real) , intent(in), dimension(shcol, nlev) :: thetal, qw, u_wind, v_wind, tke, isotropy, tkh, tk, zt_grid, shoc_mix
    real(kind=c_real) , intent(in), dimension(shcol, nlevi) :: dz_zi, zi_grid
    real(kind=c_real) , intent(in), dimension(shcol) :: wthl_sfc, wqw_sfc, uw_sfc, vw_sfc
    real(kind=c_real) , intent(out), dimension(shcol, nlevi) :: thl_sec, qw_sec, wthl_sec, wqw_sec, qwthl_sec, uw_sec, vw_sec, wtke_sec
    real(kind=c_real) , intent(out), dimension(shcol, nlev) :: w_sec
  end subroutine diag_second_shoc_moments_f

subroutine compute_brunt_shoc_length_f(nlev, nlevi, shcol, dz_zt, thv, thv_zi, brunt) bind(C)
  use iso_c_binding

  integer(kind=c_int) , value, intent(in) :: nlev, nlevi, shcol
  real(kind=c_real) , intent(in), dimension(shcol, nlev) :: dz_zt, thv
  real(kind=c_real) , intent(in), dimension(shcol, nlevi) :: thv_zi
  real(kind=c_real) , intent(out), dimension(shcol, nlev) :: brunt

end subroutine compute_brunt_shoc_length_f

subroutine compute_l_inf_shoc_length_f(nlev,shcol,zt_grid,dz_zt,tke,l_inf) bind (C)
  use iso_c_binding

  integer(kind=c_int), intent(in), value :: nlev
  integer(kind=c_int), intent(in), value :: shcol

  real(kind=c_real), intent(in) :: zt_grid(shcol,nlev)
  real(kind=c_real), intent(in) :: dz_zt(shcol,nlev)
  real(kind=c_real), intent(in) :: tke(shcol,nlev)

  real(kind=c_real), intent(out) :: l_inf(shcol)

end subroutine compute_l_inf_shoc_length_f

subroutine check_length_scale_shoc_length_f(nlev, shcol, host_dx, host_dy, shoc_mix) bind(C)
  use iso_c_binding

  integer(kind=c_int) , value, intent(in) :: nlev, shcol
  real(kind=c_real) , intent(in), dimension(shcol) :: host_dx, host_dy
  real(kind=c_real) , intent(inout), dimension(shcol, nlev) :: shoc_mix

end subroutine check_length_scale_shoc_length_f

subroutine compute_conv_vel_shoc_length_f(nlev,shcol,pblh,zt_grid,dz_zt,&
                                          thv,wthv_sec,conv_vel) bind (C)
  use iso_c_binding

  integer(kind=c_int), intent(in), value :: nlev
  integer(kind=c_int), intent(in), value :: shcol
  real(kind=c_real), intent(in) :: pblh(shcol)
  real(kind=c_real), intent(in) :: zt_grid(shcol,nlev)
  real(kind=c_real), intent(in) :: dz_zt(shcol,nlev)
  real(kind=c_real), intent(in) :: thv(shcol,nlev)
  real(kind=c_real), intent(in) :: wthv_sec(shcol,nlev)

  real(kind=c_real), intent(out) :: conv_vel(shcol)

end subroutine compute_conv_vel_shoc_length_f

subroutine shoc_diag_obklen_f(shcol, uw_sfc, vw_sfc, wthl_sfc, wqw_sfc, thl_sfc, cldliq_sfc, qv_sfc, ustar, kbfs, obklen) bind(C)
  use iso_c_binding

  integer(kind=c_int) , value, intent(in) :: shcol
  real(kind=c_real) , intent(in), dimension(shcol) :: uw_sfc, vw_sfc, wthl_sfc, wqw_sfc, thl_sfc, cldliq_sfc, qv_sfc
  real(kind=c_real) , intent(out), dimension(shcol) :: ustar, kbfs, obklen

end subroutine shoc_diag_obklen_f

subroutine shoc_pblintd_cldcheck_f(shcol, nlev, nlevi, zi, cldn, pblh) bind(C)
  use iso_c_binding

  integer(kind=c_int), value, intent(in) :: shcol, nlev, nlevi
  real(kind=c_real), intent(in) :: zi(shcol, nlevi), cldn(shcol, nlev)
  real(kind=c_real), intent(inout) :: pblh(shcol)
end subroutine shoc_pblintd_cldcheck_f

subroutine compute_conv_time_shoc_length_f(shcol,pblh,conv_vel,tscale) bind (C)
  use iso_c_binding

  integer(kind=c_int), intent(in), value :: shcol
  real(kind=c_real), intent(in) :: pblh(shcol)
  real(kind=c_real), intent(inout) :: conv_vel(shcol)
  real(kind=c_real), intent(out) :: tscale(shcol)

end subroutine compute_conv_time_shoc_length_f

subroutine shoc_length_f(shcol, nlev, nlevi, host_dx, host_dy, pblh, &
                         tke, zt_grid, zi_grid, dz_zt, dz_zi, wthv_sec, thetal, thv, &
                         brunt, shoc_mix) bind (C)
  use iso_c_binding

  integer(kind=c_int), intent(in), value :: shcol
  integer(kind=c_int), intent(in), value :: nlev
  integer(kind=c_int), intent(in), value :: nlevi

  real(kind=c_real), intent(in) :: host_dx(shcol)
  real(kind=c_real), intent(in) :: host_dy(shcol)
  real(kind=c_real), intent(in) :: pblh(shcol)

  real(kind=c_real), intent(in) :: tke(shcol,nlev)
  real(kind=c_real), intent(in) :: zt_grid(shcol,nlev)
  real(kind=c_real), intent(in) :: zi_grid(shcol,nlevi)
  real(kind=c_real), intent(in) :: dz_zt(shcol,nlev)
  real(kind=c_real), intent(in) :: dz_zi(shcol,nlevi)
  real(kind=c_real), intent(in) :: wthv_sec(shcol,nlev)
  real(kind=c_real), intent(in) :: thetal(shcol,nlev)
  real(kind=c_real), intent(in) :: thv(shcol,nlev)

  real(kind=c_real), intent(out) :: brunt(shcol,nlev)
  real(kind=c_real), intent(out) :: shoc_mix(shcol,nlev)

end subroutine shoc_length_f

subroutine shoc_energy_fixer_f(shcol, nlev, nlevi, dtime, nadv, zt_grid, zi_grid,&
                               se_b, ke_b, wv_b, wl_b, se_a, ke_a, wv_a, wl_a,&
                               wthl_sfc, wqw_sfc, rho_zt, tke, pint, host_dse) bind(C)
  use iso_c_binding

  integer(kind=c_int) , value, intent(in) :: shcol, nlev, nlevi, nadv
  real(kind=c_real) , value, intent(in) :: dtime
  real(kind=c_real) , intent(in), dimension(shcol, nlev) :: zt_grid, rho_zt, tke
  real(kind=c_real) , intent(in), dimension(shcol, nlevi) :: zi_grid, pint
  real(kind=c_real) , intent(in), dimension(shcol) :: se_b, ke_b, wv_b, wl_b, se_a, ke_a, wv_a, wl_a, wthl_sfc, wqw_sfc
  real(kind=c_real) , intent(inout), dimension(shcol, nlev) :: host_dse

end subroutine shoc_energy_fixer_f

  subroutine compute_shoc_vapor_f(shcol, nlev, qw, ql, qv) bind(C)
    use iso_c_binding

    integer(kind=c_int) , value, intent(in) :: shcol, nlev
    real(kind=c_real) , intent(in), dimension(shcol, nlev) :: qw, ql
    real(kind=c_real) , intent(out), dimension(shcol, nlev) :: qv
  end subroutine compute_shoc_vapor_f

  subroutine update_prognostics_implicit_f(shcol, nlev, nlevi, num_tracer, dtime, dz_zt, dz_zi, rho_zt, zt_grid, zi_grid, tk, tkh, uw_sfc, vw_sfc, wthl_sfc, wqw_sfc, wtracer_sfc, thetal, qw, tracer, tke, u_wind, v_wind) bind(C)
    use iso_c_binding

    integer(kind=c_int) , value, intent(in) :: shcol, nlev, nlevi, num_tracer
    real(kind=c_real) , value, intent(in) :: dtime
    real(kind=c_real) , intent(in), dimension(shcol, nlev) :: dz_zt, rho_zt, zt_grid, tk, tkh
    real(kind=c_real) , intent(in), dimension(shcol, nlevi) :: dz_zi, zi_grid
    real(kind=c_real) , intent(in), dimension(shcol) :: uw_sfc, vw_sfc, wthl_sfc, wqw_sfc
    real(kind=c_real) , intent(in), dimension(shcol, num_tracer) :: wtracer_sfc
    real(kind=c_real) , intent(inout), dimension(shcol, nlev) :: thetal, qw, tke, u_wind, v_wind
    real(kind=c_real) , intent(inout), dimension(shcol, nlev, num_tracer) :: tracer
  end subroutine update_prognostics_implicit_f

subroutine diag_third_shoc_moments_f(shcol, nlev, nlevi, w_sec, thl_sec, wthl_sec, isotropy, brunt,&
                                     thetal, tke, dz_zt, dz_zi, zt_grid, zi_grid, w3) bind(C)
  use iso_c_binding

  integer(kind=c_int) , value, intent(in) :: shcol, nlev, nlevi
  real(kind=c_real) , intent(in), dimension(shcol, nlev) :: w_sec, isotropy, brunt, thetal, tke, dz_zt, zt_grid
  real(kind=c_real) , intent(in), dimension(shcol, nlevi) :: thl_sec, wthl_sec, dz_zi, zi_grid
  real(kind=c_real) , intent(out), dimension(shcol, nlevi) :: w3
end subroutine diag_third_shoc_moments_f

subroutine shoc_assumed_pdf_f(shcol, nlev, nlevi, thetal, qw, w_field, thl_sec, qw_sec,&
                              wthl_sec, w_sec, wqw_sec, qwthl_sec, w3, pres, zt_grid,&
                              zi_grid, shoc_cldfrac, shoc_ql, wqls, wthv_sec, shoc_ql2) bind(C)
  use iso_c_binding

  integer(kind=c_int) , value, intent(in) :: shcol, nlev, nlevi
  real(kind=c_real) , intent(in), dimension(shcol, nlev) :: thetal, qw, w_field, w_sec, pres, zt_grid
  real(kind=c_real) , intent(in), dimension(shcol, nlevi) :: thl_sec, qw_sec, wthl_sec, wqw_sec, qwthl_sec, w3, zi_grid
  real(kind=c_real) , intent(out), dimension(shcol, nlev) :: shoc_cldfrac, shoc_ql, wqls, wthv_sec, shoc_ql2
end subroutine shoc_assumed_pdf_f

subroutine compute_tmpi_f(nlevi, shcol, dtime, rho_zi, dz_zi, tmpi) bind(C)
  use iso_c_binding

  integer(kind=c_int), intent(in), value :: nlevi
  integer(kind=c_int), intent(in), value :: shcol
  real(kind=c_real), intent(in), value :: dtime
  real(kind=c_real), intent(in) :: rho_zi(shcol,nlevi)
  real(kind=c_real), intent(in) :: dz_zi(shcol,nlevi)

  real(kind=c_real), intent(out) :: tmpi(shcol,nlevi)
end subroutine compute_tmpi_f

subroutine integ_column_stability_f(nlev, shcol, dz_zt, pres, brunt, brunt_int) bind(C)
  use iso_c_binding

  integer(kind=c_int), intent(in), value :: nlev
  integer(kind=c_int), intent(in), value :: shcol
  real(kind=c_real), intent(in) :: dz_zt(shcol,nlev)
  real(kind=c_real), intent(in) :: pres(shcol,nlev)
  real(kind=c_real), intent(in) :: brunt(shcol,nlev)
  real(kind=c_real), intent(out) :: brunt_int(shcol)

end subroutine integ_column_stability_f

subroutine dp_inverse_f(nlev, shcol, rho_zt, dz_zt, rdp_zt) bind(C)
  use iso_c_binding

  integer(kind=c_int), intent(in), value :: nlev
  integer(kind=c_int), intent(in), value :: shcol
  real(kind=c_real), intent(in) :: rho_zt(shcol,nlev)
  real(kind=c_real), intent(in) :: dz_zt(shcol,nlev)
  real(kind=c_real), intent(out) :: rdp_zt(shcol,nlev)
end subroutine dp_inverse_f

  subroutine shoc_main_f(shcol, nlev, nlevi, dtime, nadv, host_dx, host_dy, thv, zt_grid, zi_grid, pres, presi, pdel, wthl_sfc, wqw_sfc, uw_sfc, vw_sfc, wtracer_sfc, num_qtracers, w_field, exner, phis, host_dse, tke, thetal, qw, u_wind, v_wind, qtracers, wthv_sec, tkh, tk, shoc_ql, shoc_cldfrac, pblh, shoc_mix, isotropy, w_sec, thl_sec, qw_sec, qwthl_sec, wthl_sec, wqw_sec, wtke_sec, uw_sec, vw_sec, w3, wqls_sec, brunt, shoc_ql2) bind(C)
    use iso_c_binding

    integer(kind=c_int) , value, intent(in) :: shcol, nlev, nlevi, nadv, num_qtracers
    real(kind=c_real) , value, intent(in) :: dtime
    real(kind=c_real) , intent(in), dimension(shcol) :: host_dx, host_dy, wthl_sfc, wqw_sfc, uw_sfc, vw_sfc, phis
    real(kind=c_real) , intent(in), dimension(shcol, nlev) :: thv, zt_grid, pres, pdel, w_field, exner
    real(kind=c_real) , intent(in), dimension(shcol, nlevi) :: zi_grid, presi
    real(kind=c_real) , intent(in), dimension(shcol, num_qtracers) :: wtracer_sfc
    real(kind=c_real) , intent(inout), dimension(shcol, nlev) :: host_dse, tke, thetal, qw, u_wind, v_wind, wthv_sec, tkh, tk, shoc_ql, shoc_cldfrac
    real(kind=c_real) , intent(inout), dimension(shcol, nlev, num_qtracers) :: qtracers
    real(kind=c_real) , intent(out), dimension(shcol) :: pblh
    real(kind=c_real) , intent(out), dimension(shcol, nlev) :: shoc_mix, isotropy, w_sec, wqls_sec, brunt, shoc_ql2
    real(kind=c_real) , intent(out), dimension(shcol, nlevi) :: thl_sec, qw_sec, qwthl_sec, wthl_sec, wqw_sec, wtke_sec, uw_sec, vw_sec, w3
  end subroutine shoc_main_f
<<<<<<< HEAD
  subroutine isotropic_ts_f(nlev, shcol, brunt_int, tke, a_diss, brunt, isotropy) bind(C)
    use iso_c_binding

    integer(kind=c_int) , value, intent(in) :: nlev, shcol
    real(kind=c_real) , intent(in), dimension(shcol) :: brunt_int
    real(kind=c_real) , intent(in), dimension(shcol, nlev) :: tke, a_diss, brunt
    real(kind=c_real) , intent(out), dimension(shcol, nlev) :: isotropy
  end subroutine isotropic_ts_f
=======
  subroutine pblintd_height_f(shcol, nlev, z, u, v, ustar, thv, thv_ref, pblh, rino, check) bind(C)
    use iso_c_binding

    integer(kind=c_int) , value, intent(in) :: shcol, nlev
    real(kind=c_real) , intent(in), dimension(shcol, nlev) :: z, u, v, thv
    real(kind=c_real) , intent(in), dimension(shcol) :: ustar, thv_ref
    real(kind=c_real) , intent(out), dimension(shcol) :: pblh
    real(kind=c_real) , intent(inout), dimension(shcol, nlev) :: rino
    logical(kind=c_bool) , intent(inout), dimension(shcol) :: check
  end subroutine pblintd_height_f
>>>>>>> cda431c2
end interface

end module shoc_iso_f<|MERGE_RESOLUTION|>--- conflicted
+++ resolved
@@ -428,7 +428,7 @@
     real(kind=c_real) , intent(out), dimension(shcol, nlev) :: shoc_mix, isotropy, w_sec, wqls_sec, brunt, shoc_ql2
     real(kind=c_real) , intent(out), dimension(shcol, nlevi) :: thl_sec, qw_sec, qwthl_sec, wthl_sec, wqw_sec, wtke_sec, uw_sec, vw_sec, w3
   end subroutine shoc_main_f
-<<<<<<< HEAD
+
   subroutine isotropic_ts_f(nlev, shcol, brunt_int, tke, a_diss, brunt, isotropy) bind(C)
     use iso_c_binding
 
@@ -437,7 +437,7 @@
     real(kind=c_real) , intent(in), dimension(shcol, nlev) :: tke, a_diss, brunt
     real(kind=c_real) , intent(out), dimension(shcol, nlev) :: isotropy
   end subroutine isotropic_ts_f
-=======
+
   subroutine pblintd_height_f(shcol, nlev, z, u, v, ustar, thv, thv_ref, pblh, rino, check) bind(C)
     use iso_c_binding
 
@@ -448,7 +448,6 @@
     real(kind=c_real) , intent(inout), dimension(shcol, nlev) :: rino
     logical(kind=c_bool) , intent(inout), dimension(shcol) :: check
   end subroutine pblintd_height_f
->>>>>>> cda431c2
 end interface
 
 end module shoc_iso_f