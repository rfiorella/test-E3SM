--- conflicted
+++ resolved
@@ -115,11 +115,8 @@
     struct TestUpdatePrognosticsImplicit;
     struct TestShocMain;
     struct TestPblintdHeight;
-<<<<<<< HEAD
     struct TestPblintdInit;
-=======
     struct TestVdShocDecompandSolve;
->>>>>>> 41036af0
   };
 
 };
