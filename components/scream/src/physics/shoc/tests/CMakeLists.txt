--- conflicted
+++ resolved
@@ -4,11 +4,8 @@
 set(SHOC_TESTS_SRCS
     shoc_tests.cpp
     shoc_grid_tests.cpp
-<<<<<<< HEAD
     shoc_tke_shr_prod_tests.cpp
-=======
     shoc_vertflux_tests.cpp
->>>>>>> d4562e11
     shoc_unit_tests.cpp)
 
 # NOTE: tests inside this if statement won't be built in a baselines-only build
