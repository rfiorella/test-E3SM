#ifndef SCREAM_ATMOSPHERE_DRIVER_HPP
#define SCREAM_ATMOSPHERE_DRIVER_HPP

#include "control/surface_coupling.hpp"

#include "share/field/field_repository.hpp"
#include "share/grid/grids_manager.hpp"
#include "share/util/scream_time_stamp.hpp"
#include "share/scream_types.hpp"
#include "share/io/output_manager.hpp"

#include "ekat/mpi/ekat_comm.hpp"
#include "ekat/ekat_parameter_list.hpp"

#include <memory>

namespace scream {

// Forward declarations
class AtmosphereProcess;
class AtmosphereProcessGroup;

namespace control {

/*
 *  The driver for the atmosphere component.
 *
 *  This class (AD) is responsible to keep track of the different atmosphere
 *  subcomponents (ASC) (parametrizations and dynamics). The AD is responsible for ensuring
 *  that all the ASCs required by the current test case are correctly initialized,
 *  that they are called in the correct order, and that they do not leak memory at the end.
 *
 *  The AD is also responsible for handling the FieldManager(s) of the Atmosphere.
 *  It must keep track of the different fields, and of the ASCs that require
 *  each field, ensuring all dependencies are met (in a DAG fashion).
 */

class AtmosphereDriver
{
public:

  // The default dtor is fine.
  ~AtmosphereDriver () = default;

  // The initialization method should:
  //   1) create all the subcomponents needed, given the current simulation parameters
  //   2) initialize all the subcomponents
  //   3) initialize the field manager(s)
  // The subcomponents are stored in the order requested by the user, so that when
  // going through the list, and calling their run method, they will be called in the
  // correct order. There should ALWAYS be a component that handles the dynamics. We should
  // make sure of that.
  void initialize (const ekat::Comm& atm_comm,
                   const ekat::ParameterList& params,
                   const util::TimeStamp& t0 /*, inputs? */ );

  // The run method is responsible for advancing the atmosphere component by one atm time step
  // Inside here you should find calls to the run method of each subcomponent, including parameterizations
  // and dynamics (HOMME).
  void run (const Real dt);

  // Clean up the driver (includes cleaning up the parameterizations and the fm's);
  void finalize ( /* inputs */ );

  const FieldRepository<Real>& get_field_repo () const { return *m_field_repo; }
#ifdef SCREAM_DEBUG
  const FieldRepository<Real>& get_bkp_field_repo () const { return m_bkp_field_repo; }
#endif

  const std::shared_ptr<SurfaceCoupling>& get_surface_coupling () const { return m_surface_coupling; }

  // Get atmosphere time stamp
  const util::TimeStamp& get_atm_time_stamp () const { return m_current_ts; }

  const std::shared_ptr<GridsManager>& get_grids_manager () const { return m_grids_manager; }

  // Inspect the atm dag, ensuring all dependencies are met
  void inspect_atm_dag () const;

protected:

  void register_groups ();
  void init_atm_inputs ();
#ifdef SCREAM_DEBUG
  void create_bkp_field_repo ();
#endif

  std::shared_ptr<FieldRepository<Real> >  m_field_repo;
#ifdef SCREAM_DEBUG
  FieldRepository<Real>                    m_bkp_field_repo;
#endif
  ekat::WeakPtrSet<FieldInitializer>                  m_field_initializers;

  std::shared_ptr<AtmosphereProcessGroup>             m_atm_process_group;

  std::shared_ptr<GridsManager>                       m_grids_manager;

  ekat::ParameterList                                 m_atm_params;

<<<<<<< HEAD
  OutputManager                                       m_output_manager;
=======
  // Surface coupling stuff
  std::shared_ptr<SurfaceCoupling>            m_surface_coupling;
>>>>>>> c91b1590

  // This are the time stamps of the start and end of the time step.
  util::TimeStamp                       m_old_ts;
  util::TimeStamp                       m_current_ts;

  // This is the comm containing all (and only) the processes assigned to the atmosphere
  ekat::Comm   m_atm_comm;
};

}  // namespace control
}  // namespace scream

#endif // SCREAM_ATMOSPHERE_DRIVER_HPP<|MERGE_RESOLUTION|>--- conflicted
+++ resolved
@@ -97,12 +97,10 @@
 
   ekat::ParameterList                                 m_atm_params;
 
-<<<<<<< HEAD
   OutputManager                                       m_output_manager;
-=======
+
   // Surface coupling stuff
   std::shared_ptr<SurfaceCoupling>            m_surface_coupling;
->>>>>>> c91b1590
 
   // This are the time stamps of the start and end of the time step.
   util::TimeStamp                       m_old_ts;
