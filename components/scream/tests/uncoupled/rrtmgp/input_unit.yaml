%YAML 1.1
---
Debug:
  atmosphere_dag_verbosity_level: 5

atmosphere_processes:
  atm_procs_list: (rrtmgp)
  rrtmgp:
<<<<<<< HEAD
    Max Column Chunk Size: 123
=======
    Grid: Point Grid
    Max column_chunk_size: 123
>>>>>>> ee79409d
    active_gases: ["h2o", "co2", "o3", "n2o", "co" , "ch4", "o2", "n2"]
    orbital_year: 1990
    # Set orbital parameters to constants for consistency with RRTMGP test problem
    orbital_eccentricity: 0
    orbital_obliquity: 0
    orbital_mvelp: 0
    Fixed Solar Zenith Angle: 0.86
    do_aerosol_rad: false

grids_manager:
  Type: Mesh Free
<<<<<<< HEAD
=======
  reference_grid: Point Grid
>>>>>>> ee79409d
  Number of Global Columns: 128
  Number of Vertical Levels: 42

# Specifications for setting initial conditions
initial_conditions:
  p_mid: 0.0
  p_int: 0.0
  pseudo_density: 0.0
  T_mid: 0.0
  surf_lw_flux_up: 0.0
  sfc_alb_dir_vis: 0.0
  sfc_alb_dir_nir: 0.0
  sfc_alb_dif_vis: 0.0
  sfc_alb_dif_nir: 0.0
  cos_zenith: 0.0
  qc: 0.0
  qi: 0.0
  cldfrac_tot: 0.0
  eff_radius_qc: 0.0
  eff_radius_qi: 0.0
  qv: 0.0
  co2: 0.0
  o3: 0.0
  n2o: 0.0
  co: 0.0
  ch4: 0.0
  o2: 0.0
  n2: 0.0
  aero_g_sw: 0.0
  aero_ssa_sw: 0.0
  aero_tau_sw: 0.0
  aero_tau_lw: 0.0
...<|MERGE_RESOLUTION|>--- conflicted
+++ resolved
@@ -6,12 +6,7 @@
 atmosphere_processes:
   atm_procs_list: (rrtmgp)
   rrtmgp:
-<<<<<<< HEAD
-    Max Column Chunk Size: 123
-=======
-    Grid: Point Grid
-    Max column_chunk_size: 123
->>>>>>> ee79409d
+    column_chunk_size: 123
     active_gases: ["h2o", "co2", "o3", "n2o", "co" , "ch4", "o2", "n2"]
     orbital_year: 1990
     # Set orbital parameters to constants for consistency with RRTMGP test problem
@@ -23,12 +18,8 @@
 
 grids_manager:
   Type: Mesh Free
-<<<<<<< HEAD
-=======
-  reference_grid: Point Grid
->>>>>>> ee79409d
-  Number of Global Columns: 128
-  Number of Vertical Levels: 42
+  number_of_global_columns: 128
+  number_of_vertical_levels: 42
 
 # Specifications for setting initial conditions
 initial_conditions:
