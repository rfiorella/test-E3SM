--- conflicted
+++ resolved
@@ -6,15 +6,9 @@
   use shr_sys_mod    , only : shr_sys_flush
   use shr_kind_mod   , only : r8 => shr_kind_r8
   use shr_log_mod    , only : errMsg => shr_log_errMsg
-<<<<<<< HEAD
-  use clm_varctl     , only : use_cn, use_fates
-  use clm_varpar     , only : nlevcan, nlevsno, nlevgrnd, nlevsoi  
-  use clm_varcon     , only : spval
-=======
-  use elm_varctl     , only : use_cn
+  use elm_varctl     , only : use_cn, use_fates
   use elm_varpar     , only : nlevcan, nlevsno, nlevgrnd, nlevsoi  
   use elm_varcon     , only : spval
->>>>>>> 4f11784d
   use decompMod      , only : bounds_type
   use abortutils     , only : endrun
   use spmdMod        , only : masterproc
