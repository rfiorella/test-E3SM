--- conflicted
+++ resolved
@@ -1241,11 +1241,9 @@
     write(iulog,*) '    use_lnd_rof_two_way    = ', use_lnd_rof_two_way
     write(iulog,*) '    lnd_rof_coupling_nstep = ', lnd_rof_coupling_nstep
     write(iulog,*) '    mpi_sync_nstep_freq    = ', mpi_sync_nstep_freq
-<<<<<<< HEAD
     
     write(iulog,*) '    use_modified_infil = ', use_modified_infil
     
-=======
 
    ! FAN
     write(iulog,*) '    use_fan                = ', use_fan
@@ -1255,7 +1253,6 @@
        write(iulog,*) ' fan_to_bgc_veg = ', fan_to_bgc_veg
     end if
 
->>>>>>> af0a0506
   end subroutine control_print
 
 end module controlMod