--- conflicted
+++ resolved
@@ -5,13 +5,8 @@
   !
   use shr_kind_mod           , only : r8 => shr_kind_r8
   use shr_log_mod            , only : errMsg => shr_log_errMsg
-<<<<<<< HEAD
-  use clm_varctl             , only : iulog, use_c13, use_c14, spinup_state, use_vertsoilc
-  use clm_varcon             , only : secspday
-=======
-  use elm_varctl             , only : iulog, use_c13, use_c14, spinup_state, use_vertsoilc, use_fates
+  use elm_varctl             , only : iulog, use_c13, use_c14, spinup_state, use_vertsoilc
   use elm_varcon             , only : secspday
->>>>>>> 4f11784d
   use decompMod              , only : bounds_type
   use abortutils             , only : endrun
   use CNDecompCascadeConType , only : decomp_cascade_con
